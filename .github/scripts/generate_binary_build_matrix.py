--- conflicted
+++ resolved
@@ -369,11 +369,6 @@
             # TODO: Enable python 3.13 on rocm, aarch64, windows
             if (
                 gpu_arch_type == "rocm" or (os != "linux" and os != "linux-s390x")
-<<<<<<< HEAD
-            ) and python_version == "3.13":
-                continue
-
-=======
             ) and (python_version == "3.13" or python_version == "3.13t"):
                 continue
 
@@ -383,7 +378,6 @@
             ) and python_version == "3.13t":
                 continue
 
->>>>>>> 9b2e453e
             if use_split_build and (
                 arch_version not in ["12.4", "12.1", "11.8", "cpu"] or os != "linux"
             ):
