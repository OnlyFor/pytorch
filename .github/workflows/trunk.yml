--- conflicted
+++ resolved
@@ -48,11 +48,7 @@
     uses: ./.github/workflows/_linux-build.yml
     needs: get-label-type
     with:
-<<<<<<< HEAD
-      runner: "${{ needs.get-label-type.outputs.label-type }}amz2023.linux.2xlarge"
-=======
-      runner_prefix: "${{ needs.get-label-type.outputs.label-type }}"
->>>>>>> 416a7894
+      runner_prefix: "${{ needs.get-label-type.outputs.label-type }}"
       build-environment: linux-focal-cuda12.4-py3.10-gcc9-sm86
       docker-image-name: pytorch-linux-focal-cuda12.4-cudnn9-py3-gcc9
       cuda-arch-list: 8.6
@@ -84,12 +80,8 @@
       build-environment: libtorch-linux-focal-cuda12.1-py3.7-gcc9
       docker-image-name: pytorch-linux-focal-cuda12.1-cudnn9-py3-gcc9
       build-generates-artifacts: false
-<<<<<<< HEAD
-      runner: "${{ needs.get-label-type.outputs.label-type }}amz2023.linux.4xlarge"
-=======
       runner_prefix: "${{ needs.get-label-type.outputs.label-type }}"
       runner: "linux.4xlarge"
->>>>>>> 416a7894
       test-matrix: |
         { include: [
           { config: "default", shard: 1, num_shards: 1 },
@@ -101,11 +93,7 @@
     uses: ./.github/workflows/_linux-build.yml
     needs: get-label-type
     with:
-<<<<<<< HEAD
-      runner: "${{ needs.get-label-type.outputs.label-type }}amz2023.linux.2xlarge"
-=======
-      runner_prefix: "${{ needs.get-label-type.outputs.label-type }}"
->>>>>>> 416a7894
+      runner_prefix: "${{ needs.get-label-type.outputs.label-type }}"
       build-environment: linux-focal-cuda12.1-py3.10-gcc9-no-ops
       docker-image-name: pytorch-linux-focal-cuda12.1-cudnn9-py3-gcc9
       test-matrix: |
@@ -121,12 +109,8 @@
       build-environment: libtorch-linux-focal-cuda12.4-py3.7-gcc9
       docker-image-name: pytorch-linux-focal-cuda12.4-cudnn9-py3-gcc9
       build-generates-artifacts: false
-<<<<<<< HEAD
-      runner: "${{ needs.get-label-type.outputs.label-type }}amz2023.linux.4xlarge"
-=======
       runner_prefix: "${{ needs.get-label-type.outputs.label-type }}"
       runner: "linux.4xlarge"
->>>>>>> 416a7894
       test-matrix: |
         { include: [
           { config: "default", shard: 1, num_shards: 1 },
@@ -138,11 +122,7 @@
     uses: ./.github/workflows/_linux-build.yml
     needs: get-label-type
     with:
-<<<<<<< HEAD
-      runner: "${{ needs.get-label-type.outputs.label-type }}amz2023.linux.2xlarge"
-=======
-      runner_prefix: "${{ needs.get-label-type.outputs.label-type }}"
->>>>>>> 416a7894
+      runner_prefix: "${{ needs.get-label-type.outputs.label-type }}"
       build-environment: linux-focal-cuda12.4-py3.10-gcc9-no-ops
       docker-image-name: pytorch-linux-focal-cuda12.4-cudnn9-py3-gcc9
       test-matrix: |
@@ -221,6 +201,7 @@
           { config: "default", shard: 2, num_shards: 3, runner: "${{ needs.get-label-type.outputs.label-type }}windows.4xlarge.nonephemeral" },
           { config: "default", shard: 3, num_shards: 3, runner: "${{ needs.get-label-type.outputs.label-type }}windows.4xlarge.nonephemeral" },
         ]}
+    secrets: inherit
 
   win-vs2019-cpu-py3-test:
     name: win-vs2019-cpu-py3
@@ -247,11 +228,7 @@
     uses: ./.github/workflows/_linux-build.yml
     needs: get-label-type
     with:
-<<<<<<< HEAD
-      runner: "${{ needs.get-label-type.outputs.label-type }}amz2023.linux.2xlarge"
-=======
-      runner_prefix: "${{ needs.get-label-type.outputs.label-type }}"
->>>>>>> 416a7894
+      runner_prefix: "${{ needs.get-label-type.outputs.label-type }}"
       build-environment: linux-focal-rocm6.1-py3.8
       docker-image-name: pytorch-linux-focal-rocm-n-py3
       sync-tag: rocm-build
@@ -261,6 +238,7 @@
           { config: "default", shard: 2, num_shards: 2, runner: "linux.rocm.gpu" },
           { config: "distributed", shard: 1, num_shards: 1, runner: "linux.rocm.gpu" },
         ]}
+    secrets: inherit
 
   linux-focal-rocm6_1-py3_8-test:
     permissions:
@@ -282,11 +260,7 @@
     uses: ./.github/workflows/_linux-build.yml
     needs: get-label-type
     with:
-<<<<<<< HEAD
-      runner: "${{ needs.get-label-type.outputs.label-type }}amz2023.linux.2xlarge"
-=======
-      runner_prefix: "${{ needs.get-label-type.outputs.label-type }}"
->>>>>>> 416a7894
+      runner_prefix: "${{ needs.get-label-type.outputs.label-type }}"
       use_split_build: true
       build-environment: linux-focal-cuda12.4-py3.10-gcc9
       docker-image-name: pytorch-linux-focal-cuda12.4-cudnn9-py3-gcc9
@@ -318,11 +292,7 @@
     uses: ./.github/workflows/_linux-build.yml
     needs: get-label-type
     with:
-<<<<<<< HEAD
-      runner: "${{ needs.get-label-type.outputs.label-type }}amz2023.linux.2xlarge"
-=======
-      runner_prefix: "${{ needs.get-label-type.outputs.label-type }}"
->>>>>>> 416a7894
+      runner_prefix: "${{ needs.get-label-type.outputs.label-type }}"
       use_split_build: true
       build-environment: linux-focal-cuda11.8-py3.10-gcc9
       docker-image-name: pytorch-linux-focal-cuda11.8-cudnn9-py3-gcc9
