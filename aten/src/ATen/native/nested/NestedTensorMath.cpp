--- conflicted
+++ resolved
@@ -15,7 +15,6 @@
 #include <ATen/native/nested/NestedTensorUtils.h>
 
 #include <tuple>
-#include <iostream>
 
 namespace at {
 namespace native {
@@ -862,60 +861,59 @@
     storage_offsets);
 }
 
-<<<<<<< HEAD
-Tensor _nested_tensor_buffer(const Tensor& self) {
-  auto nt_self = get_nested_tensor_impl(self);
-  return nt_self->get_buffer();
-}
-
-Tensor _nested_view_from_jagged(
-    const Tensor& values,
-    const Tensor& offsets,
-    const Tensor& dummy,
-    const c10::optional<Tensor>& lengths,
-    const int64_t ragged_idx) {
-  TORCH_INTERNAL_ASSERT(
-      false, "_nested_view_from_jagged(): expected to be implemented from Python");
-  return Tensor();
-}
-
-Tensor _nested_get_values(const Tensor& self) {
-  TORCH_INTERNAL_ASSERT(
-      false, "_nested_get_values(): expected to be implemented from Python");
-  return Tensor();
-}
-
-Tensor _nested_get_offsets(const Tensor& self) {
-  TORCH_INTERNAL_ASSERT(
-      false, "_nested_get_offsets(): expected to be implemented from Python");
-  return Tensor();
-}
-
-Tensor _nested_get_lengths(const Tensor& self) {
-  TORCH_INTERNAL_ASSERT(
-      false, "_nested_get_lengths(): expected to be implemented from Python");
-  return Tensor();
-}
-
-int64_t _nested_get_ragged_idx(const Tensor& self) {
-  TORCH_INTERNAL_ASSERT(
-      false, "_nested_get_ragged_idx(): expected to be implemented from Python");
-  return 0;
-=======
 std::tuple<Tensor, Tensor> _nested_compute_contiguous_strides_offsets(const Tensor& nested_size) {
   return std::make_tuple(
       construct_nested_strides(nested_size),
       construct_offsets(nested_size));
->>>>>>> 9926424e
 }
 
 Tensor _nested_strided_to_jagged(const Tensor& self, const Tensor& dummy) {
-  TORCH_INTERNAL_ASSERT(
-      false, "_nested_strided_to_jagged(): expected to be implemented from Python");
-  return Tensor();
-}
-
-Tensor _nested_get_jagged_dummy(const Tensor& any) {
+  auto self_ptr = get_nested_tensor_impl(self);
+
+  // All jagged NT can be converted into strided NTs, but the opposite is not True
+  // Only strided NTs with a single jagged dimension might be converted into
+  // jagged NTs, so first we check for that
+  int ragged_dims_count = 0;
+  int ragged_idx = -1;
+  for (size_t i = 0; i < self_ptr->dim(); ++i) {
+    if (!self_ptr->opt_size(i).has_value()) {
+      ragged_dims_count++;
+      ragged_idx = i;
+    }
+  }
+  TORCH_INTERNAL_ASSERT(ragged_dims_count == 1, "Only strided NTs with 1 jagged dim can be converted to jagged NT");
+
+  // Once that's checked, we convert the offsets + sizes in strided NT to
+  // offsets + (optionally) lengths for the jagged NT
+  auto ragged_offsets = self_ptr->get_storage_offsets();
+  auto ragged_sizes = self_ptr->get_nested_sizes();
+  size_t post_ragged_stride = 1;
+  for (size_t i = ragged_idx; i < ragged_sizes.size(1); ++i) {
+    post_ragged_stride *= ragged_sizes[0][i].item().toInt();
+  }
+  auto ragged_offsets_sizes = ragged_offsets.sizes();
+  auto metadata_tensor_options = self_ptr->get_buffer().options().dtype(kInt);
+  auto jagged_offsets = at::empty({ragged_offsets_sizes[0]+1}, metadata_tensor_options);
+  auto jagged_lengths = at::empty({ragged_offsets_sizes[0]}, metadata_tensor_options);
+  bool lengths_needed = false;
+  for (size_t i = 0; i < ragged_offsets.size(0); ++i) {
+    jagged_offsets[i] = ragged_offsets[i] / post_ragged_stride;
+    if (i > 0) {
+      auto offsets_diff = (ragged_offsets[i] - ragged_offsets[i-1]) / post_ragged_stride;
+      jagged_lengths[i-1] = ragged_sizes[i][ragged_idx];
+      if ((offsets_diff != ragged_sizes[i][ragged_idx]).item().toBool()) {
+        lengths_needed = true;
+      }
+    }
+  }
+  jagged_offsets[-1] = jagged_offsets[-2] + ragged_sizes[-1][ragged_idx];
+  jagged_lengths[-1] = ragged_sizes[-1][ragged_idx];
+  c10::optional<at::Tensor> jagged_lengths_arg = lengths_needed ? c10::optional(jagged_lengths) : c10::nullopt;
+
+  return at::_nested_view_from_jagged(self_ptr->get_buffer(), jagged_offsets, dummy, jagged_lengths_arg, ragged_idx);
+}
+
+Tensor _nested_get_jagged_dummy() {
   TORCH_INTERNAL_ASSERT(
       false, "_nested_get_jagged_dummy(): expected to be implemented from Python");
   return Tensor();
