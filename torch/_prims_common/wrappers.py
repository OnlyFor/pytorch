# mypy: allow-untyped-defs
import inspect
import warnings
from functools import wraps

from typing import Callable, NamedTuple, Optional, overload, Sequence, Tuple, TypeVar
from typing_extensions import ParamSpec

import torch
import torch._prims_common as utils
from torch._prims_common import (
    CustomOutParamAnnotation,
    ELEMENTWISE_TYPE_PROMOTION_KIND,
    Number,
    NumberType,
    ShapeType,
    TensorLike,
    TensorLikeType,
)
from torch.utils import _pytree as pytree
from torch.utils._pytree import tree_flatten, tree_unflatten

_T = TypeVar("_T")
_P = ParamSpec("_P")


@overload
def _maybe_convert_to_dtype(a: TensorLikeType, dtype: torch.dtype) -> TensorLikeType:
    pass


@overload
def _maybe_convert_to_dtype(a: NumberType, dtype: torch.dtype) -> NumberType:
    pass


@overload
def _maybe_convert_to_dtype(a: Sequence, dtype: torch.dtype) -> Sequence:
    pass


@overload
def _maybe_convert_to_dtype(a: None, dtype: torch.dtype) -> None:
    pass


# TODO: implement ref.cast with an option to enforce safe casting
def _maybe_convert_to_dtype(a, dtype):
    if isinstance(a, TensorLike):
        if a.dtype != dtype:
            return a.to(dtype)
        return a
    if isinstance(a, Number):
        return utils.dtype_to_type_ctor(dtype)(a)  # type: ignore[arg-type]
    if isinstance(a, Sequence):
        return tuple(_maybe_convert_to_dtype(x, dtype) for x in a)
    # Passthrough None because some functions wrapped with type promotion
    # wrapper might have optional args
    if a is None:
        return None

    raise ValueError(f"Received type {type(a)} that is neither a tensor or a number!")


def _maybe_convert_to_type(a: NumberType, typ: type) -> NumberType:
    if not isinstance(a, Number):
        msg = f"Found unknown type {type(a)} when trying to convert scalars!"
        raise ValueError(msg)
    if not utils.is_weakly_lesser_type(type(a), typ):
        msg = f"Scalar {a} of type {type(a)} cannot be safely cast to type {typ}!"
        raise ValueError(msg)

    return typ(a)


def _annotation_has_type(*, typ, annotation):
    if hasattr(annotation, "__args__"):
        for a in annotation.__args__:
            if _annotation_has_type(typ=typ, annotation=a):
                return True
        return False

    return typ is annotation


class elementwise_type_promotion_wrapper:
    """
    Adds elementwise type promotion to a Python reference implementation.

    Takes two kwargs, type_promoting_args and type_promotion_kind.

    type_promoting_args must be a string Sequence specifiying the argument names of all
    arguments that participate in type promotion (and should be type promoted). If the
    arg specifies a Sequence-type then every element of the Sequence will participate in
    type promotion.

    type_promotion_kind must be one of the kinds specified by ELEMENTWISE_TYPE_PROMOTION_KIND.
    See its documentation for details.

    The return_dtype will be coerced to the wrapped function's dtype arg if it is available and
    not None.

    Other type promotion behavior, like validating the Python type of scalar arguments, must
    be handled separately.
    """

    def __init__(
        self,
        *,
        type_promotion_kind: ELEMENTWISE_TYPE_PROMOTION_KIND,
        type_promoting_args: Optional[Sequence[str]] = None,
    ):
        self.type_promoting_arg_names = type_promoting_args
        self.type_promotion_kind = type_promotion_kind

    def __call__(self, fn: Callable) -> Callable:
        sig = inspect.signature(fn)

        @wraps(fn)
        def _fn(*args, **kwargs):
            bound = sig.bind(*args, **kwargs)
            type_promoting_args = tuple(
                bound.arguments[x]
                for x in self.type_promoting_arg_names  # type: ignore[union-attr]
                if x in bound.arguments.keys()
            )

            flattened_type_promoting_args = pytree.arg_tree_leaves(*type_promoting_args)
            compute_dtype, result_dtype = utils.elementwise_dtypes(
                *flattened_type_promoting_args,
                type_promotion_kind=self.type_promotion_kind,
            )

            promoted_args = {
                x: _maybe_convert_to_dtype(bound.arguments[x], compute_dtype)
                for x in self.type_promoting_arg_names  # type: ignore[union-attr]
                if x in bound.arguments.keys()
            }
            bound.arguments.update(promoted_args)

            result = fn(**bound.arguments)

            # Override the return_dtype if a dtype arg is present and not None
            if "dtype" in bound.arguments:
                maybe_dtype = bound.arguments["dtype"]
                if maybe_dtype:  # dtype cannot be None
                    result_dtype = maybe_dtype

            if isinstance(result, TensorLike):
                return _maybe_convert_to_dtype(result, result_dtype)
            if isinstance(result, Sequence):
                return tuple(_maybe_convert_to_dtype(x, result_dtype) for x in result)
            raise AssertionError(f"Unhandled result type: {type(result)}")

        _fn.__signature__ = sig  # type: ignore[attr-defined]
        return _fn


# Returns True if resize is necessary
def _resize_output_check(out: TensorLikeType, shape: ShapeType):
    # If the shapes are correct there's nothing to do
    if utils.same_shape(out.shape, shape):
        return False
    if out.numel() != 0:
        msg = (
            f"An output with one or more elements was resized since it had shape {str(out.shape)} "
            "which does not match the required output shape {str(shape)}. "
            "This behavior is deprecated, and in a future PyTorch release outputs will not "
            "be resized unless they have zero elements. "
            "You can explicitly reuse an out tensor t by resizing it, inplace, to zero elements with t.resize_(0)."
        )
        warnings.warn(msg)
    return True


# TODO: handle tuples of tensors
def _maybe_resize_out(
    out: TensorLikeType,
    shape: ShapeType,
    memory_format: Optional[torch.memory_format] = None,
):
    if _resize_output_check(out, shape):
        return out.resize_(shape, memory_format=memory_format)
    else:
        return out


def _safe_copy_out(
    *, copy_from: TensorLikeType, copy_to: TensorLikeType, exact_dtype: bool = False
):
    # Checks same device
    if copy_from.device != copy_to.device:
        msg = (
            f"Attempting to copy from device {copy_from.device} "
            f"to device {copy_to.device}, but cross-device copies are not allowed!"
        )
        raise RuntimeError(msg)

    # Checks safe cast
    if exact_dtype:
        torch._check(
            copy_from.dtype == copy_to.dtype,
            lambda: f"Expected out tensor to have dtype {copy_from.dtype} "
            f"but got {copy_to.dtype} instead",
        )
    else:
        torch._check(
            utils.can_safe_cast_to(cast_from=copy_from.dtype, cast_to=copy_to.dtype),
            lambda: f"Attempting to cast from {copy_from.dtype} to out tensor with dtype {copy_to.dtype}, "
            "but this can't be cast because it is not safe!",
        )

    return copy_to.copy_(copy_from)


def out_wrapper(
    *out_names: str,
    exact_dtype: bool = False,
    pass_is_out: bool = False,
    preserve_memory_format: bool = False,
<<<<<<< HEAD
):
=======
) -> Callable[[Callable[_P, _T]], Callable[_P, _T]]:
>>>>>>> 05a85400
    # The wrapped function needs to convert the output parameters to ensure
    # compatibility between the Python API (which always uses "out" as the
    # parameter name and may be a tuple) and the Aten API (which may have
    # multiple output parameters and use different parameter names such as
    # "grad_input", "indices" or "values".)

    default_out_names = ("out",)
    if len(out_names) == 0:
        # Use default in out name
        out_names = default_out_names

    is_tensor = len(out_names) == 1

    def maybe_compute_memory_format(t):
        return utils.suggest_memory_format(t) if preserve_memory_format else None

    def _out_wrapper(fn: Callable[_P, _T]) -> Callable[_P, _T]:
        """
        Adds the out parameter to a Python reference.
        """
        out_type = (
            TensorLikeType
            if is_tensor
            else Tuple[tuple(TensorLikeType for _ in range(len(out_names)))]
        )
        return_type = (
            TensorLikeType
            if is_tensor
            else NamedTuple(
                f"return_types_{fn.__name__}", [(o, TensorLikeType) for o in out_names]
            )
        )

        sig = inspect.signature(fn)
        factory_kwargs = ("device", "dtype")
        is_factory_fn = all(p in sig.parameters for p in factory_kwargs)

        @wraps(fn)
        def _fn(*args: _P.args, out=None, **kwargs: _P.kwargs):
            if is_factory_fn and out is not None:
                for k in factory_kwargs:
                    out_attr = getattr(out, k)
                    if k not in kwargs:
                        kwargs[k] = out_attr
            if pass_is_out:
                result = fn(*args, is_out=(out is not None), **kwargs)  # type: ignore[arg-type]
            else:
                result = fn(*args, **kwargs)
            assert (
                isinstance(result, TensorLike)
                and is_tensor
                or isinstance(result, Tuple)  # type: ignore[arg-type]
                and len(result) == len(out_names)  # type: ignore[arg-type]
            )
            if out is not None:
                # Naively you might expect this assert to be true, but
                # it's not:
                #
                #   assert type(out) == type(result)
                #
                # The reason is that functions under this wrapper can
                # get registered to the Meta dispatch key, and that
                # means they can be executed in a context where tensor
                # subclasses are disabled (with no_dispatch), which is a
                # handy way for an is-a tensor subclass (e.g.,
                # FakeTensor) to have the normal meta backend create a
                # meta tensor, to be wrapped once it gets returned.
                # In this situation, you will get a FakeTensor as
                # the output tensor, but not the result--which will
                # be a normal meta tensor, but this is perfectly
                # harmless.
                if is_tensor:
                    assert isinstance(out, TensorLike)
                    # These two operations are done in-place
                    _maybe_resize_out(
                        out, result.shape, maybe_compute_memory_format(result)  # type: ignore[union-attr]
                    )
                    _safe_copy_out(copy_from=result, copy_to=out, exact_dtype=exact_dtype)  # type: ignore[arg-type]
                else:
                    assert isinstance(out, Tuple)  # type: ignore[arg-type]
                    torch._check_type(
                        len(out) == len(result),  # type: ignore[arg-type]
                        lambda: f"expected tuple of {len(result)} elements but got {len(out)}",  # type: ignore[arg-type]
                    )
                    for r, o in zip(result, out):  # type: ignore[arg-type]
                        # These two operations are done in-place
                        _maybe_resize_out(o, r.shape, maybe_compute_memory_format(r))
                        _safe_copy_out(copy_from=r, copy_to=o, exact_dtype=exact_dtype)  # type: ignore[arg-type]
            else:
                out = result
            # mypy does not see through  the definition of out_type given that it's in a different scope
            return out if is_tensor else return_type(*out)  # type: ignore[operator]

        out_param = inspect.Parameter(
            "out",
            kind=inspect.Parameter.KEYWORD_ONLY,
            default=None,
            annotation=out_type,
        )
        # Mark that the function now returns a tuple
        assert isinstance(sig.return_annotation, str) or sig.return_annotation in (
            sig.empty,
            out_type,
        )
        params = *sig.parameters.values(), out_param

        # If there's a Parameter.VAR_KEYWORD parameter (like **kwds), it must appear
        # after the out= parameter, which is Parameter.KEYWORD_ONLY. Sorting by
        # Parameter.kind guarantees that all the parameters are in legal order.
        params = sorted(params, key=lambda p: p.kind)

        _fn.__signature__ = inspect.Signature(  # type: ignore[attr-defined]
            parameters=params, return_annotation=return_type  # type: ignore[arg-type]
        )

        _fn.__annotations__ = dict(getattr(fn, "__annotations__", {}))
        _fn.__annotations__["out"] = out_type
        _fn.__annotations__["return"] = return_type

        # In the special case of having a single tensor out parameter with a
        # name other than out, add a special annotation to name the parameter
        if is_tensor and out_names != default_out_names:
            _fn.__annotations__[CustomOutParamAnnotation] = out_names[0]

        # Add an indicator attribute that can be used in special cases
        # where having a function wrapped by `out_wrapper` is not desirable e.g.
        # jit
        _fn._torch_decompositions_out_wrapper = f"This function is wrapped by {out_wrapper.__module__}.out_wrapper"  # type: ignore[attr-defined]

        return _fn

    return _out_wrapper


def _maybe_remove_out_wrapper(fn: Callable):
    return inspect.unwrap(
        fn,
        stop=lambda f: not hasattr(f, "_torch_decompositions_out_wrapper"),
    )


def backwards_not_supported(prim):
    def redispatch_prim(args, kwargs):
        with torch._C._AutoDispatchBelowAutograd():
            old = torch._C._dispatch_tls_is_dispatch_key_excluded(
                torch._C.DispatchKey.ADInplaceOrView
            )
            return prim(*args, **kwargs)

    class BackwardsNotSupported(torch.autograd.Function):
        @staticmethod
        def forward(ctx, args_spec, *flat_args):
            args, kwargs = tree_unflatten(flat_args, args_spec)  # type: ignore[arg-type]
            return redispatch_prim(args, kwargs)

        @staticmethod
        def backward(ctx, *args):
            raise RuntimeError("backwards not supported on prim")

    @wraps(prim)
    def _autograd_impl(*args, **kwargs):
        flat_args, args_spec = tree_flatten((args, kwargs))
        if torch.is_grad_enabled() and any(
            a.requires_grad for a in flat_args if isinstance(a, torch.Tensor)
        ):
            # TODO: There is a subtle bug here: prims like copy_to
            # return their input argument after mutating it; and custom
            # autograd function will incorrectly turn the result into
            # a view which will fail test_python_ref_executor tests.
            # At the moment, we sidestep this by observing that the
            # unit tests don't ever try to run the executor with
            # autograd, so we don't exercise the buggy case, but if
            # you ever want to feed autograd through this, be aware
            # of it!  We need a way of properly implementing autograd
            # for mutating operations in Python to do this.
            return BackwardsNotSupported.apply(args_spec, *flat_args)
        else:
            return redispatch_prim(args, kwargs)

    return _autograd_impl


# TODO: when tracing this will add torch tensors and not TensorMeta objects
# to the trace -- we should fix this by adding a tracing context and NumberMeta classes
# TODO: this wrapper is currently untested
def elementwise_unary_scalar_wrapper(fn: Callable) -> Callable:
    """
    Allows unary operators that accept tensors to work with Python numbers.
    """
    sig = inspect.signature(fn)

    @wraps(fn)
    def _fn(*args, **kwargs):
        if len(args) > 0 and isinstance(args[0], Number):
            dtype = utils.type_to_dtype(type(args[0]))
            args_ = list(args)
            args_[0] = torch.tensor(args[0], dtype=dtype)
            result = fn(*args_, **kwargs)
            assert isinstance(result, torch.Tensor)
            return result.item()

        return fn(*args, **kwargs)

    _fn.__signature__ = sig  # type: ignore[attr-defined]
    return _fn<|MERGE_RESOLUTION|>--- conflicted
+++ resolved
@@ -218,11 +218,7 @@
     exact_dtype: bool = False,
     pass_is_out: bool = False,
     preserve_memory_format: bool = False,
-<<<<<<< HEAD
-):
-=======
 ) -> Callable[[Callable[_P, _T]], Callable[_P, _T]]:
->>>>>>> 05a85400
     # The wrapped function needs to convert the output parameters to ensure
     # compatibility between the Python API (which always uses "out" as the
     # parameter name and may be a tuple) and the Aten API (which may have
