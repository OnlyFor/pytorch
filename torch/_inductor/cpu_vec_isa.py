# mypy: allow-untyped-defs
import dataclasses
import functools
import os
import platform
import re
import subprocess
import sys
from typing import Any, Callable, Dict, List

import torch
from torch._inductor import config


_IS_WINDOWS = sys.platform == "win32"


def _get_isa_dry_compile_fingerprint(isa_flags: str) -> str:
    # ISA dry compile will cost about 1 sec time each startup time.
    # Please check the issue: https://github.com/pytorch/pytorch/issues/100378
    # Actually, dry compile is checking compile capability for ISA.
    # We just record the compiler version, isa options and pytorch version info,
    # and generated them to output binary hash path.
    # It would optimize and skip compile existing binary.
    from torch._inductor.cpp_builder import get_compiler_version_info, get_cpp_compiler

    compiler_info = get_compiler_version_info(get_cpp_compiler())
    torch_version = torch.__version__
    fingerprint = f"{compiler_info}={isa_flags}={torch_version}"
    return fingerprint


class VecISA:
    _bit_width: int
    _macro: List[str]
    _arch_flags: str
    _dtype_nelements: Dict[torch.dtype, int]

    # Note [Checking for Vectorized Support in Inductor]
    # TorchInductor CPU vectorization reuses PyTorch vectorization utility functions
    # Hence, TorchInductor would depend on Sleef* to accelerate mathematical functions
    # like exp, pow, sin, cos and etc.
    # But PyTorch and TorchInductor might use different compilers to build code. If
    # PyTorch uses gcc-7/g++-7 to build the release package, the libtorch_cpu.so
    # will not expose the Sleef* AVX512 symbols since gcc-7/g++-7 cannot pass
    # avx512 check in CMake - FindAVX.cmake. But TorchInductor install the latest
    # gcc/g++ compiler by default while it could support the AVX512 compilation.
    # Therefore, there would be a conflict sleef version between PyTorch and
    # TorchInductor. Hence, we dry-compile the following code to check whether current
    # HW platform and PyTorch both could support AVX512 or AVX2. And suppose ARM
    # also needs the logic
    # In fbcode however, we are using the same compiler for pytorch and for inductor codegen,
    # making the runtime check unnecessary.
    _avx_code = """
#if defined(CPU_CAPABILITY_AVX512) || defined(CPU_CAPABILITY_AVX2) || defined(CPU_CAPABILITY_ZVECTOR) || defined(CPU_CAPABILITY_NEON) || defined(CPU_CAPABILITY_VSX)
#include <ATen/cpu/vec/functional.h>
#include <ATen/cpu/vec/vec.h>
#endif

alignas(64) float in_out_ptr0[16] = {0.0};

extern "C" void __avx_chk_kernel() {
    auto tmp0 = at::vec::Vectorized<float>(1);
    auto tmp1 = tmp0.exp();
    tmp1.store(in_out_ptr0);
}
"""  # noqa: B950

    _avx_py_load = """
import torch
from ctypes import cdll
cdll.LoadLibrary("__lib_path__")
"""

    def bit_width(self) -> int:
        return self._bit_width

    def nelements(self, dtype: torch.dtype = torch.float) -> int:
        return self._dtype_nelements[dtype]

    def build_macro(self) -> List[str]:
        return self._macro

    def build_arch_flags(self) -> str:
        return self._arch_flags

    def __hash__(self) -> int:
        return hash(str(self))

    def check_build(self, code: str) -> bool:
        from torch._inductor.codecache import get_lock_dir, LOCK_TIMEOUT, write
        from torch._inductor.cpp_builder import (
            CppBuilder,
            CppTorchOptions,
            normalize_path_separator,
        )

        key, input_path = write(
            code,
            "cpp",
            extra=_get_isa_dry_compile_fingerprint(self._arch_flags),
        )
        from filelock import FileLock

        lock_dir = get_lock_dir()
        lock = FileLock(os.path.join(lock_dir, key + ".lock"), timeout=LOCK_TIMEOUT)
        with lock:
            output_dir = os.path.dirname(input_path)
            buid_options = CppTorchOptions(vec_isa=self, warning_all=False)
            x86_isa_help_builder = CppBuilder(
                key,
                [input_path],
                buid_options,
                output_dir,
            )
            try:
                # Check if the output file exist, and compile when not.
                output_path = normalize_path_separator(
                    x86_isa_help_builder.get_target_file_path()
                )
                if not os.path.isfile(output_path):
                    status, target_file = x86_isa_help_builder.build()

                # Check build result
                subprocess.check_call(
                    [
                        sys.executable,
                        "-c",
                        VecISA._avx_py_load.replace("__lib_path__", output_path),
                    ],
                    cwd=output_dir,
                    stderr=subprocess.DEVNULL,
                    env={**os.environ, "PYTHONPATH": ":".join(sys.path)},
                )
            except Exception as e:
                return False

            return True

    @functools.lru_cache(None)  # noqa: B019
    def __bool__(self) -> bool:
        if config.cpp.vec_isa_ok is not None:
            return config.cpp.vec_isa_ok

        if config.is_fbcode():
            return True

        return self.check_build(VecISA._avx_code)


@dataclasses.dataclass
class VecNEON(VecISA):
    _bit_width = 256  # This is required to leverage the compute implemented in aten/src/ATen/cpu/vec/vec256/vec256_float_neon.h
    _macro = ["CPU_CAPABILITY_NEON", "AT_BUILD_ARM_VEC256_WITH_SLEEF"]
    _arch_flags = ""  # Unused
    _dtype_nelements = {torch.float: 8, torch.bfloat16: 16, torch.float16: 16}

    def __str__(self) -> str:
        return "asimd"  # detects the presence of advanced SIMD on armv8-a kernels

    __hash__: Callable[[VecISA], Any] = VecISA.__hash__


@dataclasses.dataclass
class VecAVX512(VecISA):
    _bit_width = 512
    _macro = ["CPU_CAPABILITY_AVX512"]
    _arch_flags = (
        "-mavx512f -mavx512dq -mavx512vl -mavx512bw -mfma"
        if not _IS_WINDOWS
        else "/arch:AVX512"
    )  # TODO: use cflags
    _dtype_nelements = {torch.float: 16, torch.bfloat16: 32, torch.float16: 32}

    def __str__(self) -> str:
        return "avx512"

    __hash__: Callable[[VecISA], Any] = VecISA.__hash__


@dataclasses.dataclass
class VecAMX(VecAVX512):
    _arch_flags = VecAVX512._arch_flags + " -mamx-tile -mamx-bf16 -mamx-int8"

    def __str__(self) -> str:
        return super().__str__() + " amx_tile"

    __hash__: Callable[[VecISA], Any] = VecISA.__hash__

    _amx_code = """
#include <cstdint>
#include <immintrin.h>

struct amx_tilecfg {
  uint8_t palette_id;
  uint8_t start_row;
  uint8_t reserved_0[14];
  uint16_t colsb[16];
  uint8_t rows[16];
};

extern "C" void __amx_chk_kernel() {
  amx_tilecfg cfg = {0};
  _tile_loadconfig(&cfg);
  _tile_zero(0);
  _tile_dpbf16ps(0, 1, 2);
  _tile_dpbusd(0, 1, 2);
}
"""

    @functools.lru_cache(None)  # noqa: B019
    def __bool__(self) -> bool:
        if super().__bool__():
            if config.is_fbcode():
                return False
            if self.check_build(VecAMX._amx_code) and torch.cpu._init_amx():
                return True
        return False


@dataclasses.dataclass
class VecAVX2(VecISA):
    _bit_width = 256
    _macro = ["CPU_CAPABILITY_AVX2"]
    _arch_flags = (
        "-mavx2 -mfma -mf16c" if not _IS_WINDOWS else "/arch:AVX2"
    )  # TODO: use cflags
    _dtype_nelements = {torch.float: 8, torch.bfloat16: 16, torch.float16: 16}

    def __str__(self) -> str:
        return "avx2"

    __hash__: Callable[[VecISA], Any] = VecISA.__hash__


@dataclasses.dataclass
class VecZVECTOR(VecISA):
    _bit_width = 256
    _macro = [
        "CPU_CAPABILITY_ZVECTOR",
        "CPU_CAPABILITY=ZVECTOR",
        "HAVE_ZVECTOR_CPU_DEFINITION",
    ]
    _arch_flags = "-mvx -mzvector"
    _dtype_nelements = {torch.float: 8, torch.bfloat16: 16, torch.float16: 16}

    def __str__(self) -> str:
        return "zvector"

    __hash__: Callable[[VecISA], Any] = VecISA.__hash__


@dataclasses.dataclass
class VecVSX(VecISA):
    _bit_width = 256  # VSX simd supports 128 bit_width, but aten is emulating it as 256
    _macro = ["CPU_CAPABILITY_VSX"]
    _arch_flags = "-mvsx"
    _dtype_nelements = {torch.float: 8, torch.bfloat16: 16, torch.float16: 16}

    def __str__(self) -> str:
        return "vsx"

    __hash__: Callable[[VecISA], Any] = VecISA.__hash__


class InvalidVecISA(VecISA):
    _bit_width = 0
    _macro = [""]
    _arch_flags = ""
    _dtype_nelements = {}

    def __str__(self) -> str:
        return "INVALID_VEC_ISA"

    def __bool__(self) -> bool:  # type: ignore[override]
        return False

    __hash__: Callable[[VecISA], Any] = VecISA.__hash__


def x86_isa_checker() -> List[str]:
    supported_isa: List[str] = []

    def _check_and_append_supported_isa(
        dest: List[str], isa_supported: bool, isa_name: str
    ) -> None:
        if isa_supported:
            dest.append(isa_name)

    Arch = platform.machine()
    """
    Arch value is x86_64 on Linux, and the value is AMD64 on Windows.
    """
    if Arch != "x86_64" and Arch != "AMD64":
        return supported_isa

    avx2 = torch.cpu._is_cpu_support_avx2()
    avx512 = torch.cpu._is_cpu_support_avx512()
    amx_tile = torch.cpu._is_cpu_support_amx_tile()

    _check_and_append_supported_isa(supported_isa, avx2, "avx2")
    _check_and_append_supported_isa(supported_isa, avx512, "avx512")
    _check_and_append_supported_isa(supported_isa, amx_tile, "amx_tile")

    return supported_isa


invalid_vec_isa = InvalidVecISA()
supported_vec_isa_list = [VecAMX(), VecAVX512(), VecAVX2(), VecNEON()]


# Cache the cpuinfo to avoid I/O overhead. Meanwhile, the cpuinfo content
# might have too much redundant content that is useless for ISA check. Hence,
# we only cache some key isa information.
@functools.lru_cache(None)
def valid_vec_isa_list() -> List[VecISA]:
    isa_list: List[VecISA] = []

    if sys.platform not in ["linux", "win32"]:
        return isa_list

    arch = platform.machine()
    if arch == "s390x":
        with open("/proc/cpuinfo") as _cpu_info:
            while True:
                line = _cpu_info.readline()
                if not line:
                    break
                # process line
                featuresmatch = re.match(r"^features\s*:\s*(.*)$", line)
                if featuresmatch:
                    for group in featuresmatch.groups():
                        if re.search(r"[\^ ]+vxe[\$ ]+", group):
                            isa_list.append(VecZVECTOR())
                            break
<<<<<<< HEAD
    elif arch in ["aarch64", "arm64"]:
=======
    elif arch == "ppc64le":
        isa_list.append(VecVSX())
    elif arch == "aarch64":
>>>>>>> bb22132c
        isa_list.append(VecNEON())
    elif arch in ["x86_64", "AMD64"]:
        """
        arch value is x86_64 on Linux, and the value is AMD64 on Windows.
        """
        _cpu_supported_x86_isa = x86_isa_checker()
        for isa in supported_vec_isa_list:
            if all(flag in _cpu_supported_x86_isa for flag in str(isa).split()) and isa:
                isa_list.append(isa)

    return isa_list


def pick_vec_isa() -> VecISA:
    if config.is_fbcode() and (platform.machine() in ["x86_64", "AMD64"]):
        return VecAVX2()

    _valid_vec_isa_list: List[VecISA] = valid_vec_isa_list()
    if not _valid_vec_isa_list:
        return invalid_vec_isa

    # If the simdlen is None, it indicates determine the vectorization length automatically
    if config.cpp.simdlen is None:
        assert _valid_vec_isa_list
        return _valid_vec_isa_list[0]

    for isa in _valid_vec_isa_list:
        if config.cpp.simdlen == isa.bit_width():
            return isa

    return invalid_vec_isa<|MERGE_RESOLUTION|>--- conflicted
+++ resolved
@@ -333,13 +333,10 @@
                         if re.search(r"[\^ ]+vxe[\$ ]+", group):
                             isa_list.append(VecZVECTOR())
                             break
-<<<<<<< HEAD
-    elif arch in ["aarch64", "arm64"]:
-=======
+
     elif arch == "ppc64le":
         isa_list.append(VecVSX())
-    elif arch == "aarch64":
->>>>>>> bb22132c
+    elif arch in ["aarch64", "arm64"]:
         isa_list.append(VecNEON())
     elif arch in ["x86_64", "AMD64"]:
         """
