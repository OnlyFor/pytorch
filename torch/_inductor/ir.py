# mypy: allow-untyped-defs
from __future__ import annotations

import contextlib
import dataclasses
import functools
import itertools
import logging
import textwrap
import traceback
from contextlib import nullcontext
from functools import partial
from typing import (
    Any,
    Callable,
    ClassVar,
    ContextManager,
    Dict,
    Iterable,
    List,
    Literal,
    Optional,
    overload,
    Sequence,
    Tuple,
    TYPE_CHECKING,
    TypeVar,
    Union,
)
from typing_extensions import TypeAlias
from unittest.mock import patch

import sympy
from sympy import Expr, Integer, Symbol

import torch._export.serde.schema as export_schema
import torch._logging
import torch.fx
import torch.utils._pytree as pytree
from torch._dynamo.device_interface import get_interface_for_device
from torch._dynamo.utils import identity
from torch._export.serde.serialize import GraphModuleSerializer
from torch._higher_order_ops.auto_functionalize import can_auto_functionalize
from torch._inductor import metrics
from torch._prims_common import (
    compute_required_storage_length,
    is_boolean_dtype,
    is_float_dtype,
    make_channels_last_strides_for,
    StrideType,
)
from torch._subclasses.fake_tensor import get_schema_info
from torch.fx.experimental.symbolic_shapes import (
    CallMethodKey,
    compute_unbacked_bindings,
    DivideByKey,
    free_unbacked_symbols,
    rebind_unbacked,
    resolve_unbacked_bindings,
    SymTypes,
)
from torch.utils._ordered_set import OrderedSet
from torch.utils._sympy.functions import CleanDiv, FloorDiv, ModularIndexing
from torch.utils._sympy.symbol import SymT

from . import config, dependencies
from .codegen.common import BackendFeature, index_prevent_reordering
from .dependencies import (
    extract_free_unbacked_symbols,
    extract_input_node_reduction_ranges,
    extract_read_writes,
    var_builder,
)
from .loop_body import LoopBody
from .ops_handler import OpCounterCSE, OpCountResult
from .runtime.benchmarking import benchmarker
from .runtime.hints import ReductionHint
from .utils import (
    argsort,
    cache_on_self,
    ceildiv,
    convert_shape_to_inductor,
    convert_shape_to_symint,
    developer_warning,
    get_kernel_metadata,
    ir_dataclass,
    is_dynamic,
    is_gpu,
    sympy_dot,
    sympy_index_symbol,
    sympy_index_symbol_with_prefix,
    sympy_product,
    sympy_subs,
)
from .virtualized import ops, OpsValue, V


if TYPE_CHECKING:
    from .graph import GraphLowering

_T = TypeVar("_T")
_U = TypeVar("_U")
_V = TypeVar("_V")

_IntLike: TypeAlias = Union[int, Expr]

log = logging.getLogger(__name__)
indent = functools.partial(textwrap.indent, prefix="  ")
aten = torch.ops.aten
<<<<<<< HEAD
from typing_extensions import dataclass_transform


@dataclass_transform(frozen_default=True)
def ir_dataclass(cls=None, /, *, frozen: bool = True):
    def wrap(cls: _T) -> _T:
        if sys.version_info >= (3, 10):
            return dataclasses.dataclass(cls, kw_only=True, frozen=frozen)  # type: ignore[call-overload]
        else:
            # Polyfill for python=3.9. kw_only simply introduces an extra check
            # that only kwargs are used (and is not available on 3.9)
            return dataclasses.dataclass(cls)

    if cls is None:
        return wrap
    return wrap(cls)

=======
>>>>>>> 8fbf8669

""" [Note: Inductor IR]

Inductor's IR is produced by executing 'lowering' code (see lowering.py).  Each
lowering is registered to a particular aten operator, and expects inputs that
correspond to the aten schema.  However, in place of torch Tensor inputs, lowerings
expect Inductor TensorBox inputs.

TensorBox IR represents torch tensors.  Tensors are sometimes single objects owning
storage, and sometimes views of another Tensor's storage.  Mutating tensor operations
(such as add_()) affect the underlying storage and any associated views.  Other operations
(such as .t_()) update metadata about the current view but don't modify the underlying storage.

To model this in Inductor, the IR distinguishes between TensorBox, View, StorageBox and Buffer.

TensorBox is the top level IR construct that any lowering should produce and maps to a torch.Tensor
output from an operation.  But just as torch.Tensors take different forms, TensorBox IR can
reference View IR or directly reference StorageBox IRs.

Some Inductor lowerings produce new sets of 'Box'es, while others (such as .t() or other view ops)
may take an existing TensorBox and point it to a new underlying View IR.

Tensors that directly own storage are represented as a chain of:
TensorBox -> StorageBox -> Buffer
where Buffer is a simple (1D) allocation, and StorageBox introduces the concept of a Layout.

If you mutate the data of such a tensor, we swing the StorageBox pointer to point to a new buffer
(leaving the old buffer unmodified and functionalizing the operation).

Tensors backed by views add one more indirection to the IR.
TensorBox -> View -> StorageBox -> Buffer
In these cases, the underlying StorageBox/Buffer will be shared with the pre-view TensorBox.

Computation is represented by Operation nodes, with each operation producing 1
or more output Buffers. In the case of mutations, these will be new Buffers that have the
mutated buffer listed in its get_mutation_names().

It is also possible to have an InputBuffer for which there is no corresponding Operation,
e.g. it may be a graph input or compile time constant.

"""


_NodeOrNodes: TypeAlias = Union[
    int,
    "TensorBox",
    Dict[str, "TensorBox"],
    "Symbol",
    "IRNode",
    Sequence[
        Optional[Union[int, Dict[str, "TensorBox"], "TensorBox", "Symbol", "IRNode"]]
    ],
]


def validate_ir(node_or_nodes: Optional[_NodeOrNodes]) -> None:
    def _check_tensorbox(nodes: Optional[_NodeOrNodes]) -> None:
        # Could expand this to check deeper properties
        # (e.g. TensorBox points to View or StorageBox)
        if nodes is None:
            pass
        elif isinstance(nodes, (list, tuple)):
            for node in nodes:
                _check_tensorbox(node)
        elif isinstance(nodes, dict):
            for node in nodes.values():
                _check_tensorbox(node)
        else:
            assert isinstance(
                nodes,
                (
                    torch._inductor.ir.ExpandView,
                    DynamicScalar,
                    AssertScalar,
                    TensorBox,
                    sympy.logic.boolalg.Boolean,
                    Expr,
                    int,
                    EffectfulKernel,
                ),
            ), f"Found {type(nodes)}, which is not a supported top level IR node. See [Note: Inductor IR]"

    # Be picky about the accepted data structure (don't use pytree here)
    _check_tensorbox(node_or_nodes)


def ops_wrapper(name: str) -> Callable[..., OpsValue]:
    assert isinstance(name, str)

    def fn(*args: object, **kwargs: object) -> OpsValue:
        return getattr(ops, name)(*args, **kwargs)

    return fn


def inverse_reorder(order: Sequence[int]) -> Callable[[Sequence[_T]], Sequence[_T]]:
    inv_order = dict(zip(order, range(len(order))))

    def reindex(index: Sequence[_T]) -> Sequence[_T]:
        assert len(index) == len(inv_order)
        return [index[inv_order[i]] for i in range(len(index))]

    return reindex


def same_reorder(order: Sequence[int]) -> Callable[[Sequence[_T]], Sequence[_T]]:
    def reindex(index: Sequence[_T]) -> Sequence[_T]:
        assert len(index) == len(order)
        return [index[order[i]] for i in range(len(index))]

    return reindex


def fuse_reindexing(
    reindex1: Callable[[Sequence[_U]], Sequence[_V]],
    reindex2: Callable[[Sequence[_T]], Sequence[_U]],
) -> Callable[[Sequence[_T]], Sequence[_V]]:
    def reindex(index: Sequence[_T]) -> Sequence[_V]:
        return reindex1(reindex2(index))

    return reindex


NHWC_STRIDE_ORDER = [3, 0, 2, 1]
NHWDC_STRIDE_ORDER = [4, 0, 3, 2, 1]


def get_fill_order(seq: Sequence[Union[int, torch.SymInt, Expr]]) -> Sequence[int]:
    """
    Convert strides to fill order (argsort)
    """
    sorted_idx: Sequence[int] = argsort(seq)
    return sorted_idx


def stride_order2fill_order(order: Sequence[Union[int, Integer]]) -> Sequence[int]:
    """
    Convert stride order to fill order
    For channel last format,

    stride order = [3, 0, 2, 1] and fill order = [1, 3, 2, 0]
    """
    lookup = {pos: idx for idx, pos in enumerate(order)}
    fill_order = [lookup[i] for i in range(len(order))]
    return fill_order


def get_stride_order(seq: Sequence[Union[int, torch.SymInt, Expr]]) -> Sequence[int]:
    """
    Convert strides to stride order
    """
    sorted_idx: Sequence[int] = get_fill_order(seq)
    out = [0 for _ in range(len(seq))]
    for i, elem in enumerate(sorted_idx):
        out[elem] = i
    return out


@overload
def ir_node_to_tensor(x: Literal[None], guard_shape: bool = True) -> None:
    ...


@overload
def ir_node_to_tensor(x: IRNode, guard_shape: bool = True) -> torch.Tensor:
    ...


def ir_node_to_tensor(
    x: Optional[IRNode], guard_shape: bool = True
) -> Optional[torch.Tensor]:
    if x is None:
        return None

    shape_fn: Callable[[Union[int, Expr]], Union[int, Expr]]
    if not guard_shape:
        shape_fn = V.graph.sizevars.size_hint
    else:
        shape_fn = identity
    size = [shape_fn(s) for s in x.get_size()]
    stride: StrideType
    if is_storage_and_layout(x):
        stride = [shape_fn(s) for s in x.get_layout().stride]  # type: ignore[misc, union-attr]
    else:
        stride = FlexibleLayout.contiguous_strides(size)  # type: ignore[assignment]
    dtype = x.get_dtype()
    device = x.get_device()
    size = convert_shape_to_symint(size)
    stride = convert_shape_to_symint(stride)
    with V.graph.sizevars.shape_env.suppress_guards():
        t = torch.empty_strided(
            size=size, stride=stride, dtype=dtype, device=device
        ).zero_()
    return t


def may_convert_to_optional(
    value: Optional[Sequence[_T]],
) -> Optional[Sequence[Optional[_T]]]:
    if isinstance(value, list) and not value:
        # [None] makes sure the cpp wrapper codegen will generate something like
        # {std::nullopt} instead of {}
        return [None]
    return value


def get_device_type(x: object) -> Optional[str]:
    if get_device := getattr(x, "get_device", None):
        return get_device_type(get_device())
    if isinstance(x, torch.device):
        return x.type
    return None


def is_triton(x: object) -> bool:
    dtype = get_device_type(x)
    return bool(dtype and is_gpu(dtype))


def is_cpu(x: object) -> bool:
    return get_device_type(x) == "cpu"


class IRNode:
    _current_origins: ClassVar[OrderedSet[Any]] = OrderedSet()

    # NB: These are kinda weird,
    origins: OrderedSet[Any] = dataclasses.field(init=False)
    traceback: str = dataclasses.field(init=False)
    origin_node: Optional[torch.fx.Node] = dataclasses.field(init=False)

    @staticmethod
    @contextlib.contextmanager
    def current_origins(origins: OrderedSet[torch.fx.Node]):
        old = IRNode._current_origins
        IRNode._current_origins = old | origins
        try:
            yield
        finally:
            IRNode._current_origins = old

    def _post_init_setattr(self, attr, value):
        # Intended for use in __post_init__ for enforcing an invariant on a dataclass
        # If you must, can also be used for setting provenance info
        # We would like to try and minimize these usages though
        object.__setattr__(self, attr, value)

    def __post_init__(self):
        self._post_init_setattr("origins", OrderedSet(self._current_origins))
        self._post_init_setattr(
            "traceback", traceback.format_stack() if config.debug_ir_traceback else None
        )
        self._post_init_setattr("origin_node", None)

    def get_read_names(self) -> OrderedSet[str]:
        raise NotImplementedError(f"NYI on {type(self)}")

    def get_traceback(self):
        return self.traceback

    def get_origin_node(self):
        return self.origin_node

    def get_defining_op(self):
        raise NotImplementedError

    def common_repr(self, shorten=True):
        origins = f"origins={getattr(self, 'origins', '')}"
        if shorten and len(origins) > 64:
            # this can get *very* long
            origins = f"{origins[:61]}..."
        return [origins]

    def str_helper(self, lines, shorten=True, multiline=True):
        lines = lines + self.common_repr(shorten)
        lines = list(map(str, lines))
        if multiline:
            new_lines = indent(",\n".join(lines))
            return f"{type(self).__name__}(\n{new_lines}\n)"
        else:
            return f"{type(self).__name__}({lines})"

    def get_dtype(self):
        return self.dtype

    def get_layout(self):
        raise NotImplementedError(f"get_layout() is not implemented by {type(self)}!")

    def get_size(self):
        raise NotImplementedError(f"get_size() is not implemented by {type(self)}!")

    @property
    def shape(self):
        return self.get_size()

    def get_numel(self):
        return sympy_product(self.get_size())

    def is_zero_elements(self):
        return V.graph.sizevars.is_expr_static_and_true(sympy.Eq(self.get_numel(), 0))  # type: ignore[arg-type]

    def realize(self):
        """
        If the IRNode refers to data which has not been materialized (e.g.,
        it is a Pointwise/Reduction that could potentially have more
        compute fused into it), realize the IRNode into physical memory,
        ending the possibility of fusing into it, but allowing, e.g., multiple
        users to access the data without having to recompute.

        Check StorageBox.realize for a particularly notable implementation.

        TODO(ezyang): I think, in principle, every IRNode should have an
        implementation of this, and most of the time no-op is OK, but you
        really do have to audit each IRNode for this, so for now, raise
        an error if it's not implemented.  Note that some code in graph.py
        will catch this thrown error and suppress it with a warning.
        """
        raise NotImplementedError(f"realize NYI on {type(self)}")

    def codegen_reference(self, writer=None):
        raise NotImplementedError(f"codegen_reference NYI on {type(self)}")

    # The abstract method declarations below serve to convince mypy that all IRNode instances have these functions
    # defined, while having no effect at runtime. We cannot create stub implementations here because other parts of
    # the code dynamically check for defined attributes.
    get_device: Callable[[], torch.device]
    dtype: torch.dtype
    get_name: Callable[[], str]
    get_reads: Callable[[], Any]
    num_reads: Callable[[], int]
    get_stride: Callable[[], Any]
    get_storage_numel: Callable[[], Any]
    has_exceeded_max_reads: Callable[[], bool]
    make_loader: Callable[[], Callable[[Any], Any]]
    make_indexer: Callable[[], Callable[[Any], Any]]
    mark_reuse: Callable[[int], None]
    realize_hint: Callable[[], None]
    get_unbacked_symbol_uses: Callable[[], OrderedSet[sympy.Symbol]]


@ir_dataclass(frozen=False)
class Operation:
    def __post_init__(self):
        self.operation_name: Optional[str] = None

    def get_device(self):
        raise NotImplementedError

    def get_origin_node(self):
        assert hasattr(self, "origin_node")
        return self.origin_node

    def get_origins(self):
        assert hasattr(self, "origins")
        return self.origins

    def get_operation_name(self) -> str:
        assert self.operation_name is not None
        return self.operation_name

    def is_extern(self):
        return False

    def is_no_op(self):
        return False

    def get_read_writes(self):
        raise NotImplementedError

    def is_user_of(self, name):
        return name in self.get_read_names()

    def get_read_names(self) -> OrderedSet[str]:
        return OrderedSet(dep.name for dep in self.get_reads())

    def get_reads(self):
        return self.get_read_writes().reads

    def get_outputs(self) -> List[Buffer]:
        raise NotImplementedError

    def get_unbacked_symbol_defs(self) -> OrderedSet[sympy.Symbol]:
        return OrderedSet()

    def get_unbacked_symbol_uses(self) -> OrderedSet[sympy.Symbol]:
        """
        Returns the unbacked symbols which are required to be in scope in
        order to successfully perform codegen for this buffer.  For example,
        a buffer that corresponds to an extern kernel call that takes i0 as
        an argument would return {i0} here.  This is used to generate necessary
        dependencies that ensure we actually bind i0 in codegen before you
        try to use it.

        Note that this is NOT transitive; in particular, if this buffer takes
        in as input another buffer with dynamic shape (e.g., (i0,)), we will
        not report it here, because you will already have a dependency
        on that buffer, which will eventually have a dependency on i0 if
        necessary.
        """
        return OrderedSet()

    def get_workspace_size(self):
        """
        Gets extra global memory size needed by this buffer.
        Some algorithms (e.g. group gemm) may require extra global memory in the generated code.
        """
        return 0


@ir_dataclass
class Loops(IRNode):
    device: torch.device
    dtype: torch.dtype
    inner_fn: Callable[..., Any]
    ranges: List[Expr]

    def get_unbacked_symbol_uses(self) -> OrderedSet[sympy.Symbol]:
        return OrderedSet().union(
            *(free_unbacked_symbols(e) for e in self.ranges),
            self.inner_fn_free_unbacked_symbols(),
        )

    def __str__(self, names=("ranges",)):
        return self.str_helper(
            [
                f"'{self.device.type}'",
                str(self.dtype),
                self.inner_fn_str(),
            ]
            + [f"{name}={getattr(self, name)}" for name in names]
            + [f"origin_node={self.origin_node!r}"]
        )

    def __post_init__(self):
        super().__post_init__()

    __repr__ = __str__

    def get_device(self):
        return self.device

    def get_origin_node(self):
        return self.origin_node

    def get_size(self):
        return self.ranges

    def get_pointwise_size(self):
        return self.ranges

    def is_extern(self):
        return False

    @classmethod
    def create(cls, *args, **kwargs):
        origin_node = kwargs.pop("origin_node", None)
        tb = kwargs.pop("traceback", None)
        # if "origin_node" in kwargs:
        #     breakpoint()
        r = cls(*args, **kwargs)
        # Need to explicitly set origin_node here to propagate it down.
        # todo(chilli): I think it would be better for IRNode to directly set
        # origin_node
        r._post_init_setattr("origin_node", origin_node)
        r._post_init_setattr("traceback", tb or r.traceback)
        return TensorBox.create(r)

    @staticmethod
    def _index(ranges, prefix=SymT.INDEX):
        return [
            sympy.Integer(0) if s == 1 else sympy_index_symbol_with_prefix(prefix, n)
            for n, s in enumerate(ranges)
        ]

    @cache_on_self
    def inner_fn_opcount(self) -> OpCountResult:
        opcounter = OpCounterCSE(V.MockHandler())
        with V.set_ops_handler(opcounter), patch.object(
            FlexibleLayout, "allow_indexing", True
        ):
            self.inner_fn(*self.inner_fn_args())
            return opcounter.getvalue()

    def inner_fn_args(self):
        return (self._index(self.ranges),)

    @cache_on_self
    def inner_fn_str(self):
        return V.KernelFormatterHandler.ir_to_string(
            self.inner_fn, *self.inner_fn_args()
        )

    def has_large_inner_fn(self):
        return self.inner_fn_opcount().num_ops > config.realize_opcount_threshold

    def inner_fn_free_unbacked_symbols(self):
        index = self._index(self.ranges)
        return extract_free_unbacked_symbols(self.inner_fn, index)

    def get_reads(self):
        with patch.object(FlexibleLayout, "allow_indexing", True):
            if self.get_reduction_type():
                return extract_read_writes(
                    self.make_loader(),
                    self.get_size(),
                    self.get_reduction_size(),
                ).reads
            else:
                return extract_read_writes(
                    self.make_loader(),
                    self.get_size(),
                ).reads

    def get_read_names(self) -> OrderedSet[str]:
        return OrderedSet(self.inner_fn_opcount().read_buffers)

    def num_reads(self):
        return len(self.inner_fn_opcount().read_buffers)

    def get_reduction_size(self):
        raise NotImplementedError(
            f"get_reduction_size() is not implemented by {type(self)}!"
        )

    def get_reduction_type(self):
        raise NotImplementedError(
            f"get_reduction_type() is not implemented by {type(self)}!"
        )

    def constant_to_device(self, device):
        raise NotImplementedError(
            f"constant_to_device() is not implemented by {type(self)}!"
        )


def nop_loader_fn(idx: Union[Expr, Sequence[Expr]], *, dtype: torch.dtype) -> OpsValue:
    if dtype.is_floating_point:
        return ops.constant(float("nan"), dtype)
    else:
        return ops.constant(0, dtype)


@ir_dataclass
class Pointwise(Loops):
    def make_loader(self):
        # Make zero-element loops into a no-op
        if self.is_zero_elements():
            return partial(nop_loader_fn, dtype=self.dtype)

        return self.inner_fn

    def get_reduction_size(self):
        return []

    def get_reduction_type(self):
        return None

    def store_output(self, output_name, indexer, vars):
        loader = self.make_loader()
        return ops.store(output_name, indexer(vars), loader(vars))

    def constant_to_device(self, device):
        """Move this to a given device. Requires that all reads are to constants."""
        loader = self.make_loader()
        loader = patch.object(ConstantBuffer, "override_device", device)(loader)
        return Pointwise(
            device=device, dtype=self.dtype, inner_fn=loader, ranges=self.ranges
        )


@ir_dataclass
class Scatter(Pointwise):
    output_indexer: Callable[[List[Expr]], Expr]
    scatter_mode: Optional[str] = None

    def constant_to_device(self, device):
        """Move this to a given device. Requires that all reads are to constants."""
        loader = self.make_loader()
        loader = patch.object(ConstantBuffer, "override_device", device)(loader)
        return Scatter(
            device=device,
            dtype=self.dtype,
            inner_fn=loader,
            ranges=self.ranges,
            output_indexer=self.output_indexer,
            scatter_mode=self.scatter_mode,
        )

    def store_output(self, output_name, indexer, vars):
        loader = self.make_loader()
        return ops.store(
            output_name,
            indexer(self.output_indexer(vars)),
            loader(vars),
            mode=self.scatter_mode,
        )


REDUCTION_COMBINE_FN: Dict[str, Callable[..., OpsValue]] = {
    "any": ops_wrapper("logical_or"),
    "max": ops_wrapper("maximum"),
    "min": ops_wrapper("minimum"),
    "prod": ops_wrapper("mul"),
    "sum": ops_wrapper("add"),
    "xor_sum": ops_wrapper("bitwise_xor"),
}


def get_reduction_combine_fn(
    reduction_type: str, dtype: torch.dtype, arg_break_ties_left: bool = True
) -> Callable[..., object]:
    if reduction_type in REDUCTION_COMBINE_FN:
        return REDUCTION_COMBINE_FN[reduction_type]

    elif reduction_type in ("argmax", "argmin"):

        def argmax_combine_fn(
            a: Tuple[object, object], b: Tuple[object, object]
        ) -> Tuple[OpsValue, OpsValue]:
            a_value, a_index = a
            b_value, b_index = b

            if reduction_type == "argmin":
                mask = ops.lt(a_value, b_value)
            else:
                mask = ops.gt(a_value, b_value)

            equal = ops.eq(a_value, b_value)
            if is_float_dtype(dtype):
                a_isnan = ops.ne(a_value, a_value)
                b_isnan = ops.ne(b_value, b_value)
                mask = ops.logical_or(mask, ops.gt(a_isnan, b_isnan))
                equal = ops.logical_or(equal, ops.logical_and(a_isnan, b_isnan))

            tie = (
                ops.lt(a_index, b_index)
                if arg_break_ties_left
                else ops.gt(a_index, b_index)
            )
            mask = ops.logical_or(mask, ops.logical_and(equal, tie))
            return (
                ops.where(mask, a_value, b_value),
                ops.where(mask, a_index, b_index),
            )

        return argmax_combine_fn

    elif reduction_type == "welford_combine":

        def welford_combine_fn(
            a: Tuple[OpsValue, OpsValue, OpsValue],
            b: Tuple[OpsValue, OpsValue, OpsValue],
        ) -> Tuple[OpsValue, OpsValue, OpsValue]:
            a_mean, a_m2, a_weight = a
            b_mean, b_m2, b_weight = b

            delta = b_mean - a_mean
            new_weight = a_weight + b_weight
            w2_over_w = b_weight / new_weight
            return (
                a_mean + delta * w2_over_w,
                a_m2 + b_m2 + delta * delta * a_weight * w2_over_w,
                new_weight,
            )

        return welford_combine_fn

    else:
        raise NotImplementedError(f"unknown reduction_type={reduction_type}")


def significant_strides_equal(
    strides1: Sequence[_IntLike], strides2: Sequence[_IntLike], size: Sequence[_IntLike]
) -> bool:
    """
    Returns true if the strides are equal, ignoring dimensions of size 1 .
    """
    non_1_indices = [
        i
        for i, dim in enumerate(size)
        if V.graph.sizevars.size_hint(dim, fallback=2) != 1
    ]
    strides1 = [V.graph.sizevars.size_hint(strides1[i]) for i in non_1_indices]
    strides2 = [V.graph.sizevars.size_hint(strides2[i]) for i in non_1_indices]
    return strides1 == strides2


@ir_dataclass
class Reduction(Loops):
    reduction_ranges: List[Expr]
    reduction_type: str
    # self.dtype represents the dst dtype
    src_dtype: torch.dtype
    reduction_hint: ReductionHint

    def __str__(self) -> str:  # type: ignore[override]
        return Loops.__str__(  # type: ignore[call-arg]
            self, names=("ranges", "reduction_ranges", "reduction_type")
        )

    def __repr__(self) -> str:  # type: ignore[override]
        return self.__str__()

    def get_unbacked_symbol_uses(self) -> OrderedSet[sympy.Symbol]:
        return super().get_unbacked_symbol_uses() | OrderedSet().union(
            *(free_unbacked_symbols(e) for e in self.reduction_ranges)
        )

    def get_reduction_size(self):
        return self.reduction_ranges

    def get_reduction_type(self):
        return self.reduction_type

    def store_reduction(self, output_name, indexer, vars, reduction_vars):
        value = ops.reduction(
            self.dtype,
            self.src_dtype,
            self.reduction_type,
            self.inner_fn(vars, reduction_vars),
        )
        return ops.store_reduction(output_name, indexer(vars), value)

    def index_length(self):
        return len(self.ranges) + len(self.reduction_ranges)

    def inner_fn_args(self):
        index = self._index(self.ranges)
        rindex = self._index(self.reduction_ranges, SymT.RINDEX)
        return (index, rindex)

    def inner_fn_free_unbacked_symbols(self):
        index = self._index(self.ranges)
        rindex = self._index(self.reduction_ranges, SymT.RINDEX)
        return extract_free_unbacked_symbols(self.inner_fn, index, rindex)

    def constant_to_device(self, device):
        """Move this to a given device. Requires that all reads are to constants."""
        loader = self.make_loader()
        loader = patch.object(ConstantBuffer, "override_device", device)(loader)
        return Reduction(
            device=device,
            dtype=self.dtype,
            inner_fn=loader,
            ranges=self.ranges,
            reduction_ranges=self.reduction_ranges,
            reduction_type=self.reduction_type,
            src_dtype=self.src_dtype,
            reduction_hint=ReductionHint.DEFAULT,
        )

    @staticmethod
    def num_splits(
        device,
        dst_dtype,
        src_dtype,
        inner_fn,
        ranges,
        reduction_ranges,
        reduction_type,
        reduction_numel,
        input_node: Optional[IRNode] = None,
    ):
        def _is_static(x):
            return isinstance(x, (int, sympy.Integer))

        reduction_numel_hint = V.graph.sizevars.symbolic_hint(reduction_numel)
        numel_hint = V.graph.sizevars.symbolic_hint(sympy_product(ranges))

        should_split = (
            not V.graph.has_feature(device, BackendFeature.REDUCE_TO_SINGLE_ELEMENT)
            and reduction_type
            not in (
                "argmax",
                "argmin",
            )
            and config.split_reductions
            # We don't support unbacked symints
            and _is_static(reduction_numel_hint)
            and _is_static(numel_hint)
        )
        if not should_split:
            return ReductionHint.DEFAULT, 1

        device_interface = get_interface_for_device(get_device_type(device))  # type: ignore[arg-type] # next PR
        device_properties = device_interface.Worker.get_device_properties(device)
        if get_device_type(device) == "xpu":
            num_sm = device_properties.gpu_subslice_count
        else:
            # default is cuda behavior
            num_sm = device_properties.multi_processor_count

        min_elements_per_thread = 32
        max_elements_per_thread = 512
        threads_per_sm = 2048
        min_elements_per_device = min_elements_per_thread * num_sm * threads_per_sm
        max_elements_per_device = max_elements_per_thread * num_sm * threads_per_sm

        def inner_reduction_splits(reduction_numel_hint, numel_hint):
            # do heuristics that's close to eager mode for split inner reduction
            # we leak reduction autotune configs here, and will need to refactor to avoid this later
            num_warps = 8
            num_threads = 32 * num_warps
            if numel_hint >= 2 * num_sm:  # don't split if there are enough outputs
                return 1
            if reduction_numel_hint <= 8192:
                return 1
            if reduction_numel_hint * numel_hint <= min_elements_per_device:
                split_size = min_elements_per_thread
            elif reduction_numel_hint * numel_hint < max_elements_per_device:
                target_blocks = num_sm * threads_per_sm // (2 * num_threads)
                blocks_per_output = (target_blocks + numel_hint - 1) // numel_hint
                tmp_split_size = (
                    reduction_numel_hint + num_threads * blocks_per_output - 1
                ) // (num_threads * blocks_per_output)
                divisors = sympy.divisors(reduction_numel_hint)
                closest = min(divisors, key=lambda x: abs(x - tmp_split_size))
                if abs(closest - tmp_split_size) < 30:
                    # prefer even splits, but never smalle than min_elements_per_thread
                    split_size = max(closest, min_elements_per_thread)
                else:
                    split_size = tmp_split_size
            else:
                divisors = sympy.divisors(reduction_numel_hint)
                closest = min(divisors, key=lambda x: abs(x - max_elements_per_thread))
                if abs(closest - max_elements_per_thread) < 50:
                    # prefer even splits
                    split_size = closest
                else:
                    split_size = max_elements_per_thread
            return (reduction_numel_hint + split_size * num_threads - 1) // (
                split_size * num_threads
            )

        def outer_reduction_splits(reduction_numel_hint, numel_hint):
            # TODO the best heuristic currently has XBLOCK (corresponding to numel_hint) 128
            # extend to even smaller number of outputs
            num_warps = 8
            num_threads = num_warps * 32
            rvals_per_thread = 4  # comes from heuristics, refactor to not leak here
            xvals_per_block = 128
            xblocks = (numel_hint + xvals_per_block - 1) // xvals_per_block
            if reduction_numel_hint * numel_hint < min_elements_per_device:
                split_size = min_elements_per_thread
            elif reduction_numel_hint * numel_hint < max_elements_per_device:
                target_blocks = num_sm * threads_per_sm // (num_threads)
                target_blocks = (target_blocks + xblocks - 1) // xblocks
                tmp_split_size = (
                    reduction_numel_hint + rvals_per_thread * target_blocks - 1
                ) // (rvals_per_thread * target_blocks)
                divisors = sympy.divisors(reduction_numel_hint)
                closest = min(divisors, key=lambda x: abs(x - tmp_split_size))
                if abs(tmp_split_size - closest) < 20:
                    split_size = max(closest, min_elements_per_thread)
                else:
                    split_size = tmp_split_size
            else:
                divisors = sympy.divisors(reduction_numel_hint)
                closest = min(divisors, key=lambda x: abs(x - max_elements_per_thread))
                if abs(closest - max_elements_per_thread) < 50:
                    # prefer even splits
                    split_size = closest
                else:
                    split_size = max_elements_per_thread

            return (reduction_numel_hint + rvals_per_thread * split_size - 1) // (
                rvals_per_thread * split_size
            )

        # easy cases
        if numel_hint == 1:
            split = inner_reduction_splits(reduction_numel_hint, numel_hint)
            if split == 1:
                # No need to split.
                return ReductionHint.INNER, split
            if input_node is not None and isinstance(input_node, TensorBox):
                new_ranges, new_reduction_ranges = extract_input_node_reduction_ranges(
                    input_node
                )
                if new_ranges is not None and new_reduction_ranges is not None:
                    extracted_numel_hint = V.graph.sizevars.symbolic_hint(
                        sympy_product(new_ranges + new_reduction_ranges)
                    )
                    if reduction_numel_hint == extracted_numel_hint:
                        log.debug(
                            "Use previous IRNode's range and reduction_ranges instead of split. "
                            "current ranges: %s, current reduction ranges: %s, current split: %d, "
                            "new ranges: %s, new reduction ranges: %s",
                            ranges,
                            reduction_ranges,
                            split,
                            new_ranges,
                            new_reduction_ranges,
                        )
                        # If the input_node or its dependent nodes are also Reduction nodes,
                        # use reduction_sizes of this node or its dependent nodes directly.
                        return ReductionHint.INNER, -1
            return ReductionHint.INNER, split
        if (
            reduction_numel_hint <= min_elements_per_thread
            or numel_hint >= num_sm * 2 * 32
        ):
            return ReductionHint.DEFAULT, 1

        r = Reduction(
            device=device,
            dtype=dst_dtype,
            inner_fn=inner_fn,
            ranges=ranges,
            reduction_ranges=reduction_ranges,
            reduction_type=reduction_type,
            src_dtype=src_dtype,
            reduction_hint=ReductionHint.DEFAULT,
        )

        def get_read_indices(r):
            cb = ComputedBuffer(
                name=None,
                layout=FlexibleLayout(
                    device=r.get_device(),
                    dtype=r.get_dtype(),
                    size=r.get_size(),
                ),
                data=r,
            )
            read_writes = cb.get_read_writes()
            # try finding the full size producer
            # TODO this will fail for something like ((1, N) * (N, 1)).sum()
            # this would also possibly be wrong for producers with the different contiguity but we hope those cases are rare
            range_vars = [
                r
                for r in read_writes.range_vars
                if isinstance(r, sympy.Expr) and not isinstance(r, sympy.Number)
            ]
            indices = []
            changed = False
            for md in sorted(read_writes.reads, key=lambda x: x.name):
                if all(r in md.index.free_symbols for r in range_vars):
                    indices.append(md.index)
                    if md.name in V.graph.name_to_buffer:
                        buf = V.graph.name_to_buffer[md.name]
                        original_stride = buf.layout.stride
                        buf.decide_layout()
                        if buf.layout.stride != original_stride:
                            changed = True
            return indices, changed

        indices, changed = get_read_indices(r)
        if changed:
            indices, _ = get_read_indices(r)

        if len(indices) == 0:
            # TODO determine splits when all inputs are broadcast
            return ReductionHint.DEFAULT, 1

        (_, reduction_vars), ranges = dependencies.index_vars_squeeze(
            r.get_size(), r.get_reduction_size()
        )
        num_outer = 0
        num_inner = 0
        for i in indices:
            i = V.graph.sizevars.simplify_with_ranges(i, ranges)
            strides = V.graph.sizevars.stride_hints(i, reduction_vars, ranges.keys())
            outer = all(s > 1 for s in strides)
            if outer:
                num_outer += 1
            else:
                num_inner += 1
        if num_inner > num_outer:
            return ReductionHint.INNER, inner_reduction_splits(
                reduction_numel_hint, numel_hint
            )
        else:
            return ReductionHint.OUTER, outer_reduction_splits(
                reduction_numel_hint, numel_hint
            )

    @staticmethod
    def _unroll_reduction_fn(inner_fn, reduction_ranges, reduction_type, src_dtype):
        """Convert inner_fn from a reduction to an pointwise"""
        reduction_ranges = [
            V.graph.sizevars.evaluate_static_shape(x) for x in reduction_ranges
        ]

        combine_fn = get_reduction_combine_fn(reduction_type, src_dtype)

        def fn(index):
            return functools.reduce(
                combine_fn,
                (
                    value_fn(index, rindex)
                    for rindex in itertools.product(
                        *[range(x) for x in reduction_ranges]
                    )
                ),
            )

        if reduction_type in ("argmin", "argmax"):
            flatten_index = FixedLayout(
                None,  # type: ignore[arg-type]
                None,  # type: ignore[arg-type]
                reduction_ranges,
                FlexibleLayout.contiguous_strides(reduction_ranges),
            ).make_indexer()

            def value_fn(index, rindex):
                rindex = [sympy.expand(i) for i in rindex]
                return (
                    inner_fn(index, rindex),
                    ops.index_expr(flatten_index(rindex), torch.int64),
                )

            return lambda index: fn(index)[1]
        else:
            value_fn = inner_fn
            return fn

    @classmethod
    def create(  # type: ignore[override]
        cls,
        device: torch.device,
        dst_dtype: torch.dtype,
        src_dtype: torch.dtype,
        inner_fn: Callable[..., Any],
        ranges: List[Expr],
        reduction_ranges: List[Expr],
        reduction_type: str,
        reduction_hint: ReductionHint = ReductionHint.DEFAULT,
        input_node: Optional[IRNode] = None,
    ):
        reduction_numel = V.graph.sizevars.simplify(sympy_product(reduction_ranges))

        if reduction_numel == 0:
            # N.B. This is a hack to generate the literal of the given type
            # Ideally, we should be fixing `def constant` in triton.py
            # but it breaks due to hardcoded dtypes in other places
            def py_cnst(val):
                return (
                    bool(val)
                    if dst_dtype == torch.bool
                    else float(val)
                    if dst_dtype.is_floating_point
                    else int(val)
                )

            rtypes_to_inits = {
                "sum": py_cnst(0),
                "xor_sum": py_cnst(0),
                "prod": py_cnst(1),
                "any": py_cnst(0),
                # "all" is desugared to `!any(!val)`
            }

            assert (
                reduction_type in rtypes_to_inits.keys()
            ), f"{reduction_type} not supported for zero-dimension tensors!"

            def const_fn(index):
                return ops.constant(rtypes_to_inits[reduction_type], dst_dtype)

            return Pointwise.create(
                device=device,
                dtype=src_dtype,
                inner_fn=const_fn,
                ranges=list(ranges),
            )

        if reduction_numel == 1:
            # this reduction is actually a pointwise op
            if reduction_type in ("argmin", "argmax"):

                def fn(index):
                    return ops.constant(0, dst_dtype)

            else:

                def fn(index):
                    reduction_index = [sympy.Integer(0) for _ in reduction_ranges]
                    return inner_fn(index, reduction_index)

            return Pointwise.create(
                device=device, dtype=dst_dtype, inner_fn=fn, ranges=ranges
            )

        if (
            isinstance(reduction_numel, sympy.Integer)
            and V.graph.sizevars.size_hint(reduction_numel)
            < config.unroll_reductions_threshold
            and sympy_product(ranges) != 1
        ):
            return Pointwise.create(
                device=device,
                dtype=dst_dtype,
                inner_fn=cls._unroll_reduction_fn(
                    inner_fn, reduction_ranges, reduction_type, src_dtype
                ),
                ranges=ranges,
            )

        # triton doesn't support reduce to single element well, so break it up
        hint, split = cls.num_splits(
            device,
            dst_dtype,
            src_dtype,
            inner_fn,
            ranges,
            reduction_ranges,
            reduction_type,
            reduction_numel,
            input_node,
        )
        # intermediate reduction in split can contain complex indexing,
        # and num_splits will fail to correctly set the hint
        # reuse the passed hint if available
        if reduction_hint == ReductionHint.DEFAULT:
            reduction_hint = hint
        if split == -1:
            assert input_node is not None
            new_ranges, new_reduction_ranges = extract_input_node_reduction_ranges(
                input_node  # type: ignore[arg-type]
            )
            assert new_ranges is not None
            assert new_reduction_ranges is not None
            return cls.create_multilayer_existing_ranges(
                device,
                dst_dtype,
                src_dtype,
                inner_fn,
                ranges,
                reduction_ranges,
                new_ranges,
                new_reduction_ranges,
                reduction_type,
                reduction_hint,
            )
        elif split > 1:
            # triton doesn't support reduce to single element well, so break it up
            return cls.create_multilayer(
                device,
                dst_dtype,
                src_dtype,
                inner_fn,
                ranges,
                reduction_ranges,
                reduction_type,
                split,
                reduction_hint,
            )

        return TensorBox.create(
            Reduction(
                device=device,
                dtype=dst_dtype,
                inner_fn=inner_fn,
                ranges=ranges,
                reduction_ranges=reduction_ranges,
                reduction_type=reduction_type,
                src_dtype=src_dtype,
                reduction_hint=reduction_hint,
            )
        )

    @staticmethod
    def default_accumulator(reduction_type, dtype):
        if reduction_type in ("max", "argmax"):
            if is_float_dtype(dtype):
                return float("-inf")
            elif is_boolean_dtype(dtype):
                return 0
            else:
                return torch.iinfo(dtype).min
        if reduction_type in ("min", "argmin"):
            if is_float_dtype(dtype):
                return float("inf")
            elif is_boolean_dtype(dtype):
                return 1
            else:
                return torch.iinfo(dtype).max

        return {
            "sum": 0,
            "prod": 1,
            "xor_sum": 0,
            "any": 0,
            "welford_reduce": (0, 0, 0),
            "welford_combine": (0, 0, 0),
        }[reduction_type]

    @staticmethod
    def default_value(reduction_type, dtype):
        if reduction_type == "welford_reduce":
            return 0
        return Reduction.default_accumulator(reduction_type, dtype)

    @staticmethod
    def _multilayer_second_step_hint(
        split: int, numel_hint: int, reduction_hint: ReductionHint
    ) -> ReductionHint:
        if split == -1:
            return reduction_hint
        if split <= 512 and numel_hint <= 512 and reduction_hint == ReductionHint.OUTER:
            return ReductionHint.OUTER_TINY
        if (
            split <= 1024
            and numel_hint <= 256
            and reduction_hint == ReductionHint.OUTER
        ):
            return ReductionHint.OUTER_TINY

        return reduction_hint

    @classmethod
    def _multilayer_wrap_loader(
        cls,
        loader,
        reduction_ranges,
        reduction_numel,
        split,
        block_size,
        default,
    ):
        reindex = View.dynamic_reshape_indexer(reduction_ranges, [reduction_numel])
        need_mask = not V.graph.sizevars.is_expr_static_and_true(
            sympy.Eq(reduction_numel % split, 0)  # type: ignore[arg-type]
        )

        def wrapper_fn(index, reduction_index):
            (reduction_index,) = reduction_index
            *new_index, reduction_block = index
            indices = block_size * reduction_block + reduction_index

            def body():
                return loader(new_index, reindex([indices]))

            if need_mask:
                mask = ops.lt(
                    ops.index_expr(indices, torch.int32),
                    ops.index_expr(reduction_numel, torch.int32),
                )
                return ops.masked(mask, body, default)
            else:
                return body()

        return wrapper_fn

    @classmethod
    def _multilayer_wrap_loader_existing_ranges(
        cls,
        loader,
        original_ranges,
        original_reduction_ranges,
        new_ranges,
        new_reduction_ranges,
        default,
    ):
        assert all(
            r == 1 for r in original_ranges
        ), f"Only enabled for numel_hint == 1, found {original_ranges=}"
        reindex = View.dynamic_reshape_indexer(
            original_reduction_ranges, tuple(new_ranges) + tuple(new_reduction_ranges)
        )

        def wrapper_fn(merged_index, new_reduction_index):
            original_idx = merged_index[: len(original_ranges)]
            new_index = merged_index[len(original_ranges) :]
            return loader(
                original_idx,
                reindex(tuple(new_index) + tuple(new_reduction_index)),
            )

        return wrapper_fn

    @classmethod
    def create_multilayer_helper(
        cls,
        device: torch.device,
        dst_dtype: torch.dtype,
        src_dtype: torch.dtype,
        wrapper_fn: Callable[..., Any],
        original_ranges: List[Expr],
        original_reduction_ranges: List[Expr],
        new_ranges: List[Expr],
        new_reduction_ranges: List[Expr],
        reduction_type: str,
        split: int,
        reduction_hint: ReductionHint,
    ):
        """
        Break a large reduction up into multiple smaller reductions
        recursively
        """
        # triton will automatically compute reductions in fp32 if reducing over fp16/bf16
        # within the kernel. keep the intermediate in fp32 so as to keep the whole reduction
        # in fp32 and not reduce precision by breaking up the kernel into multiple layers
        intermediate_dtype = (
            dst_dtype
            if dst_dtype not in (torch.float16, torch.bfloat16)
            else torch.float
        )
        intermediate = Reduction.create(
            device,
            intermediate_dtype,
            src_dtype,
            wrapper_fn,
            new_ranges,
            new_reduction_ranges,
            reduction_type,
            reduction_hint,
        )
        intermediate.realize()
        intermediate_loader = intermediate.make_loader()

        def intermediate_fn(index, reduction_index):
            return intermediate_loader([*index, *reduction_index])

        numel_hint = V.graph.sizevars.size_hint(sympy_product(original_ranges))
        reduction_hint = cls._multilayer_second_step_hint(
            split, numel_hint, reduction_hint
        )

        assert original_ranges == new_ranges[: len(original_ranges)]
        return TensorBox.create(
            Reduction(
                device=device,
                dtype=dst_dtype,
                inner_fn=intermediate_fn,
                ranges=original_ranges,
                reduction_ranges=new_ranges[len(original_ranges) :],
                reduction_type=reduction_type,
                src_dtype=src_dtype,
                reduction_hint=reduction_hint,
            )
        )

    @classmethod
    def create_multilayer(
        cls,
        device: torch.device,
        dst_dtype: torch.dtype,
        src_dtype: torch.dtype,
        inner_fn: Callable[..., Any],
        ranges: List[Expr],
        reduction_ranges: List[Expr],
        reduction_type: str,
        split: int,
        reduction_hint: ReductionHint,
    ):
        """
        Break a large reduction up into multiple smaller reductions
        recursively
        """
        # TODO(jansel): realize the reduction so we can do dynamic indexing
        reduction_numel = sympy_product(reduction_ranges)
        block_size = FloorDiv(reduction_numel + (split - 1), split)
        default = cls.default_value(reduction_type, dst_dtype)
        wrapper_fn = cls._multilayer_wrap_loader(
            inner_fn, reduction_ranges, reduction_numel, split, block_size, default
        )

        return cls.create_multilayer_helper(
            device,
            dst_dtype,
            src_dtype,
            wrapper_fn,
            ranges,
            reduction_ranges,
            [*ranges, split],  # type: ignore[list-item]
            [block_size],
            reduction_type,
            split,
            reduction_hint,
        )

    @classmethod
    def create_multilayer_existing_ranges(
        cls,
        device: torch.device,
        dst_dtype: torch.dtype,
        src_dtype: torch.dtype,
        inner_fn: Callable[..., Any],
        original_ranges: List[Expr],
        original_reduction_ranges: List[Expr],
        new_ranges: List[Expr],
        new_reduction_ranges: List[Expr],
        reduction_type: str,
        reduction_hint: ReductionHint,
    ):
        """
        Break a large reduction up into multiple smaller reductions
        recursively
        """
        default = cls.default_value(reduction_type, dst_dtype)
        wrapper_fn = cls._multilayer_wrap_loader_existing_ranges(
            inner_fn,
            original_ranges,
            original_reduction_ranges,
            new_ranges,
            new_reduction_ranges,
            default,
        )
        return cls.create_multilayer_helper(
            device,
            dst_dtype,
            src_dtype,
            wrapper_fn,
            original_ranges,
            original_reduction_ranges,
            [*original_ranges, *new_ranges],
            new_reduction_ranges,
            reduction_type,
            -1,
            reduction_hint,
        )


class WelfordReduction(Reduction):
    output_index: int

    def __init__(
        self,
        device,
        dtype,
        inner_fns,
        ranges,
        reduction_ranges,
        reduction_type,
        reduction_hint,
        output_index,
    ):
        if len(inner_fns) == 1:
            loader = inner_fns[0]
        else:

            def loader(idx, reduction_idx):
                return tuple(fn(idx, reduction_idx) for fn in inner_fns)

        super().__init__(
            device=device,
            dtype=dtype,
            inner_fn=loader,
            ranges=ranges,
            reduction_ranges=reduction_ranges,
            reduction_type=reduction_type,
            src_dtype=dtype,
            reduction_hint=reduction_hint,
        )
        self.output_index = output_index

    def store_reduction(self, output_name, indexer, vars, reduction_vars):
        values = ops.reduction(
            self.dtype,
            self.src_dtype,
            self.reduction_type,
            self.inner_fn(vars, reduction_vars),
        )
        value = values[self.output_index]
        return ops.store_reduction(output_name, indexer(vars), value)

    @classmethod
    def create(  # type: ignore[override]
        cls,
        device: torch.device,
        dtype: torch.dtype,
        inner_fns: Sequence[Callable[..., Any]],
        ranges: List[Expr],
        reduction_ranges: List[Expr],
        reduction_type: str,
        reduction_hint: ReductionHint = ReductionHint.DEFAULT,
    ):
        assert reduction_type in ("welford_reduce", "welford_combine")

        reduction_numel = V.graph.sizevars.simplify(sympy_product(reduction_ranges))

        def const(val):
            def inner_fn(idx):
                return ops.constant(
                    val,
                    dtype,
                )

            return Pointwise.create(
                device=device,
                dtype=dtype,
                inner_fn=inner_fn,
                ranges=list(ranges),
            )

        if reduction_numel == 0:
            mean = const(0)
            m2 = const(0)
            weight = const(0)
            return mean, m2, weight

        if reduction_numel == 1:

            def copy(loader):
                def inner_fn(idx):
                    reduction_index = [sympy.Integer(0) for _ in reduction_ranges]
                    return loader(idx, reduction_index)

                return Pointwise.create(
                    device=device,
                    dtype=dtype,
                    inner_fn=inner_fn,
                    ranges=list(ranges),
                )

            if reduction_type == "welford_reduce":
                return copy(inner_fns[0]), const(0), const(1)
            else:
                return tuple(copy(fn) for fn in inner_fns)

        # TODO: Unrolled reduction
        # if (
        #     isinstance(reduction_numel, sympy.Integer)
        #     and V.graph.sizevars.size_hint(reduction_numel)
        #     < config.unroll_reductions_threshold
        #     and sympy_product(ranges) != 1
        # ):
        #     return Pointwise.create(
        #         device,
        #         dst_dtype,
        #         cls._unroll_reduction_fn(
        #             inner_fn, reduction_ranges, reduction_type, src_dtype
        #         ),
        #         ranges,
        #     )

        # triton doesn't support reduce to single element well, so break it up
        hint, split = Reduction.num_splits(
            device,
            dtype,
            dtype,
            inner_fns[0],
            ranges,
            reduction_ranges,
            reduction_type=reduction_type,
            reduction_numel=reduction_numel,
        )
        # intermediate reduction in split can contain complex indexing,
        # and num_splits will fail to correctly set the hint
        # reuse the passed hint if available
        if reduction_hint == ReductionHint.DEFAULT:
            reduction_hint = hint
        if split > 1:
            # triton doesn't support reduce to single element well, so break it up
            return cls.create_multilayer(
                device,
                dtype,
                inner_fns,
                ranges,
                reduction_ranges,
                reduction_type,
                split,
                reduction_hint,
            )

        results = [
            TensorBox.create(
                WelfordReduction(
                    device,
                    dtype,
                    inner_fns,
                    ranges,
                    reduction_ranges,
                    reduction_type,
                    reduction_hint,
                    output_idx,
                )
            )
            for output_idx in range(3)
        ]
        for t in results:
            t.realize()
        return results

    @staticmethod
    def default_value(reduction_type, dtype):
        return (0, 0, 0)

    @classmethod
    def create_multilayer(  # type: ignore[override]
        cls,
        device: torch.device,
        dtype: torch.dtype,
        inner_fns: Sequence[Callable[..., Any]],
        ranges: List[Expr],
        reduction_ranges: List[Expr],
        reduction_type: str,
        split: int,
        reduction_hint: ReductionHint,
    ):
        """
        Break a large reduction up into multiple smaller reductions
        recursively
        """
        reduction_numel = sympy_product(reduction_ranges)
        need_mask = not V.graph.sizevars.is_expr_static_and_true(
            sympy.Eq(reduction_numel % split, 0)  # type: ignore[arg-type]
        )

        if need_mask and reduction_type != "welford_combine":
            # If we need mask, then "welford_reduce" doesn't work because
            # masked inputs shouldn't count towards the welford weight

            def constant(idx, reduction_idx, value):
                return ops.constant(value, dtype)

            return cls.create_multilayer(
                device=device,
                dtype=dtype,
                inner_fns=(
                    inner_fns[0],
                    partial(constant, value=0),
                    partial(constant, value=1),
                ),
                ranges=ranges,
                reduction_ranges=reduction_ranges,
                reduction_type="welford_combine",
                split=split,
                reduction_hint=reduction_hint,
            )

        block_size = FloorDiv(reduction_numel + (split - 1), split)
        intermediates = WelfordReduction.create(
            device,
            dtype,
            tuple(
                cls._multilayer_wrap_loader(
                    loader,
                    reduction_ranges,
                    reduction_numel,
                    split,
                    block_size,
                    default=0,
                )
                for loader in inner_fns
            ),
            [*ranges, split],  # type: ignore[list-item]
            [block_size],
            reduction_type,
            reduction_hint,
        )
        for i in intermediates:
            i.realize()

        i_loaders = [i.make_loader() for i in intermediates]

        def intermediate_loader_fn(index, reduction_index, loader):
            return loader([*index, *reduction_index])

        numel_hint = V.graph.sizevars.size_hint(sympy_product(ranges))
        reduction_hint = cls._multilayer_second_step_hint(
            split, numel_hint, reduction_hint
        )
        return WelfordReduction.create(
            device,
            dtype,
            tuple(
                partial(intermediate_loader_fn, loader=i.make_loader())
                for i in intermediates
            ),
            ranges,
            [split],  # type: ignore[list-item]
            # welford_reduce turns one input into three outputs, which are combined with welford_combine
            "welford_combine",
            reduction_hint,
        )


@ir_dataclass
class Scan(Loops):
    scan_ranges: List[Expr]
    size: List[Expr]
    combine_fn: Callable[[Tuple[Any, ...], Tuple[Any, ...]], Tuple[Any, ...]]
    reindex: Callable[[List[Expr], List[Expr]], List[Expr]]
    reduction_hint: ReductionHint
    output_index: int
    # output_index indexes the following tuples
    dtypes: Tuple[torch.dtype, ...]
    inner_fns: Tuple[Callable[..., Any], ...]

    # HACK we mimick reduction

    def get_unbacked_symbol_uses(self) -> OrderedSet[sympy.Symbol]:
        # TODO: Can combine_fn/reindex close over unbacked symbols? If so, we
        # need to explicitly represent the closure so we can pull out unbacked
        # symbols here
        return (
            super().get_unbacked_symbol_uses()
            | OrderedSet().union(*(free_unbacked_symbols(e) for e in self.scan_ranges))
            | OrderedSet().union(*(free_unbacked_symbols(e) for e in self.size))
        )

    def __post_init__(self):
        assert len(self.ranges) + len(self.scan_ranges) == len(self.size)
        super().__post_init__()

    def store_reduction(self, output_name, indexer, vars, scan_vars):
        idx = self.reindex(vars, scan_vars)
        values = [inner_fn(idx) for inner_fn in self.inner_fns]
        result = ops.scan(self.dtypes, self.combine_fn, values)
        return ops.store(output_name, indexer(idx), result[self.output_index])

    def get_reduction_type(self):
        # return self.scan_op
        return "custom"

    def get_reduction_size(self):
        return self.scan_ranges

    def get_size(self):
        return self.size

    def get_pointwise_size(self):
        return self.ranges

    def index_length(self):
        return len(self.ranges) + len(self.scan_ranges)

    def inner_fn_args(self):
        index = self._index(self.ranges)
        rindex = self._index(self.scan_ranges, SymT.RINDEX)
        idx = self.reindex(index, rindex)
        return (idx,)

    def inner_fn_free_unbacked_symbols(self):
        index = self._index(self.ranges)
        rindex = self._index(self.scan_ranges, SymT.RINDEX)
        idx = self.reindex(index, rindex)
        return extract_free_unbacked_symbols(self.inner_fn, idx)

    @classmethod
    def create(
        cls,
        device: torch.device,
        dtypes: Tuple[torch.dtype, ...],
        inner_fns: Tuple[Callable[[List[Expr]], Any], ...],
        size: List[Expr],
        axis: int,
        combine_fn: Callable[[Tuple[Any, ...], Tuple[Any, ...]], Tuple[Any, ...]],
        reduction_hint: ReductionHint = ReductionHint.DEFAULT,
        *,
        # Whether we have the option to fallback to aten
        can_fallback_to_aten: bool = True,
        **kwargs,
    ) -> List[Optional[TensorBox]]:
        pointwise_ranges = [*size[:axis], *size[axis + 1 :]]
        scan_ranges = [size[axis]]

        if not V.graph.has_feature(device, BackendFeature.SCAN):
            return [None] * len(dtypes)

        if len(dtypes) > 1 and not V.graph.has_feature(
            device, BackendFeature.TUPLE_REDUCTION
        ):
            return [None] * len(dtypes)

        sizevars = V.graph.sizevars
        scan_numel = sizevars.simplify(sympy_product(scan_ranges))

        assert len(dtypes) == len(inner_fns)

        # Scan with a single element is just a copy
        if sizevars.is_expr_static_and_true(sympy.Le(scan_numel, 1)):  # type: ignore[arg-type]
            return [
                Pointwise.create(
                    device=device,
                    dtype=dtypes[output_index],
                    inner_fn=inner_fns[output_index],
                    ranges=size,
                )
                for output_index in range(len(dtypes))
            ]

        reduction_hint, num_splits = cls.num_splits(
            device=device,
            dtype=dtypes[0],
            inner_fn=inner_fns[0],
            axis=axis,
            pointwise_ranges=pointwise_ranges,
            scan_ranges=scan_ranges,
            combine_fn=combine_fn,
            scan_numel=scan_numel,
        )
        scan_type = Scan
        if num_splits > 1:
            supports_split = torch.version.hip is None and len(dtypes) == 1
            if not supports_split:
                if can_fallback_to_aten:
                    # Fallback to ATen
                    return [None] * len(dtypes)
                else:
                    num_splits = 1
            else:
                scan_type = SplitScan

        def reindex(index, scan_index):
            assert len(scan_index) == len(scan_ranges)
            assert len(index) == len(pointwise_ranges)
            return [*index[:axis], *scan_index, *index[axis:]]

        results = [
            TensorBox.create(
                scan_type(
                    device=device,
                    dtype=dtypes[output_index],
                    dtypes=dtypes,
                    inner_fn=inner_fns[output_index],
                    inner_fns=inner_fns,
                    size=size,
                    ranges=pointwise_ranges,
                    scan_ranges=scan_ranges,
                    combine_fn=combine_fn,
                    reindex=reindex,
                    reduction_hint=reduction_hint,
                    output_index=output_index,
                    **kwargs,
                )
            )
            for output_index in range(len(dtypes))
        ]

        for result in results:
            result.realize()

        return results

    @classmethod
    def num_splits(
        cls,
        device: torch.device,
        dtype: torch.dtype,
        inner_fn: Callable[[List[Expr]], Any],
        axis: int,
        pointwise_ranges: List[Expr],
        scan_ranges: List[Expr],
        combine_fn: Callable[[Tuple[Any, ...], Tuple[Any, ...]], Tuple[Any, ...]],
        scan_numel: Expr,
    ):
        # TODO: custom splitting heuristic for scan
        def wrapper_fn(idx, reduction_idx):
            return inner_fn([*idx[:axis], *reduction_idx, *idx[axis:]])

        return Reduction.num_splits(
            device=device,
            dst_dtype=dtype,
            src_dtype=dtype,
            inner_fn=wrapper_fn,
            ranges=pointwise_ranges,
            reduction_ranges=scan_ranges,
            reduction_type="sum",
            reduction_numel=scan_numel,
        )


# This signifies a scan op that should go through TritonSplitScanKernel codegen on CUDA.
@ir_dataclass
class SplitScan(Scan):
    pass


@ir_dataclass
class Sort(Loops):
    # Sorts a tuple of key, value pairs
    sort_ranges: List[Expr]
    size: List[Expr]
    reindex: Callable[[List[Expr], List[Expr]], List[Expr]]
    reduction_hint: ReductionHint
    output_index: int
    # output_index indexes the following tuples
    dtypes: Tuple[torch.dtype, ...]
    inner_fns: Tuple[Callable[..., Any], ...]

    stable: bool
    descending: bool

    # HACK we mimick reduction

    def get_unbacked_symbol_uses(self) -> OrderedSet[sympy.Symbol]:
        return (
            super().get_unbacked_symbol_uses()
            | OrderedSet().union(*(free_unbacked_symbols(e) for e in self.sort_ranges))
            | OrderedSet().union(*(free_unbacked_symbols(e) for e in self.size))
        )

    def __post_init__(self):
        assert len(self.ranges) + len(self.sort_ranges) == len(self.size)
        super().__post_init__()

    def store_reduction(self, output_name, indexer, vars, sort_vars):
        idx = self.reindex(vars, sort_vars)
        values = [inner_fn(idx) for inner_fn in self.inner_fns]
        result = ops.sort(self.dtypes, values, self.stable, self.descending)
        return ops.store(output_name, indexer(idx), result[self.output_index])

    def get_reduction_type(self):
        return "sort"

    def get_reduction_size(self):
        return self.sort_ranges

    def get_size(self):
        return self.size

    def get_pointwise_size(self):
        return self.ranges

    def index_length(self):
        return len(self.ranges) + len(self.sort_ranges)

    def inner_fn_args(self):
        index = self._index(self.ranges)
        rindex = self._index(self.sort_ranges, SymT.RINDEX)
        idx = self.reindex(index, rindex)
        return (idx,)

    def inner_fn_free_unbacked_symbols(self):
        index = self._index(self.ranges)
        rindex = self._index(self.sort_ranges, SymT.RINDEX)
        idx = self.reindex(index, rindex)
        return extract_free_unbacked_symbols(self.inner_fn, idx)

    @classmethod
    def create(
        cls,
        device: torch.device,
        dtypes: Tuple[torch.dtype, ...],
        inner_fns: Tuple[Callable[[List[Expr]], Any], ...],
        size: List[Expr],
        axis: int,
        stable: bool,
        descending: bool,
        reduction_hint: ReductionHint = ReductionHint.DEFAULT,
        **kwargs,
    ) -> List[Optional[TensorBox]]:
        pointwise_ranges = [*size[:axis], *size[axis + 1 :]]
        sort_ranges = [size[axis]]

        if not V.graph.has_feature(device, BackendFeature.SORT):
            return [None] * len(dtypes)

        sizevars = V.graph.sizevars
        sort_numel = sizevars.simplify(sympy_product(sort_ranges))

        # Heuristic, smallest rblock where triton usually outperforms aten.sort
        # It also isn't bandwidth bound so fusion is unlikely to help.
        max_rblock = 512
        is_persistent_kernel = (
            config.triton.persistent_reductions
            and sizevars.is_expr_static_and_true(sympy.Le(sort_numel, max_rblock))
        )
        if not is_persistent_kernel:
            # We only support persistent triton kernels
            return [None] * len(dtypes)

        assert len(dtypes) == len(inner_fns)

        # Sort with a single element is just a copy
        if sizevars.is_expr_static_and_true(sympy.Le(sort_numel, 1)):  # type: ignore[arg-type]
            return [
                Pointwise.create(
                    device=device,
                    dtype=dtypes[output_index],
                    inner_fn=inner_fns[output_index],
                    ranges=size,
                )
                for output_index in range(len(dtypes))
            ]

        def reindex(index, sort_index):
            assert len(sort_index) == len(sort_ranges)
            assert len(index) == len(pointwise_ranges)
            return [*index[:axis], *sort_index, *index[axis:]]

        results = [
            TensorBox.create(
                Sort(
                    device=device,
                    dtype=dtypes[output_index],
                    dtypes=dtypes,
                    inner_fn=inner_fns[output_index],
                    inner_fns=inner_fns,
                    size=size,
                    ranges=pointwise_ranges,
                    sort_ranges=sort_ranges,
                    reindex=reindex,
                    reduction_hint=reduction_hint,
                    output_index=output_index,
                    stable=stable,
                    descending=descending,
                    **kwargs,
                )
            )
            for output_index in range(len(dtypes))
        ]

        for result in results:
            result.realize()

        return results


def is_storage_and_layout(x: IRNode) -> bool:
    try:
        as_storage_and_layout(x, freeze=False)
        return True
    except NotImplementedError:
        return False


def is_contiguous_storage_and_layout(x: IRNode) -> bool:
    try:
        buffer, layout = as_storage_and_layout(x, freeze=False)
        # pad the stride here so we will NOT claim an tensor as contiguous
        # if a padding is gonna happen.
        if layout.should_pad_strides():
            layout.pad_strides()
        return layout.is_contiguous()
    except NotImplementedError:
        return False


def as_storage_and_layout(
    x: IRNode,
    freeze: bool = True,
    want_contiguous: bool = False,
    stride_order: Optional[Sequence[Union[int, Integer]]] = None,
    allow_padding: bool = False,
    exact_strides: Optional[Sequence[Union[int, Integer]]] = None,
) -> Tuple[StorageBox, Layout]:
    """
    Try to simplify x into a StorageBox and a Layout.

    allow_padding only affect how we apply stride_order. When allow_padding
    is True, we have the freedom to add padding when applying the stride_order.
    """
    if isinstance(x, TensorBox):
        return as_storage_and_layout(
            x.data,
            freeze=freeze,
            want_contiguous=want_contiguous,
            stride_order=stride_order,
            allow_padding=allow_padding,
            exact_strides=exact_strides,
        )
    if isinstance(x, StorageBox) and isinstance(x.data, Buffer):
        if freeze:
            if want_contiguous:
                x.data.freeze_layout()
                assert x.data.layout.is_contiguous()
            elif stride_order is not None:
                x.data.freeze_layout_with_stride_order(
                    stride_order, allow_padding=allow_padding
                )
            elif exact_strides is not None:
                x.data.freeze_layout_with_exact_strides(
                    exact_strides, allow_padding=allow_padding
                )
            else:
                x.data.decide_layout()
        return x, x.data.layout
    if isinstance(x, ReinterpretView):
        # making the base of x contiguous or stride_ordered will not necessarily make
        # the ReinterpretView either, so don't pass along those arguments
        buffer, _ = as_storage_and_layout(
            x.data,
            freeze=freeze,
        )
        return buffer, x.layout
    raise NotImplementedError


as_contiguous_storage_and_layout = functools.partial(
    as_storage_and_layout, want_contiguous=True
)


def is_stride_order_storage_and_layout(
    x: IRNode, stride_order: Sequence[Union[int, Integer]]
) -> bool:
    try:
        buffer, layout = as_storage_and_layout(x, freeze=False)
        return layout.is_stride_ordered(stride_order)
    except NotImplementedError:
        return False


@ir_dataclass
class BaseView(IRNode):
    data: IRNode

    def get_unbacked_symbol_uses(self):
        return self.data.get_unbacked_symbol_uses()

    def make_reindexer(self):
        raise NotImplementedError(f"make_reindexer NYI on {self}")

    def make_indexer(self):
        inner = self.data.make_indexer()
        reindex = self.make_reindexer()

        def indexer(idx):
            return inner(reindex(idx))

        return indexer

    def make_loader(self):
        inner = self.data.make_loader()
        reindex = self.make_reindexer()

        def loader(idx):
            return inner(reindex(idx))

        return loader

    @property
    def dtype(self):
        return self.data.dtype

    def get_layout(self):
        return self.data.get_layout()

    def get_device(self):
        return self.data.get_device()

    def get_origin_node(self):
        return None

    def get_name(self):
        return self.data.get_name()

    def get_pointwise_size(self):
        return self.get_size()

    def mark_reuse(self, users):
        return self.data.mark_reuse(users)

    def has_exceeded_max_reads(self):
        return self.data.has_exceeded_max_reads()

    def realize(self):
        return self.data.realize()

    def realize_hint(self):
        return self.data.realize_hint()

    def get_storage_numel(self):
        return self.data.get_storage_numel()

    def is_extern(self):
        return self.data.is_extern()  # type: ignore[attr-defined]

    def is_module_buffer(self):
        return self.data.is_module_buffer()  # type: ignore[attr-defined]

    def get_read_names(self) -> OrderedSet[str]:
        return self.data.get_read_names()

    def get_reads(self):
        with patch.object(FlexibleLayout, "allow_indexing", True):
            return extract_read_writes(
                self.make_loader(),
                self.get_size(),
            ).reads

    def unwrap_view(self):
        x: IRNode = self
        while isinstance(x, BaseView):
            x = x.data
        return x

    def constant_to_device(self, device):
        """Move this to a given device. Requires that all reads are to constants."""
        loader = self.make_loader()
        loader = patch.object(ConstantBuffer, "override_device", device)(loader)
        return Pointwise(
            device=device,
            dtype=self.get_dtype(),
            inner_fn=loader,
            ranges=self.get_size(),
        )


@ir_dataclass
class ExpandView(BaseView):
    size: List[Expr]

    @staticmethod
    def _normalize_size(x, new_size):
        """Replace `-1` with correct sizes"""
        sizevars = V.graph.sizevars
        new_size = list(map(sympy.expand, new_size))
        old_size = x.get_size()
        old_size = [None] * (len(new_size) - len(old_size)) + list(old_size)
        assert len(new_size) == len(old_size)
        for i in range(len(new_size)):
            if new_size[i] == -1:
                assert old_size[i] is not None
                new_size[i] = old_size[i]
            elif old_size[i] is None or V.graph.sizevars.shape_env.evaluate_expr(
                sympy.Eq(old_size[i], 1), size_oblivious=True
            ):
                pass
            else:
                # Sanity check: Expect broadcast compatibility
                #
                # NB: new_size[i] == old_size[i] is expected to already be
                # guarded because the meta formula was expected to have taught
                # us this equality.
                assert (
                    sizevars.size_hint(new_size[i] - old_size[i], fallback=0) == 0
                ), "Broadcast failed in ExpandView({x.get_size()}, {new_size}) on dimension {i}"
        return new_size

    @classmethod
    def create(cls, x, new_size):
        new_size = cls._normalize_size(x, new_size)

        if is_storage_and_layout(x):
            storage, old_layout = as_storage_and_layout(x)
            skip = len(new_size) - len(old_layout.size)
            assert skip >= 0
            new_stride = [sympy.Integer(0)] * skip
            for stride, size in zip(old_layout.stride, old_layout.size):
                new_stride.append(
                    stride
                    if not V.graph.sizevars.shape_env.evaluate_expr(
                        sympy.Eq(size, 1), size_oblivious=True
                    )
                    else sympy.Integer(0)
                )
            new_layout = FixedLayout(
                old_layout.device,
                old_layout.dtype,
                list(new_size),
                new_stride,
                old_layout.offset,
            )
            return ReinterpretView(data=storage, layout=new_layout)

        return ExpandView(data=x, size=new_size)

    def get_size(self):
        return self.size

    def make_reindexer(self):
        target = self.get_size()
        actual = self.data.get_size()
        skip = len(target) - len(actual)

        def reindex(index):
            index = list(index[skip:])
            assert len(index) == len(actual)
            for i in range(len(actual)):
                if actual[i] == 1:
                    # zero out broadcast dimension
                    index[i] = sympy.Integer(0)
            return index

        return reindex


@ir_dataclass
class PermuteView(BaseView):
    dims: List[Expr]

    @classmethod
    def create(cls, x, dims):
        dims = cls._map_neg_dims(dims)
        assert OrderedSet(dims) == OrderedSet(range(len(dims)))

        if is_storage_and_layout(x):
            storage, old_layout = as_storage_and_layout(x)
            new_layout = FixedLayout(
                old_layout.device,
                old_layout.dtype,
                [old_layout.size[i] for i in dims],
                [old_layout.stride[i] for i in dims],
                old_layout.offset,
            )
            return ReinterpretView(data=storage, layout=new_layout)

        return PermuteView(data=x, dims=dims)

    @classmethod
    def _map_neg_dims(cls, dims):
        return [dim if dim >= 0 else len(dims) + dim for dim in dims]

    def get_size(self):
        assert OrderedSet(self._map_neg_dims(self.dims)) == OrderedSet(
            range(len(self.dims))
        )
        size = self.data.get_size()
        return [size[i] for i in self.dims]

    def make_reindexer(self):
        inv = {j: i for i, j in enumerate(self.dims)}
        inv = [inv[i] for i in range(len(self.dims))]  # type: ignore[index]
        assert OrderedSet(inv) == OrderedSet(range(len(self.dims)))

        def reindex(index):
            return [index[i] for i in inv]

        return reindex


@ir_dataclass
class SqueezeView(BaseView):
    @classmethod
    def create(cls, x, *, dim=None):
        if is_storage_and_layout(x):
            storage, old_layout = as_storage_and_layout(x)
            new_size = []
            new_stride = []
            if dim is not None:
                assert isinstance(dim, int), "expected integer dim argument"
                assert 0 <= dim and dim < len(old_layout.size)

            for i, (size, stride) in enumerate(zip(old_layout.size, old_layout.stride)):
                if dim is None:
                    if size != 1:
                        new_size.append(size)
                        new_stride.append(stride)
                else:
                    if i != dim:
                        new_size.append(size)
                        new_stride.append(stride)
                    else:
                        assert size == 1, "expected squeezed size to be 1"

            new_layout = FixedLayout(
                old_layout.device,
                old_layout.dtype,
                new_size,
                new_stride,
                old_layout.offset,
            )
            return ReinterpretView(data=storage, layout=new_layout)

        if dim is None:
            # redirect to a generic view
            return View.create(x, [s for s in x.get_size() if s != 1])
        else:
            assert x.get_size()[dim] == 1
            return View.create(x, [s for i, s in enumerate(x.get_size()) if i != dim])

    @staticmethod
    def squeezer(size: Tuple[sympy.Expr, ...]):
        new_size = [s for s in size if s != 1]
        not_one = [i for i, s in enumerate(size) if s != 1]
        length = len(size)

        def reindex(index: List[sympy.Expr]) -> Tuple[sympy.Expr, ...]:
            assert len(index) == len(not_one), f"{index} {not_one}"
            new_index = [sympy.Integer(0)] * length
            for idx, s in zip(not_one, index):
                new_index[idx] = s
            return tuple(new_index)

        return new_size, reindex

    def __init__(self, data):
        raise AssertionError("use SqueezeView.create()")


@ir_dataclass
class GenericView(BaseView):
    size: List[Expr]
    reindex: Callable[..., Any]

    def make_reindexer(self):
        return self.reindex

    def reindex_str(self):
        index_old = [
            sympy_index_symbol_with_prefix(SymT.INDEX, n) for n in range(len(self.size))
        ]
        index_new = list(self.reindex(index_old))
        return f"lambda {', '.join(map(str, index_old))}: {index_new}"

    def __str__(self) -> str:
        return self.str_helper(
            [self.data, f"size={self.size}", f"reindex={self.reindex_str()}"]
        )

    __repr__ = __str__

    @classmethod
    def create(cls, x, new_size, reindex):
        return cls(data=x, size=list(new_size), reindex=reindex)

    def get_size(self):
        return self.size


@ir_dataclass
class View(GenericView):
    @staticmethod
    def handle_negative_index(idx, size):
        idx = sympy.expand(idx)
        size = sympy.expand(size)
        evaluate_expr = V.graph.sizevars.shape_env.evaluate_expr
        if evaluate_expr(sympy.Lt(idx, 0)):
            idx = idx + size
        return idx

    @classmethod
    def create(cls, x, new_size):
        assert isinstance(new_size, (tuple, list))
        old_size, new_size = cls.resolve_negative_size(x.get_size(), new_size)

        # Skip pointless views
        if V.graph.sizevars.statically_known_list_equals(old_size, new_size):
            return x

        unbacked_symbols_in_sizes = False
        if (
            len(free_unbacked_symbols(old_size)) > 0
            or len(free_unbacked_symbols(new_size)) > 0
        ):
            unbacked_symbols_in_sizes = True

        if 0 in new_size:

            def fake_reindex(index):
                return tuple([0] * len(old_size))

            return cls(data=x, size=list(new_size), reindex=fake_reindex)
        # TODO: a new class for FixedTransferLayout that output layout is constrained by input layout
        elif is_contiguous_storage_and_layout(x) or unbacked_symbols_in_sizes:
            if unbacked_symbols_in_sizes and (not is_contiguous_storage_and_layout(x)):
                # realize x; otherwise, the dynamic_reshape_indexer below will fail
                # due to the size_hint's inability to process unbacked SymInts
                x = ExternKernel.realize_input(x)

            storage, old_layout = as_contiguous_storage_and_layout(x)
            new_layout = FixedLayout(
                old_layout.device,
                old_layout.dtype,
                new_size,
                FlexibleLayout.contiguous_strides(new_size),
                old_layout.offset,
            )
            return ReinterpretView(data=storage, layout=new_layout)

        reindex = cls.dynamic_reshape_indexer(old_size, new_size)
        return cls(data=x, size=list(new_size), reindex=reindex)

    @staticmethod
    def resolve_negative_size(old_size, new_size):
        new_size = [V.graph.sizevars.simplify(x) for x in new_size]
        old_size = [V.graph.sizevars.simplify(x) for x in old_size]

        new_size = list(new_size)
        for i in range(len(new_size)):
            if new_size[i] == -1:
                new_size[i] = sympy.Integer(1)
                new_size[i] = CleanDiv(sympy_product(old_size), sympy_product(new_size))
                break

        V.graph.sizevars.guard_equals(sympy_product(old_size), sympy_product(new_size))
        return old_size, new_size

    @classmethod
    def dynamic_reshape_indexer(cls, old_size, new_size):
        try:
            reindex = cls._dynamic_reshape_indexer(old_size, new_size)
        except (AssertionError, IndexError):
            # optimistic algorithm failed, lets do a fallback
            flat = [sympy_product(old_size)]
            reindex1 = cls._dynamic_reshape_indexer(old_size, flat)
            reindex2 = cls._dynamic_reshape_indexer(flat, new_size)
            reindex = fuse_reindexing(reindex1, reindex2)
        return reindex

    @staticmethod
    def _dynamic_reshape_indexer(old_size, new_size):
        """
        Perform a reshape entirely by modifying indexing math
        """
        size_hint = V.graph.sizevars.size_hint
        # TODO: These symbols may not escape, if they don't assert so and
        # treat them as temporary
        vars = [
            sympy_index_symbol_with_prefix(SymT.VIEW, i) for i in range(len(new_size))
        ]

        stack_new = list(zip(vars, new_size))
        stack_old = list(old_size)

        view_expr = []
        while stack_new and stack_old:
            size_old = stack_old.pop()
            var, size_new = stack_new.pop()
            if size_old == 1:
                view_expr.append(sympy.Integer(0))
                stack_new.append((var, size_new))  # re-add
            elif size_new == 1:
                stack_old.append(size_old)  # re-add
            elif size_hint(size_new) == size_hint(size_old):
                view_expr.append(var)
                V.graph.sizevars.guard_equals(size_new, size_old)
            elif size_hint(size_new) < size_hint(size_old):
                while size_hint(size_new) < size_hint(size_old):
                    var2, size_new2 = stack_new.pop()
                    var = var2 * size_new + var
                    size_new = size_new * size_new2
                view_expr.append(var)
                V.graph.sizevars.guard_equals(size_new, size_old)
            elif size_hint(size_new) > size_hint(size_old):
                divisor = sympy.Integer(1)
                modulus = size_old
                view_expr.append(ModularIndexing(var, divisor, modulus))
                divisor = divisor * modulus
                while size_hint(size_new) > size_hint(size_old):
                    modulus = stack_old.pop()
                    view_expr.append(ModularIndexing(var, divisor, modulus))
                    divisor = divisor * modulus
                    size_old = size_old * modulus
                V.graph.sizevars.guard_equals(size_new, size_old)
            else:
                raise AssertionError

        while stack_old:
            size_old = stack_old.pop()
            V.graph.sizevars.guard_equals(size_old, 1)  # type: ignore[arg-type]
            view_expr.append(sympy.Integer(0))

        while stack_new:
            var, size_new = stack_new.pop()
            V.graph.sizevars.guard_equals(size_new, 1)  # type: ignore[arg-type]

        view_expr.reverse()
        assert len(view_expr) == len(old_size)

        def reindex(index):
            assert len(index) == len(vars), (len(index), len(vars))
            replacements = dict(zip(vars, index))
            return tuple(sympy_subs(x, replacements) for x in view_expr)  # type: ignore[arg-type]

        return reindex


@ir_dataclass
class ReinterpretView(BaseView):
    """Pretend our storage has a different layout"""

    layout: Layout

    def __post_init__(self):
        super().__post_init__()
        if isinstance(self.data, BaseView):
            object.__setattr__(self, "data", self.data.unwrap_view())

    def __str__(self) -> str:
        return self.str_helper(
            [
                self.data,
                self.layout,
            ]
        )

    __repr__ = __str__

    def get_name(self):
        return self.data.get_name()

    def get_device(self):
        return self.layout.device

    def get_origin_node(self):
        return None

    @property
    def dtype(self):
        return self.layout.dtype

    def get_size(self):
        return list(self.layout.size)

    def get_stride(self):
        return list(self.layout.stride)

    def make_loader(self):
        def loader(index):
            indexer = self.layout.make_indexer()
            tmp_loader = ops.load(self.get_name(), indexer(index))
            if self.layout.dtype != self.data.dtype:
                return ops.to_dtype_bitcast(tmp_loader, self.dtype, self.data.dtype)
            else:
                return tmp_loader

        return loader

    def make_indexer(self):
        return self.layout.make_indexer()

    def get_layout(self):
        return self.layout

    def freeze_layout(self):
        pass

    def get_unbacked_symbol_uses(self) -> OrderedSet[sympy.Symbol]:
        return (
            free_unbacked_symbols(self.layout.size)
            | free_unbacked_symbols(self.layout.stride)
            | free_unbacked_symbols(self.layout.offset)
        )

    def codegen_reference(self, writer=None):
        # reinterpret_tensor is similar to as_strided except:
        # - offset is added to the existing offset (rather than replacing it)
        # - view tracking is disabled similar to unsafe_view
        return V.graph.wrapper_code.codegen_reinterpret_view(
            self.data,
            self.layout.size,
            self.layout.stride,
            self.layout.offset,
            writer,
            dtype=self.layout.dtype,
        )

    def num_reads(self):
        return 1


@ir_dataclass
class DtypeView(BaseView):
    """Pretend our storage has a different type"""

    target_dtype: torch.dtype

    @classmethod
    def create(cls, x, new_dtype):
        if is_storage_and_layout(x):
            storage, old_layout = as_storage_and_layout(x)
            new_layout = FixedLayout(
                old_layout.device,
                new_dtype,
                old_layout.size,
                old_layout.stride,
                old_layout.offset,
            )
            return ReinterpretView(data=storage, layout=new_layout)
        return DtypeView(data=x, target_dtype=new_dtype)

    def __str__(self) -> str:
        return self.str_helper([self.data, self.target_dtype])

    __repr__ = __str__

    @property
    def dtype(self):
        return self.target_dtype

    def get_size(self):
        return self.data.get_size()

    def make_loader(self):
        inner = self.data.make_loader()

        def loader(idx):
            return ops.to_dtype_bitcast(inner(idx), self.target_dtype, self.data.dtype)

        return loader


class SliceView(View):
    @classmethod
    def normalize_start_end(cls, x, dim, start, end):
        """
        Normalize start and end such that both are in the range
        [0, x.get_size()[dim]] and start <= end.
        """
        sizevars = V.graph.sizevars
        dim_size = x.get_size()[dim]

        if any(free_unbacked_symbols(x) for x in (start, end, dim_size)):

            def clamp(x, lower, upper):
                return sympy.Min(sympy.Max(x, lower), upper)

        else:

            def clamp(x, lower, upper):
                return sizevars.evaluate_min(sizevars.evaluate_max(x, lower), upper)

        def clamp_wrap(val, lower, upper, default):
            if val is None:
                return default
            val = cls.handle_negative_index(val, dim_size)
            return clamp(val, lower, upper)

        start = clamp_wrap(start, 0, dim_size, 0)
        end = clamp_wrap(end, start, dim_size, dim_size)
        return start, end

    @classmethod
    def create(cls, x, dim, start, end, step=1, clamp=True):
        step = sympy.expand(step)
        assert isinstance(step, sympy.Expr) or step > 0
        try:
            if start == 0 and end >= 2**63 - 1 and step == 1:
                return x
        except TypeError:
            pass

        sizevars = V.graph.sizevars
        new_size = list(x.get_size())

        # NB: Ordinarily we default to clamping.
        # We only don't clamp for split_with_sizes. For split_with_sizes, sizes should be already valid
        # failing in this situation is ok, since invalid sizes could trigger silent errors.
        if clamp:
            start, end = cls.normalize_start_end(x, dim, start, end)

        new_size[dim] = FloorDiv(end - start + (step - 1), step)

        if is_storage_and_layout(x):
            # Fast path
            storage, old_layout = as_storage_and_layout(x)
            new_stride = list(old_layout.stride)
            new_stride[dim] = new_stride[dim] * step
            new_layout = FixedLayout(
                old_layout.device,
                old_layout.dtype,
                new_size,
                new_stride,
                old_layout.offset + old_layout.stride[dim] * start,
            )
            return ReinterpretView(data=storage, layout=new_layout)

        def reindex(index):
            assert len(index) == len(new_size), f"wrong ndim {index} {new_size}"
            index = list(index)
            index[dim] = index[dim] * step + start
            return index

        # redirect to a generic view
        return SliceView(data=x, size=new_size, reindex=reindex)


@ir_dataclass
class BaseConstant(IRNode):
    dtype: torch.dtype
    device: torch.device

    def get_size(self):
        return ()

    def get_device(self):
        return self.device

    def get_origin_node(self):
        return None

    def mark_reuse(self, users):
        pass

    def has_exceeded_max_reads(self):
        return False

    def get_reads(self):
        return ()

    def is_extern(self):
        return False


@ir_dataclass
class Constant(BaseConstant):
    value: Any
    dtype: torch.dtype
    device: torch.device

    def make_loader(self):
        def loader(index):
            return ops.constant(self.value, self.dtype)

        return loader

    def realize(self):
        pass

    def constant_to_device(self, device):
        return Constant(value=self.value, dtype=self.dtype, device=device)


@ir_dataclass
class IndexingConstant(BaseConstant):
    index: Any
    dtype: torch.dtype
    device: torch.device

    def make_loader(self):
        def loader(index):
            return ops.index_expr(self.index, self.dtype)

        return loader

    def constant_to_device(self, device):
        return IndexingConstant(index=self.index, dtype=self.dtype, device=device)


def is_contiguous_strides_for_shape(
    stride: Sequence[_IntLike], shape: Sequence[_IntLike]
) -> bool:
    return all(
        size == 1 or left == right
        for left, right, size in zip(
            stride, FlexibleLayout.contiguous_strides(shape), shape
        )
    )


def get_align_for_dtype(dtype: torch.dtype) -> int:
    return config.padding_alignment_bytes // dtype.itemsize


@ir_dataclass
class Layout(IRNode):
    def __init__(
        self,
        device: torch.device,
        dtype: torch.dtype,
        size: List[Expr],
        stride: Optional[Sequence[Union[Expr, int]]],
        offset: Expr = Integer(0),
    ):
        assert stride is None or len(size) == len(
            stride
        ), f"size={size}, stride={stride}"
        self.device = device
        self.dtype = dtype
        assert all(isinstance(s, (Expr, int)) for s in size)
        self.size = size
        self._stride = stride
        self.offset = offset

    @property
    def stride(self):
        return self._stride

    def __str__(self) -> str:
        offset = ""
        if self.offset != 0:
            offset = f", offset={self.offset}"
        return (
            f"{type(self).__name__}('{self.device.type}', {self.dtype}, "
            f"size={self.size}, stride={self.stride}{offset})"
        )

    __repr__ = __str__

    def is_contiguous(self):
        return is_contiguous_strides_for_shape(self.stride, self.size)

    @staticmethod
    def is_channels_last_contiguous(shape, strides):
        ndim = len(shape)
        if ndim not in [4, 5] or shape[1] == 1:
            return False
        for left, right, size in zip(
            strides, make_channels_last_strides_for(shape), shape  # type: ignore[arg-type]
        ):
            if size != 1 and left != right:
                return False
        return True

    def is_transposed(self):
        for left, right, size in zip(
            self.stride,
            reversed(FlexibleLayout.contiguous_strides(list(reversed(self.size)))),
            self.size,
        ):
            if size != 1 and left != right:
                return False
        return True

    def is_stride_ordered(self, order):
        assert len(self.stride) == len(order)

        # ignore dimensions of size 1, they dont affect layout
        non_1_indices = [
            i
            for i, dim in enumerate(self.size)
            if V.graph.sizevars.size_hint(dim, fallback=2) != 1
        ]

        stride = [self.stride[i] for i in non_1_indices]
        order = [order[i] for i in non_1_indices]

        def sorted_indices(arr):
            sorted_arr = sorted(arr)
            return [sorted_arr.index(element) for element in arr]

        # since we may have removed dimensions, need to re-sort & re-index order
        order = sorted_indices(order)

        # reorder the stride given order
        stride_ordered = [-1] * len(order)
        for i in range(len(order)):
            stride_ordered[order[i]] = V.graph.sizevars.size_hint(stride[i])
        # check if it is in ascending order
        for i in range(len(order) - 1):
            if stride_ordered[i] > stride_ordered[i + 1]:
                return False
        return True

    def is_channels_last_stride_ordered(self):
        # create channels_last order(NCHW, NCDHW, the C is the first order).
        order = [0] + list(reversed(range(1, len(self.stride) - 1)))
        order = [len(order)] + order
        return self.is_stride_ordered(order)

    @staticmethod
    def _pad_strides(in_strides, size, dtype):
        """
        The padding does not change stride order but makes sure all strides larger
        than the threshold are multiple of align.
        """
        align = get_align_for_dtype(dtype)
        if len(in_strides) == 0:
            return in_strides

        if not config.pad_channels_last and Layout.is_channels_last_contiguous(
            size, in_strides
        ):
            return in_strides

        current_fx_node = V.get_current_node()
        if hasattr(current_fx_node, "meta") and current_fx_node.meta.get(
            "dislike_padding", False
        ):
            return in_strides

        # get_stride_order does not work with dynamic shape. Also we can not
        # statically decide if a padding is needed or how much padding we should
        # do for dynamic shape.
        #
        # Skip padding the strides for dynamic shape for now.
        if not all(
            isinstance(s, (int, sympy.Integer))
            for s in itertools.chain(in_strides, size)
        ):
            return in_strides

        stride_order = get_stride_order(in_strides)
        fill_order = stride_order2fill_order(stride_order)

        new_strides = [0 for _ in range(len(in_strides))]
        # since we pad when the layout is flexible, we can decide the
        # smallest stride to be 1.
        new_strides[fill_order[0]] = 1

        padded = False
        for rank, idx in enumerate(fill_order[1:], start=1):
            prev_idx = fill_order[rank - 1]
            stride = new_strides[prev_idx] * size[prev_idx]

            if stride > config.padding_stride_threshold and stride % align != 0:
                stride = ceildiv(stride, align) * align
                padded = True
            new_strides[idx] = stride

        if not padded:
            # Consider a tensor with shape [256, 1, 5, 5]
            # Avoid strides like [25, 5, 5, 1] being padded to equivalent strides
            # [25, 25, 5, 1].
            return in_strides

        metrics.num_comprehensive_padding += 1
        return new_strides

    def pad_strides(self):
        assert isinstance(self, FlexibleLayout)
        assert self._stride is not None
        self._stride = self._pad_strides(self._stride, self.size, self.dtype)

    def should_pad_strides(self):
        return config.comprehensive_padding and isinstance(self, FlexibleLayout)

    def as_fixed(self):
        if isinstance(self, FixedLayout):
            return self

        if self.should_pad_strides():
            self.pad_strides()
        return FixedLayout(
            self.device,
            self.dtype,
            self.size,
            self.stride,
            self.offset,
        )

    def make_indexer(self):
        assert (
            FlexibleLayout.allow_indexing
        ), f"convert {type(self).__name__} to FixedLayout first"
        return self.as_fixed().make_indexer()

    def __eq__(self, other) -> bool:
        return (
            self.device == other.device
            and self.dtype == other.dtype
            and self.size == other.size
            and self.stride == other.stride
            and self.offset == other.offset
        )

    def storage_size(self) -> sympy.Expr:
        return compute_required_storage_length(self.size, self.stride, self.offset)  # type: ignore[arg-type, return-value]


class FixedLayout(Layout):
    """A Tensor layout we cannot change"""

    def __init__(
        self,
        device: torch.device,
        dtype: torch.dtype,
        size: Union[List[Expr], List[int]],
        stride: Optional[Sequence[Union[Expr, int]]] = None,
        offset: Union[Expr, int] = Integer(0),
    ):
        if stride is None:
            stride = FlexibleLayout.contiguous_strides(size)
        super().__init__(
            device=device,
            dtype=dtype,
            size=size,  # type: ignore[arg-type]
            stride=stride,
            offset=offset,  # type: ignore[arg-type]
        )

    def make_indexer(self):
        """A closure containing math to read a given element"""

        def indexer(index):
            assert len(index) == len(self.stride)
            assert len(index) == len(self.size)
            result = self.offset
            for idx, stride, sz in zip(index, self.stride, self.size):
                if sz != 1:
                    result = result + idx * stride
            return result

        return indexer


class FlexibleLayout(Layout):
    """A Tensor layout we are allowed to change"""

    allow_indexing = False

    # WARNING!  This doesn't handle zero size tensors correctly
    @staticmethod
    def contiguous_strides(sizes):
        if len(sizes) == 0:
            return []
        reversed_strides = [sympy.Integer(1)]
        for size in reversed(sizes[1:]):
            reversed_strides.append(size * reversed_strides[-1])
        return list(reversed(reversed_strides))

    @staticmethod
    def fill_ordered(sizes, order):
        """
        Create a stride based on the order the dimensions should be filled in.

        In this format, channels last would be:
            [1, 3, 2, 0]
        """
        assert OrderedSet(range(len(sizes))) == OrderedSet(order), (sizes, order)
        next_stride = sympy.Integer(1)
        strides = [None] * len(order)

        for i in order:
            strides[i] = next_stride
            next_stride = next_stride * sizes[i]
        return strides

    @staticmethod
    def stride_ordered(sizes, order):
        """
        Create a stride based on the sorted order of a permuted range.

        In this format, channels last would be:
            [3, 0, 2, 1]
        """
        assert OrderedSet(range(len(sizes))) == OrderedSet(order)
        fill_order = stride_order2fill_order(order)
        return FlexibleLayout.fill_ordered(sizes, fill_order)

    @staticmethod
    def stride_ordered_for_memory_format(sizes, memory_format):
        """
        Create a stride based on a memory format.

        Memory format is translasted into a stride order,
        so channels_last is the same as:
            FlexibleLayout.stride_ordered(sizes, [3, 0, 2, 1])

        This interface does not support memory_format `torch.preserve_format`
        which should be used to deduce a format from another source
        """
        if memory_format == torch.channels_last:
            return FlexibleLayout.stride_ordered(sizes, NHWC_STRIDE_ORDER)
        elif memory_format == torch.channels_last_3d:
            return FlexibleLayout.stride_ordered(sizes, NHWDC_STRIDE_ORDER)
        elif memory_format == torch.contiguous_format:
            return FlexibleLayout.contiguous_strides(sizes)
        else:
            log.debug(
                "stride_ordered_for_memory_format, unsuppored memory_format: %s",
                memory_format,
            )
            raise NotImplementedError

    @staticmethod
    def same_ordered(sizes, stride):
        """
        Create a stride that has the same stride order as given stride

        For example, if given stride is [1000, 1, 100, 10],
        the fill order should be [1, 3, 2, 0]
        """
        assert len(sizes) == len(stride)
        stride = [V.graph.sizevars.size_hint(x) for x in stride]
        fill_order = sorted(range(len(stride)), key=stride.__getitem__)
        return FlexibleLayout.fill_ordered(sizes, fill_order)

    def as_stride_order(self, order, allow_padding=False):
        new_stride = self.stride_ordered(self.size, order)
        if self.should_pad_strides() and allow_padding:
            new_stride = self._pad_strides(new_stride, self.size, self.dtype)

        return FixedLayout(
            self.device,
            self.dtype,
            self.size,
            new_stride,
            self.offset,
        )

    def as_exact_strides(self, exact_strides, allow_padding=False):
        new_stride = exact_strides
        if self.should_pad_strides() and allow_padding:
            new_stride = self._pad_strides(new_stride, self.size, self.dtype)

        return FixedLayout(
            self.device,
            self.dtype,
            self.size,
            new_stride,
            self.offset,
        )

    def as_fill_order(self, order):
        new_stride = self.fill_ordered(self.size, order)
        if self.should_pad_strides():
            new_stride = self._pad_strides(new_stride, self.size, self.dtype)
        return FixedLayout(
            self.device,
            self.dtype,
            self.size,
            new_stride,
            self.offset,
        )

    def as_same_order(self, stride):
        new_stride = self.same_ordered(self.size, stride)
        if self.should_pad_strides():
            new_stride = self._pad_strides(new_stride, self.size, self.dtype)
        return FixedLayout(
            self.device,
            self.dtype,
            self.size,
            new_stride,
            self.offset,
        )

    def __init__(self, device, dtype, size, stride_order=None):
        if stride_order:
            strides = FlexibleLayout.fill_ordered(size, stride_order)
        else:
            strides = FlexibleLayout.contiguous_strides(size)
        super().__init__(device, dtype, size, strides)


class NonOwningLayout(Layout):
    """Is a view into the storage of another tensor"""

    def __init__(self, view: Union[BaseView, TensorBox]):
        layout = view.get_layout()
        super().__init__(
            layout.device,
            layout.dtype,
            layout.size,
            layout.stride,
        )
        self.view = view

    def make_indexer(self):
        return self.as_fixed().make_indexer()

    def maybe_guard_aligned(self):
        offset = self.view.get_layout().offset
        if offset == 0:
            return True
        from .utils import ALIGNMENT

        return V.graph.sizevars.statically_known_multiple_of(offset, ALIGNMENT)  # type: ignore[arg-type]


@ir_dataclass
class NoneLayout(IRNode):
    # This is janky, I figured out what fields to populate by just running
    # the model I was interested in and adding properties/methods as needed.
    # This doesn't inherit from Layout because Layout assumes you have stuff
    # like sizes, but I don't really have anything here.
    #
    # If you have an ir.Node with NoneLayout, you probably need to setup
    # dependencies manually in scheduler

    device: torch.device
    size: List[int] = dataclasses.field(default_factory=lambda: [0])
    stride: List[int] = dataclasses.field(default_factory=lambda: [0])

    def storage_size(self):
        return 0

    def as_fixed(self):
        return self


class MutationLayoutSHOULDREMOVE(Layout):
    def __init__(self, target: IRNode):
        super().__init__(
            target.get_device(),
            target.get_dtype(),
            target.get_size(),
            None,
        )
        self.target = target
        name = self.get_buffer().get_name()
        V.graph.mark_buffer_mutated(name)

    @Layout.stride.getter  # type: ignore[attr-defined]
    def stride(self):
        return self.real_layout().stride

    def storage_size(self) -> sympy.Expr:
        return self.real_layout().storage_size()

    def get_buffer(self) -> Buffer:
        def unwrap_views(target):
            if isinstance(target, MutationLayoutSHOULDREMOVE):
                return unwrap_views(target.target)
            if isinstance(target, BaseView):
                return unwrap_views(target.unwrap_view())
            if isinstance(target, MutableBox):
                return unwrap_views(target.data)
            return target

        result = unwrap_views(self.target)
        assert isinstance(
            result, Buffer
        ), "MutationLayoutSHOULDREMOVE must refer to a buffer"
        return result

    def real_layout(self):
        return self.get_buffer().layout

    @classmethod
    def realize_into(cls, src, dst, unsafe_alias=False):
        dst.realize()
        # NOTE: We must realize users of `dst` before we realize `src`, since
        # realization order determines scheduling order. Otherwise, src's
        # mutation would be scheduled before the existing users of dst!
        V.graph.mark_buffer_mutated(dst.get_name())

        if isinstance(src, TensorBox):
            src = src.data

        # We copy the contents of src into dst. In most cases this should
        # be fused into a single kernel by the scheduler.
        # NOTE: We cannot change src's layout to mutate dst directly as this
        # would alias src to dst, which is not correct as further mutations to
        # dst would effect users of src. However if there are no more users of
        # dst, we can alias src to dst.
        src.realize_hint()

        if not unsafe_alias:
            src = Pointwise.create(
                device=src.get_device(),
                dtype=src.get_dtype(),
                inner_fn=src.make_loader(),
                ranges=[
                    V.graph.sizevars.guard_equals(a, b)
                    for a, b in zip(src.get_size(), dst.get_size())
                ],
            ).data

        src.realize()
        assert isinstance(src.data.layout, FlexibleLayout)
        src.data.layout = MutationLayoutSHOULDREMOVE(dst)
        return src.data

    def as_fixed(self):
        return self

    def make_indexer(self):
        return self.target.make_indexer()


@ir_dataclass(frozen=False)
class Buffer(IRNode):
    # Name is sometimes None; e.g., ForceInPlace, where there isn't
    # a meaningful name
    name: Optional[str]
    layout: Layout

    # Multi-output buffers will define 'outputs: List[Buffer]'. Confusingly,
    # MultiOutput does NOT define this!

    def __post_init__(self):
        super().__post_init__()
        self._post_init_setattr("origin_node", None)

    def make_indexer(self):
        return self.layout.make_indexer()

    def get_name(self) -> str:
        assert self.name, self
        return self.name

    def get_device(self):
        return self.layout.device

    def get_defining_op(self) -> Optional[Operation]:
        return None

    @property
    def dtype(self):
        return getattr(self.layout, "dtype", None)

    def get_size(self):
        return list(self.layout.size)

    def get_stride(self):
        return list(self.layout.stride)

    def get_offset(self):
        return self.layout.offset

    def get_layout(self):
        return self.layout

    def get_storage_numel(self):
        return self.get_numel()

    def is_extern(self):
        return False

    def freeze_layout(self):
        if not isinstance(self.layout, (MultiOutputLayout, NonOwningLayout)):
            self.layout = self.layout.as_fixed()

    def freeze_layout_with_stride_order(self, order, allow_padding=False):
        assert isinstance(self.layout, FlexibleLayout)
        self.layout = self.layout.as_stride_order(order, allow_padding=allow_padding)

    def freeze_layout_with_fill_order(self, order):
        assert isinstance(self.layout, FlexibleLayout)
        self.layout = self.layout.as_fill_order(order)

    def freeze_layout_with_same_order(self, stride):
        assert isinstance(self.layout, FlexibleLayout)
        self.layout = self.layout.as_same_order(stride)

    def freeze_layout_with_exact_strides(self, exact_strides, allow_padding=False):
        assert isinstance(self.layout, FlexibleLayout)
        self.layout = self.layout.as_exact_strides(
            exact_strides, allow_padding=allow_padding
        )

    def is_zero_elements(self):
        return V.graph.sizevars.is_expr_static_and_true(sympy.Eq(self.get_numel(), 0))  # type: ignore[arg-type]

    def make_loader(self):
        # Loading from a zero-element buffer is a no-op
        if self.is_zero_elements():
            return partial(nop_loader_fn, dtype=self.get_dtype())

        def loader(index):
            indexer = self.layout.make_indexer()
            return ops.load(self.name, indexer(index))

        return loader

    def codegen_reference(self, writer=None):
        return self.get_name()

    def decide_layout(self):
        pass

    def get_inputs_that_alias_output(self):
        if isinstance(self.layout, NonOwningLayout):
            return [self.layout.view.get_name()]
        return ()

    def get_mutation_names(self):
        if isinstance(self.layout, MutationLayoutSHOULDREMOVE):
            return [self.layout.target.get_name()]
        return ()

    def get_read_names(self) -> OrderedSet[str]:
        return OrderedSet([self.get_name()])

    def get_unbacked_symbol_uses(self) -> OrderedSet[sympy.Symbol]:
        return OrderedSet()

    def get_unbacked_symbol_defs(self) -> OrderedSet[sympy.Symbol]:
        return OrderedSet()

    def realize(self):
        pass

    def should_allocate(self):
        # Returns False by default.
        return False


@ir_dataclass(frozen=False)
class OperationBuffer(Buffer, Operation):
    # An operation that produces a single output buffer
    def get_outputs(self) -> List[Buffer]:
        return [self]

    def get_defining_op(self) -> Operation:
        return self

    def __post_init__(self):
        Buffer.__post_init__(self)
        Operation.__post_init__(self)


class InputBuffer(Buffer):
    def num_reads(self):
        return 1


class ConstantBuffer(InputBuffer):
    override_device: Optional[torch.device] = None

    def make_loader(self):
        def loader(index):
            indexer = self.layout.make_indexer()
            return ops.load(
                V.graph.constant_name(self.get_name(), self.override_device),
                indexer(index),
            )

        return loader

    def constant_to_device(self, device):
        return ConstantBuffer(
            name=V.graph.constant_name(self.get_name(), device), layout=self.layout
        )


@ir_dataclass
class NoneAsConstantBuffer(IRNode):
    def get_unbacked_symbol_uses(self) -> OrderedSet[sympy.Symbol]:
        return OrderedSet()

    def codegen_reference(self, writer=None):
        return V.graph.wrapper_code.none_str


@ir_dataclass
class ShapeAsConstantBuffer(IRNode):
    expr: Expr

    def get_unbacked_symbol_uses(self) -> OrderedSet[sympy.Symbol]:
        return free_unbacked_symbols(self.expr)

    def codegen_reference(self, writer=None):
        return V.graph.wrapper_code.expr_printer(V.graph.sizevars.simplify(self.expr))


@ir_dataclass(frozen=False)
class ComputedBuffer(OperationBuffer):
    data: Loops

    def get_computed_buffer_name(self):
        """
        Returns self.name if it exists, otherwise returns the name of the data node if that exists.
        If neither exist, returns None.
        """
        if self.name is not None:
            return self.name
        if hasattr(self.data, "name"):
            return self.data.name
        return None

    def num_reads(self):
        return self.data.num_reads()

    def get_read_names(self) -> OrderedSet[str]:
        return self.data.get_read_names()

    def get_read_writes(self):
        with patch.object(FlexibleLayout, "allow_indexing", True):
            if self.data.get_reduction_type():
                return extract_read_writes(
                    self.get_store_function(),
                    self.data.get_pointwise_size(),
                    self.data.get_reduction_size(),
                )
            else:
                return extract_read_writes(
                    self.get_store_function(),
                    self.data.get_size(),
                )

    def get_unbacked_symbol_uses(self) -> OrderedSet[sympy.Symbol]:
        # Ordinarily, we'd like to just peek at the arguments list,
        # but ComputedBuffers have no argument list.
        #
        # Morally, this logic needs to be synchronized with the
        # KernelArgs.size calls, which are responsible for making symbols make
        # there way as kernel arguments (and it is precisely passing in one of
        # those symbols that establishes a dependency).  However, we haven't
        # started codegen yet so we can't directly reuse that logic.
        #
        # For now, I'm just yoloing with the size of the buffer.  Not sure if
        # it is enough.
        #
        # One thing you might wonder is if this is enough for a ComputedBuffer
        # denoting a reduction over i0.  Empirically, it is enough, but for an
        # unusual reason: we only need accurate dependencies for item() call,
        # but it's impossible to end up with a reduction over i0 from an
        # item() call without a regular non-reduction buffer first.
        return (
            free_unbacked_symbols(self.get_size())
            | free_unbacked_symbols(self.get_stride())
            | free_unbacked_symbols(self.get_offset())
            | self.data.get_unbacked_symbol_uses()
        )

    def make_loader(self):
        # Inline constants and index_expressions
        if (
            hasattr(self.data, "make_loader")
            and self.name not in V.graph.mutated_buffers
            and self.num_reads() == 0
        ):
            # can be inlined
            return self.data.make_loader()
        return super().make_loader()

    def get_store_function(self):
        indexer = self.layout.as_fixed().make_indexer()
        if isinstance(self.data, (Reduction, Scan, Sort)):
            return partial(self.data.store_reduction, self.name, indexer)
        else:
            assert isinstance(self.data, Pointwise)
            return partial(self.data.store_output, self.name, indexer)

    def get_fill_order(self):
        """
        If our layout is still flexible, try to determine the stride order based on stride orders of reads.

        TODO(jansel): A better algorithm here would look at downstream consumers of this
                      value and try to do global graph-level layout optimization.
                      This is also something just begging to be autotuned.
        """
        if isinstance(self.layout, FlexibleLayout):
            (index_vars, reduction_vars), _ = dependencies.index_vars_squeeze(
                self.data.get_pointwise_size(), self.data.get_reduction_size()
            )
            reads = self.get_read_writes().reads
            # only consider reads to buffer of same size
            # ignore StarDeps because they don't contribute stride information
            assert all(
                isinstance(r, (dependencies.StarDep, dependencies.MemoryDep))
                for r in reads
            )
            reads = [
                sympy_subs(
                    r.index, {v: sympy.Integer(0) for v in reduction_vars if v != 0}
                )
                for r in reads
                if isinstance(r, dependencies.MemoryDep)
            ]

            if reads:
                if isinstance(self.data, (Scan, Sort)):
                    indices = self.data.reindex(index_vars, reduction_vars)
                else:
                    indices = index_vars
                stride_lengths = [
                    V.graph.sizevars.stride_hints(expr, indices) for expr in reads  # type: ignore[arg-type]
                ]
                from .scheduler import pick_loop_order

                return pick_loop_order(stride_lengths, self.get_size())

        return None

    def decide_layout(self):
        if isinstance(self.layout, FlexibleLayout):
            order = self.get_fill_order()
            if order:
                self.freeze_layout_with_fill_order(order)
            else:
                self.freeze_layout()

    @cache_on_self
    def get_default_sizes_body(self):
        args, var_ranges = dependencies.index_vars_squeeze(
            self.data.get_pointwise_size(), self.data.get_reduction_size(), prefix="q"
        )
        with patch.object(ConstantBuffer, "override_device", self.get_device()):
            body = LoopBody(
                self.get_store_function(),
                (args if self.get_reduction_type() else args[:1]),
                var_ranges,
                *args,
            )
        index_vars = []
        reduce_vars: List[Any] = []
        index_size = []
        reduce_size = []
        for v, s in var_ranges.items():
            if v in args[0]:
                assert not reduce_vars
                index_vars.append(v)
                index_size.append(s)
            else:
                assert v in args[1]
                reduce_vars.append(v)
                reduce_size.append(s)
        return (index_size, reduce_size), body, (index_vars, reduce_vars)

    def simplify_and_reorder(
        self,
        extra_indexing_constraints: Optional[Tuple[Dict[Any, Any], List[Any]]] = None,
        recompute_sizes_body_func: Optional[Callable[..., Any]] = None,
    ):
        """
        This is a main place where we do loop transformations in a
        backend-agnostic way.

        Here we:
            1) Remove any 1 dimensions
            2) Fuse contiguous dimensions together
            3) Reorder dimensions based on stride orders

        Optional argument extra_indexing_constraints can be used to append additional
        indexing expressions to existing ones derived from buffer's body. This can be useful
        to fuse scheduler nodes with compatible ranges, e.g. (s0*s1*...,) and (s0, s1, s2, ...)
        on CPU by preventing indexing simplifications and obtaining index/reduce ranges for
        the scheduler node compatible with other nodes.
        Optional argument recompute_sizes_body_func can be used to recompute sizes and body
        on the default body. This can be useful to append additional loop transformations.
        """
        (
            (index_size, reduce_size),
            body,
            (index_vars, reduce_vars),
        ) = self.get_default_sizes_body()

        if recompute_sizes_body_func:
            (
                (index_size, reduce_size),
                body,
                (index_vars, reduce_vars),
            ) = recompute_sizes_body_func(
                (index_size, reduce_size), body, (index_vars, reduce_vars)
            )

        index_formulas = [*body.indexing_exprs.values()]
        if extra_indexing_constraints is not None:
            assert (
                isinstance(extra_indexing_constraints, tuple)
                and len(extra_indexing_constraints) == 2
            )
            extra_indexing_ranges, extra_indexing_expr = extra_indexing_constraints
            assert isinstance(extra_indexing_ranges, dict)
            assert isinstance(extra_indexing_expr, list)
            assert all(isinstance(f, Expr) for f in extra_indexing_expr)

            expected_var_ranges = body.var_ranges
            assert expected_var_ranges == extra_indexing_ranges, (
                expected_var_ranges,
                extra_indexing_ranges,
            )
            # remove already existing expressions
            extra_indexing_expr = [
                e for e in extra_indexing_expr if e not in index_formulas
            ]
            index_formulas += extra_indexing_expr

        memory_addrs = [*body.get_write_exprs()]
        if not V.graph.has_feature(self, BackendFeature.PREFER_STORE_LOOP_ORDER):
            memory_addrs.extend(body.get_read_exprs())

        def simplify_and_reorder(x_vars, support_vars, sizes, simplify_loops):
            sizes, reindex0, reindex1 = self._apply_loop_reordering(
                x_vars, support_vars, sizes, memory_addrs
            )
            # for NHWC: reindex0([0,1,2,3]) = [0,2,3,1], reindex1([0,1,2,3]) = [0,3,2,1]
            x_vars = reindex0(x_vars)

            if simplify_loops:
                sizes, reindex2, prune = V.graph.sizevars._simplify_loops(
                    x_vars,
                    sizes,
                    index_prevent_reordering(index_formulas, x_vars, sizes),
                )
                reindex = fuse_reindexing(reindex1, reindex2)
            else:
                reindex = reindex1
            return sizes, reindex, reindex1

        support_vars = index_vars + reduce_vars
        should_merge_loops = (
            not is_gpu(self.get_device().type) or not config.loop_ordering_after_fusion
        )
        iter_ranges, iter_reindex, _ = simplify_and_reorder(
            index_vars,
            support_vars,
            index_size,
            should_merge_loops,
        )

        # Like iteration dimensions, we may also want to delay merging reduction dimensions.
        # E.g., if we reduce a tensor [M, N, K] for its M and N dimensions followed by a pointwise
        # kernel, merging M and N dimension too early makes it hard to decide what loop order
        # we should pick for the piontwise kernel so that it is fusible with the reduction.
        reduce_ranges, reduce_reindex, _ = simplify_and_reorder(
            reduce_vars, support_vars, reduce_size, should_merge_loops
        )

        # retrace the loop body with simplification and reordering applied
        (iter_vars, reduce_vars), var_ranges = dependencies.index_vars_no_squeeze(
            iter_ranges,
            reduce_ranges,
            prefix="z",
        )
        body = LoopBody(
            body,
            [iter_reindex(iter_vars), reduce_reindex(reduce_vars)],
            var_ranges,
            iter_vars,
            reduce_vars,
        )
        return (iter_ranges, reduce_ranges), body

    @staticmethod
    def _apply_loop_reordering(
        index_vars,
        support_vars,
        sizes,
        memory_addrs,
        priority_idx=None,
    ):
        """
        Shuffle the order of loops around to hopefully improve performance.
        """
        from .scheduler import pick_loop_order

        if priority_idx is None:
            priority_idx = []

        try:
            strides = [
                V.graph.sizevars.stride_hints(expr, index_vars, support_vars)
                for expr in memory_addrs
            ]
            assert len(strides) == len(memory_addrs) and len(strides[0]) == len(
                index_vars
            )
            order = list(reversed(pick_loop_order(strides, sizes, priority_idx)))
        except Exception:
            if config.debug:
                log.warning(
                    "Did not simplify complex index:\n%s\n%s",
                    dict(zip(index_vars, sizes)),
                    memory_addrs,
                )
            order = list(range(len(sizes)))
        sizes = [sizes[i] for i in order]
        return sizes, same_reorder(order), inverse_reorder(order)

    def get_reduction_size(self):
        return self.data.get_reduction_size()

    def get_reduction_type(self):
        return self.data.get_reduction_type()

    def is_no_op(self):
        return self.data.is_zero_elements()

    def should_allocate(self):
        return True

    def constant_to_device(self, device):
        """Move this to a given device. Requires that all reads are to constants."""
        return self.data.constant_to_device(device)


class TemplateBuffer(OperationBuffer):
    """
    Represents a Triton (in the future other type) of template operator
    that we can fuse an epilogue onto.
    """

    def __init__(self, layout, inputs, make_kernel_render):
        super().__init__(name=None, layout=layout)
        self.inputs = InputsKernel.unwrap_storage(inputs)
        self.make_kernel_render = make_kernel_render
        self.name = V.graph.register_buffer(self)
        V.graph.register_operation(self)

    def get_read_writes(self):
        return self.extract_read_writes(normalize=True)

    def extract_read_writes(self, normalize):
        name = self.get_name()
        indexer = self.layout.make_indexer()

        def dummy(index, rindex):
            assert len(rindex) == 0
            return ops.store(name, indexer(index), "fake")

        deps = dependencies.extract_read_writes(
            dummy, self.get_size(), (), normalize=normalize
        )
        deps.reads = OrderedSet(dependencies.StarDep(x.get_name()) for x in self.inputs)
        return deps

    def get_reduction_size(self):
        return 1

    def get_reduction_type(self):
        return None

    def is_no_op(self):
        return False

    def should_allocate(self):
        return True

    def simplify_and_reorder(
        self,
        extra_indexing_constraints: Optional[Tuple[Dict[Any, Any], List[Any]]] = None,
        recompute_sizes_body_func: Optional[Callable[..., Any]] = None,
    ):
        return (
            (
                self.get_size(),
                (),
            ),
            None,
        )


class TritonTemplateBuffer(TemplateBuffer):
    def __init__(
        self,
        layout,
        inputs,
        make_kernel_render,
        mutated_inputs: Optional[Iterable[IRNode]] = None,
    ):
        """
        NOTE:[TritonTemplates with multiple outputs]
        We want the ability for TritonTemplates to output multiple tensors. Triton
        kernels have no notion of outputs and this is done by creating tensors that
        are then mutated by the kernel. Currenlty our STORE_OUTPUT codegen doesn't
        support creating multinode outputs for triton templates.
        We work around this by creating an extra input buffer during the lowering
        and we mark them as mutated inputs.
        """
        super().__init__(layout, inputs, make_kernel_render)
        self.mutated_inputs = mutated_inputs
        self.outputs: List[Buffer] = [self]
        if mutated_inputs is not None:
            # Ensure that the mutated inputs are only allowed for certain nodes
            allowed_set = (
                torch.ops.higher_order.flex_attention,
                torch.ops.higher_order.flex_attention_backward,
            )
            current_node = V.graph.current_node.target
            assert (
                current_node in allowed_set
            ), f"Mutated inputs are only allowed for {allowed_set} but got {current_node}"
            device = self.inputs[0].get_device()
            self.outputs += [
                MutationOutput(NoneLayout(device=device), buf, self)
                for buf in mutated_inputs
            ]

    def get_outputs(self) -> List[Buffer]:
        return self.outputs

    def __str__(self) -> str:
        out = f"TritonTemplateBuffer(layout={self.layout})"
        return out


PrimitiveInfoType = Union[int, float, bool, str, List[Union[int, str, float, bool]]]


class ChoiceCaller:
    """
    Represents a possible choice used in autotune_process.py.
    During autotuning, self.benchmark() is first called to get benchmark result,
    and if this choice is selected, self.output_node() is called to get the output_node.

    Children classes: TritonTemplateCaller, CUDATemplateCaller.
    """

    def __init__(
        self,
        name: str,
        input_nodes: List[Buffer],
        layout: Layout,
        description: str,
    ):
        super().__init__()
        self.name = name
        self.layout = layout
        self.input_nodes = input_nodes
        # An additional description used to describe the choice (useful for
        # knowing what autotuning is choosing)
        self.description = description

    def benchmark(self, *args, out) -> float:
        algo = self.to_callable()
        return benchmarker.benchmark(algo, args, {"out": out})

    def call_name(self) -> str:
        raise NotImplementedError

    def to_callable(self):
        raise NotImplementedError

    def hash_key(self) -> str:
        raise NotImplementedError

    def output_node(self) -> TensorBox:
        raise NotImplementedError

    def info_dict(self) -> Dict[str, Union[PrimitiveInfoType, List[PrimitiveInfoType]]]:
        """Information returned here is logged to the autotune log file when that is enabled."""
        return {}

    def autoheuristic_id(self) -> str:
        return "unsupported_choice"


class TritonTemplateCallerBase(ChoiceCaller):
    def get_make_kernel_render(self) -> Any:
        raise NotImplementedError


class MultiTemplateBuffer(TritonTemplateBuffer):
    """
    Represents a Buffer with multiple backing implementation choices.

    Choices can be TritonTemplates or ExternKernels. During scheduling if there is a potential
    epilogue we will benchmark each of the choices with the epilogue to determine an implementation.
    Otherwise, the fastest base choice will be chosen.
    """

    def __init__(
        self,
        layout: Layout,
        inputs: List[IRNode],
        choice_timings: Callable[[], Dict[ChoiceCaller, float]],
        unfiltered_choices: List[ChoiceCaller],
    ):
        super().__init__(layout=layout, inputs=inputs, make_kernel_render=None)
        self._choice_timings_fn = choice_timings
        self._choice_timings: Optional[Dict[ChoiceCaller, float]] = None
        self.original_inputs = inputs
        self._output_plannable = all(
            isinstance(choice, TritonTemplateCallerBase)
            or (
                isinstance(choice, torch._inductor.select_algorithm.ExternKernelCaller)
                and choice.has_out_variant
            )
            for choice in unfiltered_choices
        )

    @property
    def output_plannable(self) -> bool:
        """
        Are all possible choices TritonTemplates or Extern Kernels with out variants
        """
        return self._output_plannable

    @property
    def choice_timings(self) -> Dict[ChoiceCaller, float]:
        if self._choice_timings is None:
            self._choice_timings = self._choice_timings_fn()
        return self._choice_timings

    @contextlib.contextmanager
    def swap_as_triton_caller(self, caller: TritonTemplateCallerBase):
        assert isinstance(caller, torch._inductor.select_algorithm.TritonTemplateCaller)
        assert self.layout == caller.layout

        render = self.make_kernel_render
        self.make_kernel_render = caller.get_make_kernel_render()
        try:
            yield
        finally:
            self.make_kernel_render = render

    def finalize_as_triton_caller(self, caller: TritonTemplateCallerBase):
        assert isinstance(caller, torch._inductor.select_algorithm.TritonTemplateCaller)
        assert self.layout.size == caller.layout.size
        assert self.layout.stride == caller.layout.stride
        self.make_kernel_render = caller.get_make_kernel_render()

    def get_min_choice(self) -> Tuple[ChoiceCaller, float]:
        min_choice = min(self.choice_timings, key=self.choice_timings.get)  # type: ignore[arg-type]
        return (min_choice, self.choice_timings[min_choice])


class CUDATemplateBuffer(TemplateBuffer):
    def __init__(
        self,
        layout,
        inputs,
        make_kernel_render,
        workspace_size: int,
        template: CUDATemplate,  # type: ignore[name-defined]  # noqa: F821
    ):
        super().__init__(layout, inputs, make_kernel_render)
        # Global memory (in bytes) needed for this template.
        self.workspace_size = workspace_size
        self.template = template

    def get_workspace_size(self):
        return self.workspace_size if self.workspace_size is not None else 0


class CppTemplateBuffer(TemplateBuffer):
    def __init__(self, layout, inputs, make_kernel_render, template, choice):
        super().__init__(layout, inputs, make_kernel_render)
        self.template = template
        self.choice = choice


@ir_dataclass(frozen=False)
class InputsKernel(OperationBuffer):
    inputs: List[Buffer]

    def get_read_writes(self):
        reads: OrderedSet[dependencies.Dep] = OrderedSet()
        StarDep = dependencies.StarDep
        for input in self.inputs:
            if isinstance(input, list):
                reads.update(StarDep(x.get_name()) for x in input)
            elif isinstance(input, ShapeAsConstantBuffer):
                # Skip creating dependncy for symbolics as they're visible globally
                continue
            else:
                reads.add(StarDep(input.get_name()))

        writes: OrderedSet[dependencies.Dep] = OrderedSet(
            StarDep(buf.get_name()) for buf in self.get_outputs()
        )

        return dependencies.ReadWrites(
            reads=reads,
            writes=writes,
            index_exprs=OrderedSet(),
        )

    @classmethod
    def unwrap_storage_for_input(cls, x):
        if isinstance(x, TensorBox):
            x = x.data
        if isinstance(x, StorageBox):
            x = x.data
        if isinstance(x, BaseView) and not isinstance(x, ReinterpretView):
            x = ExternKernel.realize_input(x)
        if isinstance(x, TensorBox):
            # when converting to ReinterpretView fails in the
            # realize_input call above, the result will be wrapped
            # into TensorBox / StorageBox pair as a result of the
            # cls.copy_input call; so we should unwrap recursively
            return cls.unwrap_storage_for_input(x)
        if isinstance(x, TorchBindObject):
            return x
        assert isinstance(x, (Buffer, ReinterpretView)), x
        return x

    @staticmethod
    def unwrap_storage(inputs):
        inputs_new = []
        for x in inputs:
            if isinstance(x, list):
                x = [InputsKernel.unwrap_storage_for_input(i) for i in x]
            else:
                x = InputsKernel.unwrap_storage_for_input(x)
            inputs_new.append(x)
        return inputs_new

    def is_extern(self):
        return True

    def num_reads(self):
        return 1


class NopKernel(InputsKernel):
    def is_no_op(self):
        return True


class ConcatKernel(NopKernel):
    """
    There isn't actually a real kernel for concat, we just change the
    storage for the upstream data.
    """

    @classmethod
    def create(cls, inputs, dim):
        device = inputs[0].get_device()
        dtype = inputs[0].get_dtype()
        new_size = list(inputs[0].get_size())
        offsets_start = [0]
        offsets_end = [new_size[dim]]
        assert 0 <= dim < len(new_size)
        for i in range(1, len(inputs)):
            input_size = inputs[i].get_size()
            offsets_start.append(new_size[dim])
            assert len(input_size) == len(new_size)
            assert inputs[i].get_dtype() == dtype
            assert inputs[i].get_device() == device
            for j in range(len(new_size)):
                if j == dim:
                    new_size[j] = new_size[j] + input_size[j]
                else:
                    new_size[j] = V.graph.sizevars.guard_equals(
                        new_size[j], input_size[j]
                    )
            offsets_end.append(new_size[dim])

        output_stride = FlexibleLayout.contiguous_strides(new_size)
        # If any of the inputs is in CL format, use CL format for the output
        for i in range(len(inputs)):
            x = inputs[i]
            if is_storage_and_layout(x):
                layout = x.get_layout()
                if isinstance(
                    layout, FixedLayout
                ) and Layout.is_channels_last_contiguous(layout.size, layout.stride):
                    # use CL stride for the output
                    output_stride = make_channels_last_strides_for(new_size)
                    break
        any_input_is_storage_and_layout = any(is_storage_and_layout(x) for x in inputs)
        fx_node_args = V.graph.current_node.args[0]
        assert isinstance(fx_node_args, list)
        # If any of the inputs has meta tensor and the meta tensor is in CL format, use CL format for the output
        if any_input_is_storage_and_layout is False and any(
            "val" in arg.meta
            and (
                arg.meta["val"].is_contiguous(memory_format=torch.channels_last)
                or arg.meta["val"].is_contiguous(memory_format=torch.channels_last_3d)
            )
            for arg in fx_node_args
        ):
            output_stride = make_channels_last_strides_for(new_size)

        concat_kernel = ConcatKernel(
            name=None,
            layout=FixedLayout(
                device=device,
                dtype=dtype,
                size=new_size,
                stride=output_stride,
            ),
            inputs=[],
        )
        kernel = StorageBox(concat_kernel)
        op_names = []
        for i in range(len(inputs)):
            input_buffer = cls.realize_into(
                inputs[i],
                SliceView.create(
                    kernel, dim, offsets_start[i], offsets_end[i], clamp=False
                ),
            )
            concat_kernel.inputs.append(input_buffer)

            if isinstance(inputs[i].data, BaseView):
                input_unwrapped = inputs[i].data.unwrap_view()
            else:
                input_unwrapped = inputs[i].data

            if (
                input_unwrapped.is_input_buffer()
                and is_gpu(inputs[i].get_device().type)
                and not is_dynamic(input_buffer)
            ):
                op_names.append(input_buffer.get_operation_name())

        if len(op_names) > 1 and V.graph.has_feature(device, BackendFeature.FOREACH):
            V.graph.register_operation_list(op_names)

        concat_kernel.name = V.graph.register_buffer(concat_kernel)
        concat_kernel.inputs = cls.unwrap_storage(concat_kernel.inputs)
        V.graph.register_operation(concat_kernel)

        return kernel

    @classmethod
    def can_realize_into_without_copy(cls, src, dst=None):
        if isinstance(src, TensorBox):
            # unwrap a TensorBox
            return cls.can_realize_into_without_copy(src.data, dst)

        if isinstance(src.data, MultiTemplateBuffer):
            if (
                not isinstance(src.data.layout, FixedLayout)
                or not src.data.output_plannable
            ):
                return False

            # we call can_realize_into_without_copy in cat lowering before we've decided
            # on output format, optimistically assume layout matches
            if dst is None:
                return True

            # otherwise, check equality of layouts
            if not len(src.get_stride()) == len(dst.get_stride()):
                return False

            return all(
                V.graph.sizevars.statically_known_equals(s1, s2)
                for s1, s2 in zip(src.get_stride(), dst.get_stride())
            )

        return isinstance(src.data.layout, FlexibleLayout) and not isinstance(
            src.data, ExternKernelAlloc
        )

    @classmethod
    def realize_into(cls, src, dst):
        # Attempt to turn this into a ReinterpretView rather than assert.
        # This has concessions around layout, as as_storage_and_layout
        # can cause us to go from flexible to fixed layout.
        if not isinstance(dst, ReinterpretView):
            if is_storage_and_layout(dst):
                storage, layout = as_storage_and_layout(dst)
                dst = ReinterpretView(data=storage, layout=layout)
        assert isinstance(dst, ReinterpretView), dst
        if isinstance(src, TensorBox):
            # unwrap a TensorBox
            return cls.realize_into(src.data, dst)

        if isinstance(src, StorageBox):
            src.realize()
            # ExternKernelAlloc has specific requirements for output layout, should create a copy
            assert hasattr(src.data, "layout")
            if cls.can_realize_into_without_copy(src, dst):
                src.data.layout = NonOwningLayout(dst)
                return src.data
        # introduce a copy
        pw = Pointwise.create(
            device=src.get_device(),
            dtype=src.get_dtype(),
            inner_fn=src.make_loader(),
            ranges=[
                V.graph.sizevars.guard_equals(a, b)
                for a, b in zip(src.get_size(), dst.get_size())
            ],
        )
        return cls.realize_into(pw, dst)

    def should_allocate(self):
        return True


@ir_dataclass(frozen=False)
class ExternKernel(InputsKernel):
    constant_args: Tuple[Any, ...] = ()
    kwargs: Dict[str, Any] = dataclasses.field(default_factory=dict)
    output_view: Optional[ReinterpretView] = None
    python_kernel_name: Optional[str] = None
    cpp_kernel_name: Optional[str] = None
    # FIXME: in some cases we sill need to explicitly pass in ordered_kwargs_for_cpp_kernel
    # We shouldn't need to do this since the information can be retrieved from op_overload._schema.
    ordered_kwargs_for_cpp_kernel: Iterable[str] = dataclasses.field(
        default_factory=list
    )
    op_overload: Optional[
        Union[torch._ops.OpOverload, torch._ops.HigherOrderOperator]
    ] = None
    arg_properties: Optional[List[Dict[str, Any]]] = None
    kwarg_properties: Optional[Dict[str, Dict[str, Any]]] = None
    unbacked_bindings: Dict[sympy.Symbol, pytree.KeyPath] = dataclasses.field(
        default_factory=dict
    )
    mutation_outputs: List[MutationOutput] = dataclasses.field(default_factory=list)

    def __init__(
        self,
        name,
        layout,
        inputs,
        constant_args=(),
        kwargs=None,
        output_view=None,
        python_kernel_name=None,
        cpp_kernel_name=None,
        ordered_kwargs_for_cpp_kernel=(),
        op_overload=None,
    ):
        super().__init__(
            name=name,
            layout=layout,
            inputs=inputs,
        )
        self.constant_args = constant_args
        self.kwargs = kwargs if kwargs else {}
        self.output_view = output_view
        self.op_overload = op_overload
        self.set_cpp_kernel_name(cpp_kernel_name)
        self.set_python_kernel_name(python_kernel_name)
        self.ordered_kwargs_for_cpp_kernel = ordered_kwargs_for_cpp_kernel
        self.collect_arg_kwarg_properties()
        self.unbacked_bindings = {}
        self.mutation_outputs = []
        self.fx_node = V.graph.current_node

    def get_outputs(self) -> List[Buffer]:
        return [self, *self.mutation_outputs]

    def get_unbacked_symbol_defs(self) -> OrderedSet[sympy.Symbol]:
        return OrderedSet()

    def collect_arg_kwarg_properties(self):
        # if self.op_overload is torch._ops.OpOverload, we can use its schema to collect additional
        # information for args and kwargs, e.g. type and default value, to help with the cpp wrapper codegen
        self.arg_properties = (
            [
                {
                    "name": x.name,
                    "type": x.real_type,
                    "default_value": x.default_value,
                }
                for x in self.op_overload._schema.arguments
                if not x.kwarg_only
            ]
            if isinstance(self.op_overload, torch._ops.OpOverload)
            else [{} for i in range(len(self.inputs))]
        )
        self.allarg_properties = (
            {
                x.name: {"type": x.real_type, "default_value": x.default_value}
                for x in self.op_overload._schema.arguments
            }
            if isinstance(self.op_overload, torch._ops.OpOverload)
            else {}
        )
        # FIXME: self.kwargs does not always match kwargs defined in schema, so sometimes
        # ordered_kwargs_for_cpp_kernel is explicilty passed in.
        if isinstance(self.op_overload, torch._ops.OpOverload):
            if not self.ordered_kwargs_for_cpp_kernel:
                self.ordered_kwargs_for_cpp_kernel = [
                    x.name for x in self.op_overload._schema.arguments if x.kwarg_only
                ]
            self.schema_kwargs = [
                x for x in self.op_overload._schema.arguments if x.kwarg_only
            ]

    def decide_layout(self):
        if isinstance(self.layout, FlexibleLayout):
            self.apply_constraint()
            self.freeze_layout()

    def codegen_comment(self, wrapper):
        origin_str, detailed_origin_str = get_kernel_metadata(self, wrapper)
        if origin_str:
            wrapper.writeline(origin_str)

    def codegen(self, wrapper):
        raise NotImplementedError

    def set_cpp_kernel_name(self, cpp_kernel_name: Optional[str] = None):
        self.cpp_kernel_name = cpp_kernel_name
        self.cpp_kernel_overload_name = None
        self.cpp_kernel_key = None
        self.cpp_op_schema = None
        if not V.graph.cpp_wrapper or not isinstance(
            self.op_overload, torch._ops.OpOverload
        ):
            return

        kernel = self.op_overload
        if self.cpp_kernel_name is None:
            # Try to construct cpp_kernel_name from op_overload
            if kernel.namespace == "aten":
                # Calling with the default kernel name can lead to ambiguous behavior like the following example.
                # repeat_interleave(const at::Tensor & repeats, std::optional<int64_t> output_size=std::nullopt)
                # repeat_interleave(const at::Tensor & self, int64_t repeats,
                #       std::optional<int64_t> dim=std::nullopt, std::optional<int64_t> output_size=std::nullopt)
                opname = (
                    kernel.__name__.split(".")[0]
                    if kernel._overloadname == "default"
                    else kernel.__name__.replace(".", "_")
                )
                self.cpp_kernel_name = f"at::_ops::{opname}::call"
            else:
                self.cpp_kernel_name = kernel._schema.name

        # Set up info for runtime schema lookup
        # TODO: The logics here may be further simplified.
        from .codegen.wrapper import get_cpp_op_schema

        self.cpp_kernel_overload_name = kernel._schema.overload_name
        self.cpp_kernel_key = f"{self.cpp_kernel_name.replace('::', '_')}_{self.cpp_kernel_overload_name}"  # type: ignore[union-attr]
        try:
            self.cpp_op_schema = get_cpp_op_schema(kernel)
        except Exception:
            self.cpp_op_schema = ""

    def set_python_kernel_name(self, python_kernel_name: Optional[str]):
        self.python_kernel_name = python_kernel_name
        if python_kernel_name is not None:
            return

        kernel = self.op_overload
        if kernel is None:
            pass
        elif isinstance(kernel, torch._ops.HigherOrderOperator):
            self.python_kernel_name = f"torch.ops.higher_order.{kernel.__name__}"
        else:
            self.python_kernel_name = (
                f"{kernel.__module__.replace('._ops.', '.ops.')}.{kernel.__name__}"
            )

    def get_kernel_name(self):
        return (
            V.graph.wrapper_code.get_c_shim_func_name(self.cpp_kernel_name)  # type: ignore[attr-defined]
            if V.graph.cpp_wrapper
            else self.python_kernel_name
        )

    @staticmethod
    def copy_input(x):
        pw = Pointwise.create(
            device=x.get_device(),
            dtype=x.get_dtype(),
            inner_fn=x.make_loader(),
            ranges=x.get_size(),
            origin_node=x.get_origin_node(),
            traceback=x.get_traceback(),
        )
        pw.realize()
        return pw

    @classmethod
    def process_kernel(
        cls, kernel, *args, **kwargs
    ) -> Tuple[
        Any,
        List[Any],
        List[Any],
        Callable[[Any, Any], Any],
        Optional[Dict[sympy.Symbol, pytree.KeyPath]],
    ]:
        binded_args = {"args": args, "kwargs": kwargs}

        args_flat, args_spec = pytree.tree_flatten(binded_args)

        is_arg_tensor = []
        tensor_args = []
        non_tensor_args: List[Any] = []
        for arg in args_flat:
            is_arg_tensor.append(isinstance(arg, IRNode))
            if is_arg_tensor[-1]:
                tensor_args.append(arg)
            else:
                if isinstance(arg, sympy.Expr):
                    arg = V.graph.sizevars.shape_env.create_symintnode(arg, hint=None)
                non_tensor_args.append(arg)

        def unflatten_args(new_tensor_args, new_non_tensor_args):
            result = []
            it_tensors = iter(new_tensor_args)
            it_non_tensors = iter(new_non_tensor_args)
            for is_tensor in is_arg_tensor:
                if is_tensor:
                    result.append(next(it_tensors))
                else:
                    result.append(next(it_non_tensors))
            r = pytree.tree_unflatten(result, args_spec)
            return r.get("args", []), r.get("kwargs", {})

        tensor_args = [cls.realize_input(x) for x in tensor_args]

        # freeze layout otherwise our output stride calculation might
        # become incorrect
        for x in tensor_args:
            if is_storage_and_layout(x):
                as_storage_and_layout(x, freeze=True)

        # Rerun fake tensor propagation, because Inductor may have changed the
        # strides of inputs and we need to determine accurately what the
        # output stride will be.
        example_args: List[Union[torch.Tensor, torch._C.ScriptObject]] = []

        # We need to retain the constant values of fake tensors that we originally
        # propagated the graph with, because for some operators running without a
        # constant would trigger an error / DataDependentException
        for x in tensor_args:
            # if x is a view of a constant, we need to realize the view
            # (we can't pass the constant into the kernel directly)
            if not isinstance(x, BaseView) and x.get_name() in V.graph.constants:
                example_args.append(V.graph.constants[x.get_name()])
            elif (
                not isinstance(x, BaseView)
                and x.get_name() in V.graph.torchbind_constants
            ):
                example_args.append(V.graph.torchbind_constants[x.get_name()])
            else:
                example_args.append(ir_node_to_tensor(x, guard_shape=True))

        new_args, new_kwargs = unflatten_args(example_args, non_tensor_args)
        example_output = kernel(*new_args, **new_kwargs)

        unbacked_bindings: Optional[Dict[sympy.Symbol, pytree.KeyPath]] = None
        if shape_env := V.fake_mode.shape_env:
            rebind_unbacked(shape_env, V.current_node, example_output)
            unbacked_bindings = compute_unbacked_bindings(
                shape_env, example_output, V.current_node.meta.get("val")
            )

        example_out_li = (
            [example_output]
            if not isinstance(example_output, (list, tuple))
            else example_output
        )
        for t in example_out_li:
            if isinstance(t, torch.Tensor) and t.is_sparse:
                msg = "sparsity not handled. Please file issue for sparse inference weights."
                if stack_trace := V.graph.current_node.meta.get("stack_trace", None):
                    msg = f"{msg} Found from : \n {stack_trace}"
                V.graph.disable_cudagraphs_reason = msg

        return (
            example_output,
            tensor_args,
            non_tensor_args,
            unflatten_args,
            unbacked_bindings,
        )

    @classmethod
    def convert_to_reinterpret_view(cls, x):
        """
        In order to pass this to an extern kernel we need a
        ReinterpretView not a View.  This allows us to avoid some
        unneeded copies.
        """
        assert isinstance(x, BaseView)
        if isinstance(x, ReinterpretView):
            return x

        # NOTE: Don't use extract_read_writes here as it fails when
        # make_loader() inlines the computation
        x_unwrap_view = x.unwrap_view()
        buf = V.graph.get_buffer(x_unwrap_view.get_name())
        assert buf is not None
        x_unwrap_view_fx_node = buf.get_origin_node()
        # Prefer channels last format according to how the format is set from eager.
        if (
            x_unwrap_view_fx_node is not None
            and "val" in x_unwrap_view_fx_node.meta
            and isinstance(x_unwrap_view.layout, FlexibleLayout)
            and (
                x_unwrap_view_fx_node.meta["val"].is_contiguous(
                    memory_format=torch.channels_last
                )
                or x_unwrap_view_fx_node.meta["val"].is_contiguous(
                    memory_format=torch.channels_last_3d
                )
            )
        ):
            x_unwrap_view.freeze_layout_with_same_order(
                make_channels_last_strides_for(x_unwrap_view.get_size())
            )
        else:
            x_unwrap_view.freeze_layout()

        index_args, var_ranges = dependencies.index_vars_squeeze(
            x.get_size(), prefix="r"
        )
        range_vars = index_args[0]
        index = x.make_indexer()(range_vars)

        index = V.graph.sizevars.simplify_with_ranges(index, var_ranges)
        strides = V.graph.sizevars.stride_vars(index, range_vars)
        offset = V.graph.sizevars.offset_var(index, range_vars)
        expected = sympy_dot(range_vars, strides) + offset

        if index != expected:
            log.debug(
                "convert_to_reinterpret_view failed: stride=%s offset=%s index=%s",
                strides,
                offset,
                index,
            )
            raise NotImplementedError

        return ReinterpretView(
            data=x.data,
            layout=FixedLayout(
                device=x.get_device(),
                dtype=x.get_dtype(),
                size=x.get_size(),
                stride=strides,
                offset=offset,
            ),
        )

    @classmethod
    def realize_input(cls, x):
        if x is None:
            return NoneAsConstantBuffer()
        if isinstance(x, (sympy.Expr, sympy.logic.boolalg.Boolean, int)):
            return ShapeAsConstantBuffer(expr=x)
        if isinstance(x, Constant):
            return V.graph.add_tensor_constant(
                torch.tensor(x.value, dtype=x.get_dtype(), device=x.get_device())
            )
        if isinstance(x, ConstantBuffer):
            return x
        if isinstance(x, TensorBox):
            return cls.realize_input(x.data)
        if isinstance(x, ReinterpretView):
            return ReinterpretView(
                data=cls.realize_input(x.data), layout=x.get_layout()
            )
        if isinstance(x, BaseView):
            x.realize()
            if is_storage_and_layout(x.unwrap_view()):
                try:
                    return cls.convert_to_reinterpret_view(x)
                except NotImplementedError:
                    pass
        if isinstance(x, StorageBox):
            # TODO(jansel): impose layout preference on realized buffer
            x.realize()
            return x
        if isinstance(x, TorchBindObject):
            return x
        return cls.copy_input(x)

    @classmethod
    def require_stride1(cls, x):
        if is_storage_and_layout(x):
            if len(x.get_stride()) == 0:
                return x
            for stride in x.get_stride():
                if stride == 1:
                    return x
        return cls.copy_input(x)

    @classmethod
    def require_strides(
        cls,
        x,
        order: Optional[Sequence[int]] = None,
        exact_strides: Optional[Sequence[_IntLike]] = None,
        allow_padding=False,
    ):
        assert order is not None or exact_strides is not None
        if x.get_numel() == 0:  # Layout doesn't matter
            return x
        # require x to have the layout
        if is_storage_and_layout(x):
            while isinstance(x.get_layout(), NonOwningLayout):
                x = x.get_layout().view
            if isinstance(x.get_layout(), FlexibleLayout):
                if order:
                    # If the the FlexibleLayout already has the size and stride in the required order,
                    # freeze it to a FixedLayout by using its current size and stride.
                    # The behavior of using its current size and stride or the given order can be different
                    # if the size and stride has ambiguilty, for example for a 4D input where the iC = 1:
                    # size=[s0, 1, 28, 28], stride=[784, 784, 28, 1]. If the required order is [3, 0, 2, 1] (channels last),
                    # the current size and stride already satisfies this order.
                    # However by freezing it to the required order, the layout will be changed to:
                    # size=[s0, 1, 28, 28], stride=[784, 1, 28, 1]), which is not actually necessary.

                    # fix flexiblelayout to be FixedLayout with stride_order
                    as_storage_and_layout(
                        x,
                        freeze=True,
                        want_contiguous=False,
                        stride_order=(
                            get_stride_order(
                                V.graph.sizevars.size_hints(x.get_layout().stride)
                            )
                            if is_stride_order_storage_and_layout(x, order)
                            else order
                        ),
                        allow_padding=allow_padding,
                    )
                    return x
                else:
                    # If the exact_strides is given, freeze the FlexibleLayout to a FixedLayout with the exact_strides.
                    as_storage_and_layout(
                        x,
                        freeze=True,
                        want_contiguous=False,
                        stride_order=None,
                        allow_padding=allow_padding,
                        exact_strides=exact_strides,  # type: ignore[arg-type]  # int|Expr vs int|Integer
                    )
                    return x
            elif isinstance(x.get_layout(), FixedLayout) and (
                (order and x.get_layout().is_stride_ordered(order))
                or (
                    exact_strides
                    and significant_strides_equal(
                        exact_strides, x.get_layout().stride, x.get_size()
                    )
                )
            ):
                return x
            elif isinstance(x.get_layout(), MutationLayoutSHOULDREMOVE):
                if isinstance(x.get_layout().real_layout(), FlexibleLayout):
                    raise AssertionError(
                        "the MutationLayoutSHOULDREMOVE's real layout shouldn't be FlexibleLayout"
                    )
                elif isinstance(x.get_layout().real_layout(), FixedLayout) and (
                    (order and x.get_layout().real_layout().is_stride_ordered(order))
                    or (
                        exact_strides
                        and significant_strides_equal(
                            exact_strides,
                            x.get_layout().real_layout().stride,
                            x.get_size(),
                        )
                    )
                ):
                    return x

        # TODO - Storage to InputBuffer
        if isinstance(x, InputBuffer) and (
            (order and x.get_layout().is_stride_ordered(order))
            or (
                exact_strides
                and significant_strides_equal(
                    exact_strides, x.get_layout().stride, x.get_size()
                )
            )
        ):
            return x
        if (
            isinstance(x, TensorBox)
            and isinstance(x.data, BaseView)
            and not isinstance(x.data, ReinterpretView)
            and is_storage_and_layout(x.unwrap_view())
            and not isinstance(x.unwrap_view().data, ExternKernelAlloc)
        ):
            try:
                x.data = cls.convert_to_reinterpret_view(x.data)
                if order:
                    return cls.require_stride_order(
                        x, order, allow_padding=allow_padding
                    )
                elif exact_strides:
                    return cls.require_exact_strides(
                        x, exact_strides, allow_padding=allow_padding
                    )
            except NotImplementedError:
                pass
        # Although this is a clone, inductor is good about fusing clones into previous
        # operations if they weren't realized and their layouts were flexible.
        x = cls.copy_input(x)
        as_storage_and_layout(
            x,
            freeze=True,
            want_contiguous=False,
            stride_order=order,
            allow_padding=allow_padding,
            exact_strides=exact_strides,  # type: ignore[arg-type]  # int|Expr vs int|Integer
        )
        if order:
            assert is_stride_order_storage_and_layout(x, order)
        return x

    @classmethod
    def require_exact_strides(cls, x, exact_strides, allow_padding=False):
        return cls.require_strides(
            x, exact_strides=exact_strides, allow_padding=allow_padding
        )

    @classmethod
    def require_stride_order(cls, x, order, allow_padding=False):
        return cls.require_strides(x, order=order, allow_padding=allow_padding)

    @classmethod
    def require_channels_last(cls, x):
        return cls.require_stride_order(x, NHWC_STRIDE_ORDER)

    @classmethod
    def require_channels_last_3d(cls, x):
        return cls.require_stride_order(x, NHWDC_STRIDE_ORDER)

    @classmethod
    def require_contiguous(cls, x):
        return cls.require_stride_order(x, list(reversed(range(len(x.get_size())))))

    def apply_constraint(self):
        pass

    def fill_non_provided_args(self, args, kwargs):
        # Previously, we want to maintain forward-compatibility by skipping
        # default args in the serialized artifacts in fbcode. However,
        # some of our shim interfaces require default values being OrderedSet.
        # Discussed with Sherlock offline and we decided to allow serializing
        # default args into the C++ wrapper code for now. We will refine this
        # part if we see real FC requirement. More details related to FC
        # can be found at:
        # https://docs.google.com/document/d/1FzWm-sHYwmRi3x_g036kOxd99KaYquUsA-L5JwOn8ys/edit?usp=sharing
        assert isinstance(args, (list, tuple))
        if isinstance(args, tuple):
            args = list(args)
        assert self.arg_properties, "ExternKernel.arg_properties should not be empty"

        n_args = len(args)
        n_pos_args = len(self.arg_properties)
        # For cpp wrapper, if some positional args are not provided, we need to check
        # if they're in the kwargs or use their default value
        if n_args < n_pos_args:
            log.debug(
                "%s has %d unprovided positional arguments. "
                "Will check if they are in the keyword arguments or will use default values.",
                self.op_overload,
                n_pos_args - n_args,
            )
            for i in range(n_args, n_pos_args):
                arg_name = self.arg_properties[i]["name"]
                args.append(
                    kwargs[arg_name]
                    if arg_name in kwargs
                    else self.arg_properties[i]["default_value"]
                )
        return args

    def codegen_const_args(self, names: Optional[List[str]] = None):
        if V.graph.cpp_wrapper:
            result = []
            # Aten ops follow the convention that tensor args are before non-tensor args,
            # in which case the following 'len(self.inputs) + i' logic works. But this
            # may not be true for other ops, and if that is the case, caller needs to
            # pass in a list of const arg names for arg_properties lookup.
            name_to_arg_properties = None
            if names and self.arg_properties:
                assert len(self.constant_args) == len(
                    names
                ), "names passed to codegen_const_args does not match self.constant_args"
                name_to_arg_properties = {
                    arg.get("name"): arg for arg in self.arg_properties
                }

            for i, x in enumerate(self.constant_args):
                if name_to_arg_properties is not None:
                    prop = name_to_arg_properties.get(names[i])  # type: ignore[index]
                    type_ = prop.get("type") if prop else None
                else:
                    idx = len(self.inputs) + i
                    type_ = (
                        self.arg_properties[idx].get("type")
                        if self.arg_properties and idx < len(self.arg_properties)
                        else None
                    )
                result.append(
                    V.graph.wrapper_code.val_to_arg_str(x, type_)  # type: ignore[arg-type]
                )
            return result
        else:
            return map(V.graph.wrapper_code.val_to_arg_str, self.constant_args)

    def codegen_args(self):
        if V.graph.cpp_wrapper and self.op_overload is not None:
            # cpp wrapper needs special logic to fill in missing args with default values
            inputs = self.fill_non_provided_args(
                [*self.inputs, *self.constant_args], self.kwargs
            )
            # fill_non_provided_args has handled constant args, so no need to codegen for that later
            need_codegen_constant_args = False
        else:
            inputs = self.inputs
            need_codegen_constant_args = True

        args = []
        for i, x in enumerate(inputs):
            if V.graph.cpp_wrapper:
                assert self.arg_properties and i < len(
                    self.arg_properties
                ), "Invalid access to ExternKernel.arg_properties"
                type_ = self.arg_properties[i].get("type")
                args.append(
                    V.graph.wrapper_code.val_to_arg_str(  # type: ignore[arg-type]
                        x, type_
                    )
                )
            else:
                args.append(V.graph.wrapper_code.val_to_arg_str(x))
        if need_codegen_constant_args:
            args.extend(self.codegen_const_args())
        return args

    def get_kwargs_value(self, arg_name):
        if arg_name in self.kwargs:
            return self.kwargs.get(arg_name)
        if self.allarg_properties and self.allarg_properties.get(arg_name):
            return self.allarg_properties.get(arg_name).get("default_value")  # type: ignore[union-attr]
        else:
            raise AssertionError(f"{arg_name} not in self.allarg_properties")

    def codegen_kwargs(self, skip_out=False):
        if V.graph.cpp_wrapper:
            if self.op_overload is not None and len(self.schema_kwargs) == 0:
                # All the args should have been generated by fill_non_provided_args in codegen_args
                return []

            kwargs = []
            for arg_name in self.ordered_kwargs_for_cpp_kernel:
                if skip_out and arg_name == "out":
                    # ExternKernelOut has its own logic for inserting the out parameter
                    continue

                v = self.get_kwargs_value(arg_name)
                if isinstance(v, sympy.Expr):
                    kwargs.append(v)
                else:
                    type_ = (
                        self.allarg_properties.get(arg_name).get("type")  # type: ignore[union-attr]
                        if self.allarg_properties and arg_name in self.allarg_properties
                        else None
                    )
                    kwargs.append(
                        V.graph.wrapper_code.val_to_arg_str(  # type: ignore[arg-type]
                            v, type_
                        )
                    )
        else:
            kwargs = [
                f"{k}={V.graph.wrapper_code.val_to_arg_str(v)}"  # type: ignore[misc]
                for k, v in self.kwargs.items()
            ]
        return kwargs

    def codegen_size_asserts(self, wrapper):
        if config.size_asserts and not V.graph.cpp_wrapper:
            # comparing strides for 0 size tensor is tricky. Ignore them for now.
            if sympy_product(self.get_size()) == 0:
                return
            size = V.graph.wrapper_code.codegen_shape_tuple(self.get_size())
            stride = V.graph.wrapper_code.codegen_shape_tuple(self.get_stride())
            wrapper.writeline(
                f"assert_size_stride({self.get_name()}, {size}, {stride})"
            )

    def get_group_stride(self):
        """
        get output sizes and strides, for template_codegen
        """
        _size = self.get_size()
        _stride = self.get_stride()
        # iter_ranges = _size of output tensor, reduce_range = [] because no reduction
        return [_size, []], _stride

    def canonicalize(self):
        """
        Manually get canonicalization of the output index
        """
        # manually generate index formula for conv
        sizevars = V.graph.sizevars
        sizes = self.get_size()
        strides = self.get_stride()
        strides = [sizevars.size_hint(x) for x in strides]
        # TODO: I can't tell if the symbols here are temporary
        index_vars = [sympy_index_symbol(f"d{i}") for i in range(len(sizes))]
        # reorder index vars according to stride
        index_order = sorted(range(len(strides)), key=strides.__getitem__, reverse=True)
        lookup = {pos: idx for idx, pos in enumerate(index_order)}
        order = [lookup[i] for i in range(len(lookup))]
        index_vars = [index_vars[i] for i in order]
        indexer = self.make_indexer()
        index = indexer(index_vars)

        new_sizes, reindex, prune = V.graph.sizevars._simplify_loops(
            index_vars, sizes, [index]
        )

        # assign new variables each dimension to deal with numbering mismatches
        # d0, d1, d2 could become d0, d2 -- which won't match d0, d1
        _, add_var = var_builder("c")
        replacement = dict(zip(index_vars, reindex([add_var(x) for x in new_sizes])))

        index = sympy_subs(sympy.expand(index), replacement)  # type: ignore[arg-type]
        return index, tuple(new_sizes)

    def get_unbacked_symbol_uses(self) -> OrderedSet[sympy.Symbol]:
        # NB: It's not necessary to check regular inputs as we automatically
        # have dependencies on them
        r: OrderedSet[sympy.Symbol] = OrderedSet()
        for arg in self.constant_args:
            r |= maybe_free_unbacked_symbols(arg)
        for arg in self.kwargs.values():
            r |= maybe_free_unbacked_symbols(arg)
        return r

    def __str__(self) -> str:
        kernel_name = getattr(self, "python_kernel_name", None)
        lines = [
            f"python_kernel_name={kernel_name!r}",
        ]
        lines += [
            f"{field.name}={getattr(self, field.name)}"
            for field in dataclasses.fields(self)
        ]
        lines.append(f"origin_node={self.origin_node!r}")
        return self.str_helper(lines)

    __repr__ = __str__


@ir_dataclass(frozen=False)
class ExternKernelOut(ExternKernel):
    def codegen(self, wrapper):
        self.codegen_comment(wrapper)
        args = [*self.codegen_args(), *self.codegen_kwargs(skip_out=True)]
        kernel_name = self.get_kernel_name()
        if (
            V.graph.cpp_wrapper
            and self.cpp_kernel_name == "torch::inductor::_mm_plus_mm"
        ):
            # For https://github.com/pytorch/pytorch/issues/128474
            kernel_name = "aoti_torch__mm_plus_mm_out"
        else:
            kernel_name = self.get_kernel_name()
        wrapper.generate_extern_kernel_out(
            kernel_name,
            self.codegen_reference(),
            self.output_view.codegen_reference() if self.output_view else None,
            args,
        )

    def __init__(
        self,
        layout,
        inputs,
        constant_args=(),
        kwargs=None,
        output_view=None,
        python_kernel_name=None,
        cpp_kernel_name=None,
        ordered_kwargs_for_cpp_kernel=(),
        op_overload=None,
    ):
        super().__init__(
            None,
            layout,
            self.unwrap_storage(inputs),
            constant_args,
            kwargs or {},
            None,
            python_kernel_name,
            cpp_kernel_name,
            ordered_kwargs_for_cpp_kernel,
            op_overload,
        )
        self.name = V.graph.register_buffer(self)
        V.graph.register_operation(self)

    def should_allocate(self):
        return True


class RandomSeeds(ExternKernelOut):
    def __init__(self, count: int, device: torch.device):
        limits = torch.iinfo(torch.int64)
        super().__init__(
            layout=FixedLayout(
                device=device,
                dtype=torch.int64,
                size=[count],
            ),
            inputs=[],
            constant_args=[limits.min, limits.max, [count]],
            python_kernel_name="aten.randint.low_out",
            # FIXME: Ideally we should only use at::_ops::randint_low_out::call here,
            # but the signature is different from is at::randint_out. Again,
            # we can simplify the code when only keeping an ABI-compatible version.
            cpp_kernel_name="at::_ops::randint_low_out::call",
            op_overload=aten.randint.low_out,
        )


class ExternKernelAlloc(ExternKernel):
    def codegen(self, wrapper):
        self.codegen_comment(wrapper)
        args = [*self.codegen_args(), *self.codegen_kwargs()]
        V.graph.wrapper_code.generate_extern_kernel_alloc(self, args)
        if isinstance(self.layout, Layout):
            self.codegen_size_asserts(wrapper)

    def __init__(
        self,
        layout,
        inputs,
        constant_args=(),
        kwargs=None,
        python_kernel_name=None,
        cpp_kernel_name=None,
        ordered_kwargs_for_cpp_kernel=(),
        op_overload=None,
    ):
        super().__init__(
            None,
            layout,
            self.unwrap_storage(inputs),
            constant_args,
            kwargs or {},
            None,
            python_kernel_name,
            cpp_kernel_name,
            ordered_kwargs_for_cpp_kernel,
            op_overload,
        )
        # We need output buffers for generating kernel arguments in the
        # abi-compatible mode, where we retrieve outputs by pass each individual
        # output through the abi-compatible interface.
        self.outputs: Sequence[Any] = []
        self.name = V.graph.register_buffer(self)
        V.graph.register_operation(self)

    def should_allocate(self):
        return False

    def apply_constraint(self):
        raise NotImplementedError


class MutationOutput(Buffer):
    """
    An output buffer that represents the mutation of a pre-existing buffer
    """

    def __init__(self, layout, mutated_node, mutating_node: Operation):
        super().__init__(name=None, layout=layout)
        mutated_node_name = mutated_node.get_name()
        V.graph.mark_buffer_mutated(mutated_node_name)
        self.mutation_names = [mutated_node_name]
        self.mutating_node: Operation = mutating_node
        self.name = V.graph.register_buffer(self)

    def get_defining_op(self) -> Operation:
        return self.mutating_node

    def get_mutation_names(self):
        return self.mutation_names

    def should_allocate(self):
        return False


class TMADescriptor(ExternKernel):
    """
    An IR node representing a host-side TMA descriptor in the Triton API
    (the ones obtained via create_{1d,2d}_tma_descriptor calls). Mostly
    useful for user-defined Triton kernels relying on host-side TMA; but
    can, in principle, be used for Inductor's Triton templates, too.
    """

    # as TMA descriptors are immutable,
    # we can dedup them by the input args
    _CACHE: Dict[Any, TMADescriptor] = {}

    @classmethod
    def create(
        cls,
        tensor: TensorBox,
        dims: List[Union[int, torch.SymInt]],
        block_dims: List[Union[int, torch.SymInt]],
        element_size: Optional[int] = None,
    ):
        key = (id(tensor), dims, block_dims, element_size)
        if key not in cls._CACHE:
            cls._CACHE[key] = TMADescriptor(tensor, dims, block_dims, element_size)
        return cls._CACHE[key]

    def __init__(
        self,
        tensor: TensorBox,
        dims: List[Union[int, torch.SymInt]],
        block_dims: List[Union[int, torch.SymInt]],
        element_size: Optional[int] = None,
    ):
        assert len(dims) in (1, 2)
        assert len(dims) == len(block_dims)

        if element_size is None:
            element_size = tensor.get_dtype().itemsize

        self.tensor = tensor
        self.dims = dims
        self.block_dims = block_dims
        self.element_size = element_size
        self.rank = len(self.dims)

        inputs = [tensor]
        constant_args = [
            *self.dims,
            *self.block_dims,
            self.element_size,
        ]

        super().__init__(
            None,
            # link back to the underlying tensor in terms of ownership
            # to avoid getting the underlying tensor deleted *before*
            # the TMADescriptor node can be deleted.
            NonOwningLayout(ReinterpretView(tensor, tensor.get_layout())),
            inputs,
            tuple(constant_args),
            None,
        )

        self.name = V.graph.register_buffer(self)
        V.graph.register_operation(self)

    def codegen(self, wrapper):
        wrapper.generate_tma_descriptor(self)


class UserDefinedTritonKernel(ExternKernel):
    def get_kernel_and_configs(self):
        from triton.runtime.autotuner import Autotuner

        from torch._higher_order_ops.triton_kernel_wrap import kernel_side_table

        kernel = kernel_side_table.get_kernel(self.kernel_idx)
        configs = []
        if isinstance(kernel, Autotuner):
            configs = kernel.configs
            kernel = kernel.fn
        return kernel, configs

    def codegen(self, wrapper):
        kernel, configs = self.get_kernel_and_configs()

        # Definition of kernel
        new_name, triton_meta = wrapper.define_user_defined_triton_kernel(
            kernel, configs, self.kwargs
        )
        raw_args = [
            self.get_kwargs_value(k) for k in self.ordered_kwargs_for_cpp_kernel
        ]

        # NOTE: raw_args doesn't include autotuned args.
        # But, kernel.constexprs includes indices of autotuned args.
        # So, let's recalculate constexpr indices wrt to raw_args.
        constexpr_indices = []
        for idx, kwarg in enumerate(self.ordered_kwargs_for_cpp_kernel):
            if kernel.arg_names.index(kwarg) in kernel.constexprs:
                constexpr_indices.append(idx)
        """
        Filter out None args.

        see https://github.com/pytorch/pytorch/issues/115344

        Two cases for a None arg:
        1. The arg is already tl.constexpr, so leave it in
        2. The arg is not tl.constexpr so we have to remove it
        """
        constexpr_indices_set = set(constexpr_indices)
        raw_args = [
            arg
            for idx, arg in enumerate(raw_args)
            if (arg is not None) or (arg is None and idx in constexpr_indices_set)
        ]

        # Call to kernel
        self.codegen_comment(wrapper)

        wrapper.generate_user_defined_triton_kernel(
            new_name, raw_args, self.grid, configs, triton_meta, constexpr_indices
        )

    def get_unbacked_symbol_uses(self) -> OrderedSet[sympy.Symbol]:
        # add unbacked symbols used in the grid to the ones used
        # in the kwargs (the latter is generated by ExternKernel)
        return super().get_unbacked_symbol_uses() | free_unbacked_symbols(self.grid)

    def get_unbacked_symbol_defs(self) -> OrderedSet[sympy.Symbol]:
        return OrderedSet()

    def __init__(self, *, kernel_idx, grid, tma_descriptor_metadata, kernel_args):
        inputs = []
        kwargs = {}
        constant_args = []
        for k, v in kernel_args.items():
            if isinstance(v, TensorBox):
                t = InputsKernel.unwrap_storage_for_input(self.realize_input(v))
                if k in tma_descriptor_metadata:
                    t = TMADescriptor.create(t, *tma_descriptor_metadata[k])
                inputs.append(t)
                kwargs[k] = t
            else:
                constant_args.append(v)
                kwargs[k] = v

        assert len(inputs) != 0
        self.device = inputs[0].get_device()

        super().__init__(
            None,
            NoneLayout(device=self.device),  # type: ignore[arg-type]
            inputs,
            tuple(constant_args),
            kwargs,
        )
        self.kernel_idx = kernel_idx
        self.grid = grid

        kernel, configs = self.get_kernel_and_configs()

        # If we are autotuning, not all arguments will be passed
        self.ordered_kwargs_for_cpp_kernel = [
            arg for arg in kernel.arg_names if arg in kernel_args
        ]

        from torch._higher_order_ops.triton_kernel_wrap import identify_mutated_tensors

        autotuned_kwargs = configs[0].kwargs if len(configs) > 0 else {}
        self.mutable_args = [
            kernel_args[key]
            for key in identify_mutated_tensors(
                kernel, {**kernel_args, **autotuned_kwargs}
            )
        ]

        self.mutation_outputs = [
            MutationOutput(NoneLayout(device=self.device), buf, self)
            for buf in self.mutable_args
        ]
        V.graph.register_operation(self)

    def get_outputs(self) -> List[Buffer]:
        return list(self.mutation_outputs)

    def get_device(self) -> torch.device:
        return self.device


class InplaceBernoulliFallback(ExternKernel):
    """
    This needs to be a custom class to handle mutation properly
    """

    def codegen(self, wrapper):
        (x,) = (t.codegen_reference() for t in self.inputs)

        if V.graph.cpp_wrapper:
            # Inductor doesn't really support aten Generator, so the Generator kwarg is always NULL here,
            # which needs to be explicitly generated for cpp wrapper
            wrapper.writeline(
                f"{self.get_kernel_name()}({x}, {', '.join(map(repr, self.constant_args))}, NULL){wrapper.ending}"
            )
        else:
            wrapper.writeline(
                f"{self.get_kernel_name()}({x}, {', '.join(map(repr, self.constant_args))}){wrapper.ending}"
            )

    def should_allocate(self):
        return False

    def get_mutation_names(self):
        return [self.inputs[0].get_name()]

    def get_unbacked_symbol_defs(self) -> OrderedSet[sympy.Symbol]:
        return OrderedSet()

    def __init__(self, op_overload, x, *constant_args):
        super().__init__(
            None,
            NoneLayout(device=x.get_device()),  # type: ignore[arg-type]
            self.unwrap_storage([x]),
            constant_args,
            op_overload=op_overload,
        )
        V.graph.mark_buffer_mutated(x.get_name())
        self.name = V.graph.register_buffer(self)
        V.graph.register_operation(self)


# Used to deal with torch.complex types
class InplaceCopyFallback(ExternKernel):
    """
    This needs to be a custom class to handle mutation properly
    """

    def codegen(self, wrapper):
        (dst, src, non_blocking) = self.codegen_args()
        wrapper.codegen_device_copy(src, dst, non_blocking)

    def should_allocate(self):
        return False

    def get_mutation_names(self):
        return [self.inputs[0].get_name()]

    def get_unbacked_symbol_defs(self) -> OrderedSet[sympy.Symbol]:
        return OrderedSet()

    def __init__(
        self,
        layout,
        inputs,
        constant_args,
    ):
        super().__init__(
            None,
            layout,
            inputs,
            constant_args,
            python_kernel_name="aten.copy_",
            cpp_kernel_name="aoti_torch_copy_",
        )
        V.graph.mark_buffer_mutated(inputs[0].get_name())
        self.name = V.graph.register_buffer(self)
        V.graph.register_operation(self)

    @classmethod
    def create(cls, dst, src, non_blocking: bool = False):
        inputs = [cls.realize_input(t) for t in [dst, src]]
        constant_args = (non_blocking,)
        result = InplaceCopyFallback(
            NoneLayout(device=dst.get_device()),  # type: ignore[arg-type]
            inputs,
            constant_args,
        )
        return result


class MutatingFirstArgExternKernel(ExternKernel):
    """
    This needs to be a custom class to handle mutation properly
    """

    def codegen(self, wrapper):
        argrefs = [
            *(t.codegen_reference() for t in self.inputs),
            *map(repr, self.constant_args),
        ]
        wrapper.writeline(
            f"{self.get_kernel_name()}({', '.join(argrefs)}){wrapper.ending}"
        )

    def should_allocate(self):
        return False

    def get_mutation_names(self):
        return [self.inputs[0].get_name()]

    def get_unbacked_symbol_defs(self) -> OrderedSet[sympy.Symbol]:
        return OrderedSet()

    def has_side_effects(self):
        return True


class ResizeStorageBytes(MutatingFirstArgExternKernel):
    def __init__(self, variable, new_size):
        assert isinstance(new_size, int), "TODO: dynamic shapes"
        super().__init__(
            None,
            NoneLayout(device=variable.get_device()),  # type: ignore[arg-type]
            self.unwrap_storage([variable]),
            constant_args=(new_size,),
        )
        V.graph.mark_buffer_mutated(variable.get_name())
        self.name = V.graph.register_buffer(self)
        V.graph.register_operation(self)
        self.python_kernel_name = "inductor_ops.resize_storage_bytes_"
        self.cpp_kernel_name = "torch::inductor::resize_storage_bytes_"
        V.graph.never_reuse_buffers.add(variable.data.get_name())


class SetSourceTensorKernel(ExternKernelAlloc):
    def __init__(self, self_tensor, storage_tensor):
        self_tensor.freeze_layout()
        super().__init__(
            self_tensor.get_layout(),
            [self_tensor, storage_tensor],
            python_kernel_name="torch.ops.aten.set_.source_Tensor",
            op_overload=torch.ops.aten.set_.source_Tensor,
        )
        V.graph.never_reuse_buffers.add(self_tensor.data.get_name())
        V.graph.never_reuse_buffers.add(storage_tensor.get_name())
        V.graph.never_reuse_buffers.add(self.get_name())
        device = storage_tensor.get_device()
        self.mutation_outputs = [
            MutationOutput(NoneLayout(device=device), self_tensor, self),
            MutationOutput(NoneLayout(device=device), storage_tensor, self),
        ]

    def get_inputs_that_alias_output(self):
        return [self.inputs[0].get_name(), self.inputs[1].get_name()]


class ScatterFallback(ExternKernel):
    """
    This needs to be a custom class to handle mutation properly.
    This class handles both aten.scatter_ and aten.scatter_reduce_.
    It also handle the case `src` being a scalar properly.
    """

    def codegen(self, wrapper):
        reduce = self.kwargs["reduce"]
        if V.graph.cpp_wrapper:
            # Follow aten/src/ATen/native/ReductionType.h:get_operator_enum
            get_operator_enum = {"add": "sum", "multiply": "prod"}
            if reduce in get_operator_enum:
                reduce = get_operator_enum[reduce]

        if self.src_is_tensor:
            (x, index, src) = (t.codegen_reference() for t in self.inputs)
        else:
            (x, index) = (t.codegen_reference() for t in self.inputs)
            src = self.constant_args[1]
        wrapper.generate_scatter_fallback(
            x,
            [x, self.constant_args[0], index, src],
            self.cpp_kernel_name,
            self.python_kernel_name,
            self.src_is_tensor,
            reduce,
            self.codegen_kwargs(),
        )

    def should_allocate(self):
        return False

    def get_mutation_names(self):
        return [self.inputs[0].get_name()]

    def get_unbacked_symbol_defs(self) -> OrderedSet[sympy.Symbol]:
        return OrderedSet()

    def __init__(
        self,
        op_overload,
        x,
        dim: int,
        index,
        src,
        *,
        reduce: Optional[str] = None,
        include_self: bool = True,
    ):
        self.src_is_tensor = isinstance(src, TensorBox)

        constant_args: Tuple[Any, ...]
        if self.src_is_tensor:
            tensors = [self.realize_input(t) for t in [x, index, src]]
            constant_args = (dim,)
        else:
            tensors = [self.realize_input(t) for t in [x, index]]
            constant_args = (dim, src)

        super().__init__(
            None,
            NoneLayout(device=x.get_device()),  # type: ignore[arg-type]
            self.unwrap_storage(tensors),
            constant_args,
            {"reduce": reduce, "include_self": include_self},
            python_kernel_name=str(op_overload),
            ordered_kwargs_for_cpp_kernel=["reduce", "include_self"],
            op_overload=op_overload,
        )
        V.graph.mark_buffer_mutated(x.get_name())
        self.name = V.graph.register_buffer(self)
        V.graph.register_operation(self)


class IndexPutFallback(ExternKernel):
    """
    This needs to be a custom class to handle mutation and indices properly
    """

    def codegen(self, wrapper):
        (x, values, *valid_indices) = (t.codegen_reference() for t in self.inputs)
        indices = []
        iter_valid_indices = iter(valid_indices)
        for i, _ in enumerate(self.indices):
            if self.indices[i] is not None:
                indices.append(next(iter_valid_indices))
            else:
                indices.append(V.graph.wrapper_code.none_str)

        wrapper.generate_index_put_fallback(
            self.get_kernel_name(), x, indices, values, *self.codegen_const_args()
        )

    def should_allocate(self):
        return False

    def get_mutation_names(self):
        return [self.inputs[0].get_name()]

    def get_unbacked_symbol_defs(self) -> OrderedSet[sympy.Symbol]:
        return OrderedSet()

    def __init__(self, op_overload, x, indices, values, accumulate):
        self.indices = indices
        valid_indices = [i for i in indices if i is not None]
        tensors = [self.realize_input(x) for x in [x, values, *valid_indices]]
        cpp_kernel_name = "aoti_torch_index_put_out"
        super().__init__(
            None,
            NoneLayout(device=x.get_device()),  # type: ignore[arg-type]
            self.unwrap_storage(tensors),
            (accumulate,),
            python_kernel_name="aten.index_put_",
            cpp_kernel_name=cpp_kernel_name,
            op_overload=op_overload,
        )
        V.graph.mark_buffer_mutated(self.inputs[0].get_name())
        self.name = V.graph.register_buffer(self)
        V.graph.register_operation(self)


class DeviceCopy(ExternKernelOut):
    @classmethod
    def create(cls, x, device, non_blocking):
        if (
            not x.is_extern()
            and all(r in V.graph.constants for r in x.get_read_names())
            and not config.aot_inductor.use_runtime_constant_folding
        ):
            return x.constant_to_device(device)

        V.graph.add_device_info(device)
        V.graph.add_device_info(x.get_device())

        developer_warning("DeviceCopy in input program")
        constant_args = (non_blocking,)
        return DeviceCopy(
            FlexibleLayout(
                device=device,
                dtype=x.get_dtype(),
                size=x.get_size(),
            ),
            [cls.realize_input(x)],
            constant_args,
        )

    def codegen(self, wrapper):
        args = self.codegen_args()
        assert len(args) == 2
        if self.output_view:
            wrapper.codegen_device_copy(
                args[0], self.output_view.codegen_reference(), args[1]
            )
        else:
            wrapper.codegen_device_copy(args[0], self.codegen_reference(), args[1])


class DynamicScalar(ExternKernel):
    """
    The result of a call to aten._local_scalar_dense.
    """

    def get_reads(self):
        return ()

    def should_allocate(self):
        return False

    def __init__(self, sym, keypath, data):
        data.realize()
        super().__init__(None, NoneLayout(device=torch.device("cpu")), self.unwrap_storage([data]))  # type: ignore[arg-type]
        self.sym = sym
        self.keypath = keypath

    def get_unbacked_symbol_defs(self) -> OrderedSet[sympy.Symbol]:
        return OrderedSet([self.sym])

    def codegen(self, wrapper):
        wrapper.codegen_dynamic_scalar(self)


class AssertScalar(ExternKernel):
    """
    The result of a call to aten._assert_scalar
    """

    def get_reads(self):
        return ()

    def should_allocate(self):
        return False

    def __init__(self, scalar, msg):
        super().__init__(
            # Buffer(name, layotu)
            None,
            NoneLayout(device=torch.device("cpu")),  # type: ignore[arg-type]
            # InputsKernel(inputs)
            [],
        )  # type: ignore[arg-type]
        self.scalar = scalar
        self.msg = msg

    def has_side_effects(self):
        return True

    def get_unbacked_symbol_uses(self):
        return free_unbacked_symbols(self.scalar)

    def codegen(self, wrapper):
        if V.graph.cpp_wrapper:
            pass
        else:
            # NB: It is EXTREMELY important not to simplify the scalar under
            # assertion here, because simplify is done with respect to
            # runtime asserts.  So if you have "u0 == 0" in the runtime
            # asserts, if you subsequently try to simplify(u0 == 0), you will
            # get True (because we've already runtime assert'ed that it's
            # true).  But we're code generating the actual runtime assert
            # here!!
            wrapper.writeline(
                f"if not {V.graph.wrapper_code.codegen_python_sizevar(self.scalar, simplify=False)}:"
            )
            wrapper.writeline(f"    raise RuntimeError({repr(self.msg)})")
            # No one should ever use this buffer, but for uniformity
            # define the variable and assign it None
            wrapper.writeline(f"{self.get_name()} = None")


@ir_dataclass(frozen=False)
class ExternKernelNode:
    name: str
    node: export_schema.Node


class FallbackKernel(ExternKernelAlloc):
    def __init__(
        self,
        layout,
        kernel,
        tensor_args,
        nontensor_args,
        unflatten_args,
        kwargs=None,
        *,
        unbacked_bindings=None,
    ):
        if (
            kernel == aten.mul.Tensor
            and len(tensor_args) == 1
            and len(nontensor_args) == 1
        ):
            # When aten.mul.Tensor's second arg is constant, cpp wrapper expects
            # to call mul_Scalar. A more proper fix is to do it in decomposition.
            # See https://github.com/pytorch/pytorch/issues/123478
            kernel = aten.mul.Scalar

        super().__init__(
            layout,
            tuple(tensor_args),
            tuple(nontensor_args),
            op_overload=kernel,
        )

        self.use_runtime_dispatch = False
        self.unbacked_bindings = unbacked_bindings

        assert isinstance(
            kernel,
            (
                torch._ops.OpOverload,
                torch._ops.HigherOrderOperator,
            ),
        ), f"Fails to create FallbackKernel for {kernel}: {type(kernel)} not supported"
        self.op_overload = kernel
        self.unflatten_args = unflatten_args
        self.kwargs = {} if kwargs is None else kwargs
        V.graph.warn_fallback(self.python_kernel_name)  # type: ignore[arg-type]

        # args that are aliased
        self.alias_names: List[str] = []
        # args that are mutated AND returned from the op
        self.mutation_names: List[str] = []

        if isinstance(self.op_overload, torch._ops.HigherOrderOperator):
            # We assume here that HOPs with FallbackKernel are functional.
            # This may not always be true! HOPs must individually opt-in to
            # FallbackKernel, so please check this if you opt-in.
            return

        if "_c10d_functional" in self.op_overload.name():
            # _c10d_functional kernels are lowered into _CollectiveKernel which
            # derives from FallbackKernel for the cpp codegen. The kernels
            # don't pass the can_auto_functionalize check, but their mutation
            # is handled properly by _CollectiveKernel.
            return

        schema = self.op_overload._schema

        # NOTE: [FallbackKernel supported operators]
        # We only support three types of operators:
        # - functional ops
        # - view ops
        # - inplace aten ops
        # - mutating ops that are auto-functionalizable. That is,
        # the operator may mutate any number of inputs, but its outputs
        # may not alias any of the inputs.
        #
        # The unsupported cases usually do not show up here (because
        # AOTAutograd functionalized them away); the only way for an in-place
        # op to show up here is if a lowering or pass introduced it.
        if torch._library.utils.mutates_and_returns_first_arg(self.op_overload):
            self.mutation_names.append(tensor_args[0].get_name())
            return

        if schema.is_mutable and not can_auto_functionalize(kernel):
            raise NotImplementedError(
                f"NYI: Can't generate FallbackKernel for {kernel}"
            )

        schema_args = schema.arguments
        args, kwargs = self.unflatten_args(self.inputs, self.constant_args)

        def handle_aliasing_and_mutation(info, arg):
            # Assertions to make sure we didn't mismatch args
            if isinstance(info.type, torch.ListType):
                assert isinstance(arg, (list, tuple))
            is_optional_tensor = isinstance(
                info.type, torch.OptionalType
            ) and isinstance(info.type.getElementType(), torch.TensorType)
            is_list_tensor = isinstance(info.type, torch.ListType) and isinstance(
                info.type.getElementType(), torch.TensorType
            )
            if is_optional_tensor or isinstance(info.type, torch.TensorType):
                # PyTorch also accepts None and scalar types for args marked as "Tensor".
                # We're not going to check all of them here.
                assert not isinstance(arg, (tuple, list))

            if arg is None:
                return
            if info.alias_info is None:
                return

            def add_alias(t):
                self.alias_names.append(t.get_name())
                if info.alias_info.is_write:
                    self.mutation_outputs.append(
                        MutationOutput(NoneLayout(device=t.get_device()), t, self)
                    )

            if is_list_tensor:
                for tensor_arg in arg:
                    add_alias(tensor_arg)
            else:
                assert isinstance(info.type, torch.TensorType) or is_optional_tensor
                add_alias(arg)

        for info, arg in torch._library.utils.zip_schema(schema, args, kwargs):
            handle_aliasing_and_mutation(info, arg)

    def codegen_unbacked_symbol_defs(self, wrapper):
        if not hasattr(self, "unbacked_bindings"):
            return

        unbacked_bindings = resolve_unbacked_bindings(
            V.graph.sizevars.shape_env, self.unbacked_bindings
        )

        if not unbacked_bindings:
            return

        for s, keypath in unbacked_bindings.items():

            def go(expr, keypath):
                if keypath == ():
                    return expr

                if (
                    len(keypath) >= 2
                    and isinstance(keypath[0], CallMethodKey)
                    and isinstance(keypath[1], pytree.SequenceKey)
                ):
                    return go(
                        f"{expr}.{keypath[0].name}({keypath[1].idx})", keypath[2:]
                    )
                elif isinstance(keypath[0], CallMethodKey):
                    return go(f"{expr}.{keypath[0].name}()", keypath[1:])
                elif isinstance(keypath[0], pytree.SequenceKey):
                    return (
                        go(f"std::get<{keypath[0].idx}>({expr})", keypath[1:])
                        if V.graph.cpp_wrapper
                        else go(f"{expr}[{keypath[0].idx}]", keypath[1:])
                    )
                elif isinstance(keypath[0], DivideByKey):
                    # TODO: need to assert divisibility
                    # TODO: this is invalid C++ codegen
                    return go(f"{expr}.__floordiv__({keypath[0].divisor})", keypath[1:])
                else:
                    raise AssertionError(f"unrecognized keypath {keypath}")

            def go_outer():
                if V.graph.cpp_wrapper:
                    # Special handling for the top level buffer access,
                    # because self.get_name() is actually never bound; the
                    # individual output arguments are bound by
                    # generate_c_shim_fallback_kernel
                    if len(self.outputs) == 1:
                        return go(self.outputs[0].get_name(), keypath)
                    else:
                        assert isinstance(keypath[0], pytree.SequenceKey)
                        return go(self.outputs[keypath[0].idx].get_name(), keypath[1:])
                else:
                    return go(self.get_name(), keypath)

            wrapper.writeline(
                f"{wrapper.codegen_unbacked_symbol_decl(s)} = {go_outer()}{wrapper.ending}"
            )

    def get_unbacked_symbol_defs(self) -> OrderedSet[sympy.Symbol]:
        if unbacked_bindings := getattr(self, "unbacked_bindings", None):
            resolved = resolve_unbacked_bindings(
                V.graph.sizevars.shape_env, unbacked_bindings
            )
            assert resolved is not None
            return resolved.keys()  # type: ignore[return-value]
        else:
            return OrderedSet()

    def codegen_args(self):
        @dataclasses.dataclass
        class Shim:
            ref: Any

            def __repr__(self) -> str:
                return self.ref

        tensor_args = [Shim(x.codegen_reference()) for x in self.inputs]
        args, kwargs = self.unflatten_args(tensor_args, self.constant_args)
        if V.graph.cpp_wrapper and isinstance(self.op_overload, torch._ops.OpOverload):
            args = self.fill_non_provided_args(args, kwargs)
            args = [
                V.graph.wrapper_code.val_to_arg_str(x, param.real_type)
                for param, x in zip(self.op_overload._schema.arguments, args)
            ]
        else:
            args = [V.graph.wrapper_code.val_to_arg_str(x) for x in args]

        # let self.codegen_kwargs handle kwargs
        self.kwargs.update(kwargs)
        return args

    @staticmethod
    def find_device(tensor_args, example_output):
        if tensor_args:
            devices = [arg.get_device() for arg in tensor_args if arg.get_device()]
            return devices[0]
        if isinstance(example_output, torch.Tensor):
            return example_output.device
        if isinstance(example_output, (list, tuple)):
            device_set = OrderedSet(
                FallbackKernel.find_device(None, x) for x in example_output
            )
            # Remove None
            devices = [device for device in device_set if device]
            if len(devices) == 1:
                return devices[0]
            for device in devices:
                if is_gpu(device.type):
                    return device
            return devices[0]
        return None

    def has_side_effects(self):
        if isinstance(self.op_overload, torch._ops.HigherOrderOperator):
            return False
        return get_schema_info(self.op_overload).is_mutable()

    def get_inputs_that_alias_output(self):
        return self.alias_names

    def get_mutation_names(self):
        assert len(self.mutation_names) <= 1
        return self.mutation_names

    # ProxyExecutor Design Note
    # We export the ExternFallbackNodes (for custom ops) into a serialized file
    # and run it with a host side proxy executor to address the ABI problem
    # This is currently only implemented for fbcode. Eventually, we will also make this work for OSS.
    # Detailed design doc can be found at
    # https://docs.google.com/document/d/1wC4DOZFaYym2t1Esz0X5yxlLI3RDnSiyRbUus3bkJ64/edit?usp=sharing
    def export_extern_kernel_node(self):
        assert isinstance(self, FallbackKernel)
        args, kwargs = self.unflatten_args(self.inputs, self.constant_args)
        args = self.fill_non_provided_args(args, kwargs)
        ordered_kwargs = [
            kwargs.get(key, None) for key in self.ordered_kwargs_for_cpp_kernel
        ]
        if not V.graph.aot_mode:
            # No need to serialize in the cpp wrapper JIT mode
            return [*args, *ordered_kwargs]

        serializer = GraphModuleSerializer(None, None)  # type: ignore[arg-type]
        named_arguments = serializer.serialize_inputs(self.op_overload, args, kwargs)  # type: ignore[arg-type]

        # serialize_outputs
        def handle_single_output(return_type, output):
            if isinstance(return_type, torch.TensorType):
                # For single Tensor
                out = output
                if isinstance(output, (list, tuple)):
                    assert len(output) == 1
                    out = output[0]
                return export_schema.Argument.create(
                    as_tensor=export_schema.TensorArgument(name=out.get_name())
                )
            elif isinstance(return_type, torch.ListType) and isinstance(
                return_type.getElementType(), torch.TensorType
            ):
                # For single TensorList
                return export_schema.Argument.create(
                    as_tensors=[
                        export_schema.TensorArgument(name=out.get_name())
                        for out in output
                    ]
                )
            else:
                raise RuntimeError(f"Unsupported return type {type(return_type)}")

        target = self.op_overload
        returns = target._schema.returns  # type: ignore[union-attr]
        if len(returns) == 1:
            # FIXME: there is a corner case here, i.e. all_reduce_coalesced_'s return value
            # is a list of tensors, but self.mutation_outputs is already flatterned. A proper
            # fix would require changing all the uses of self.mutation_outputs.
            return_type = returns[0].real_type
            output_arguments = [
                handle_single_output(
                    return_type, [*self.outputs, *self.mutation_outputs]
                )
            ]
        else:
            # For tuple returns, e.g "-> (Tensor, Tensor)" or "-> (Tesnor, Tensor[])"
            # Not generating output args for self.mutation_outputs
            output_arguments = [
                handle_single_output(return_schema.real_type, output)
                for return_schema, output in zip(
                    returns, [*self.outputs, *self.mutation_outputs]
                )
            ]

        node = ExternKernelNode(
            name=self.get_name(),
            node=export_schema.Node(
                target=self.op_overload.name(),  # type: ignore[union-attr]
                inputs=named_arguments,
                outputs=output_arguments,
                metadata={},
            ),
        )

        V.graph.extern_kernel_nodes.append(node)

        return [*args, *ordered_kwargs]

    def codegen(self, wrapper):
        kernel = self.op_overload
        if kernel.namespace == "aten":  # type: ignore[union-attr]
            # Aten Fallback Ops
            assert isinstance(kernel, torch._ops.OpOverload)
            if V.graph.cpp_wrapper:
                from torchgen.aoti.fallback_ops import inductor_fallback_ops

                if str(kernel) not in inductor_fallback_ops:
                    # C shim v2 is torchgen-ed, which should cover all aten ops.
                    # If you do hit a missed op, please update fallback_ops.py.
                    log.warning(
                        "%s is missing a c-shim implementation, using proxy executor as fallback",
                        kernel,
                    )
                    self.use_runtime_dispatch = True
        elif kernel.namespace == "_quantized":  # type: ignore[union-attr]
            # Internal Quantized Fallback Ops
            assert isinstance(kernel, torch._ops.OpOverload)
        else:
            # For non-aten OpOverload, i.e. custom ops
            if V.graph.cpp_wrapper:
                self.use_runtime_dispatch = True

        if self.use_runtime_dispatch:
            self.codegen_comment(wrapper)

            exported_args = None
            args = None
            exported_args = self.export_extern_kernel_node()

            wrapper.generate_extern_kernel_alloc_and_find_schema_if_needed(
                self.get_name(),
                self.python_kernel_name,
                self.cpp_kernel_name,
                args,
                self.cpp_op_schema,
                self.cpp_kernel_key,
                self.cpp_kernel_overload_name,
                self.op_overload,
                exported_args,
                [*self.outputs, *self.mutation_outputs],
            )
        else:
            self.codegen_comment(wrapper)
            args = [*self.codegen_args(), *self.codegen_kwargs()]
            V.graph.wrapper_code.generate_fallback_kernel(self, args)
            if isinstance(self.layout, Layout):
                self.codegen_size_asserts(wrapper)

        self.codegen_unbacked_symbol_defs(wrapper)

    @staticmethod
    def tensor_to_layout(output: torch.Tensor):
        return FixedLayout(
            output.device,
            output.dtype,
            convert_shape_to_inductor(output.size()),
            convert_shape_to_inductor(output.stride()),
        )

    @classmethod
    def create(cls, kernel, *args, **kwargs):
        fake_incorrect_kernels = (aten._fused_moving_avg_obs_fq_helper_functional,)
        context: ContextManager[None] = (
            V.graph.fake_mode if kernel not in fake_incorrect_kernels else nullcontext()  # type: ignore[assignment]
        )
        with context:
            (
                example_output,
                tensor_args,
                non_tensor_args,
                unflatten_args,
                unbacked_bindings,
            ) = cls.process_kernel(kernel, *args, **kwargs)

        device = cls.find_device(tensor_args, example_output)
        if example_output is None:
            packed = cls(
                NoneLayout(device=device),
                kernel,
                tensor_args,
                non_tensor_args,
                unflatten_args,
                unbacked_bindings=unbacked_bindings,
            )

        else:
            assert device, "Not sure where to find device info"
            packed = cls(
                MultiOutputLayout(device=device),
                kernel,
                tensor_args,
                non_tensor_args,
                unflatten_args,
                unbacked_bindings=unbacked_bindings,
            )

        def generate_output(output, indices):
            if isinstance(output, (list, tuple)):
                return type(output)(
                    generate_output(output[i], indices + [(type(output), i)])
                    for i in range(len(output))
                )
            elif isinstance(output, dict):
                return {
                    key: generate_output(val, indices + [(type(output), key)])
                    for key, val in output.items()
                }
            elif isinstance(output, torch.Tensor):
                return MultiOutput(
                    cls.tensor_to_layout(output),
                    packed,
                    indices,
                )
            elif isinstance(output, int):
                return output
            elif isinstance(output, torch.SymInt):
                return output.node.expr
            else:
                assert (
                    output is None
                ), f"FallbackKernel output type {type(output)} is not supported"
                return None

        outputs = generate_output(example_output, [])
        if isinstance(outputs, (list, tuple, dict)):
            packed.outputs = outputs  # type: ignore[assignment]
        else:
            packed.outputs = [outputs]
        return outputs

    def apply_constraint(self):
        return super().apply_constraint()


@ir_dataclass(frozen=False)
class ComplexView(FallbackKernel):
    """View a complex number as two dtyped numbers or vice versa"""

    def should_allocate(self):
        return False

    def get_inputs_that_alias_output(self):
        # Signal to codegen that our output buffer isn't safe to reuse
        return [self.inputs[0].get_name()]

    def __init__(
        self,
        layout,
        kernel,
        tensor_args,
        nontensor_args,
        unflatten_args,
        *,
        unbacked_bindings=None,
    ):
        super().__init__(
            layout,
            kernel,
            tensor_args,
            nontensor_args,
            unflatten_args,
            unbacked_bindings=unbacked_bindings,
        )


@ir_dataclass
class MultiOutputLayout(IRNode):
    device: torch.device


class MultiOutput(ExternKernel):
    # Given an input MultiOutputLayout buffer, indexes out an actual buffer
    # from that result.  This doesn't actually produce multiple outputs,
    # that's MultiOutputLayout!
    def codegen_list_tuple_access(self, basename, indices):
        if len(indices) > 0:
            itype, i = indices[0]
            if issubclass(itype, list):
                return self.codegen_list_tuple_access(f"{basename}[{i}]", indices[1:])
            elif issubclass(itype, tuple):
                # cpp wrapper code needs to use std::get<> to access a tuple
                tuple_access = V.graph.wrapper_code.codegen_tuple_access(
                    basename, self.get_name(), str(i)
                )
                return self.codegen_list_tuple_access(tuple_access, indices[1:])
            elif issubclass(itype, dict):
                return self.codegen_list_tuple_access(f"{basename}['{i}']", indices[1:])
            else:
                raise AssertionError("non supported index type: ", itype)
        else:
            return basename

    def codegen(self, wrapper):
        wrapper.codegen_multi_output(
            self.get_name(),
            self.codegen_list_tuple_access(self.inputs[0].get_name(), self.indices),
        )

    def __init__(self, layout, input, indices: List[Tuple[Any, ...]]):
        super().__init__(None, layout, [input], ())
        self.name = V.graph.register_buffer(self)
        V.graph.register_operation(self)
        self.indices = indices

    def get_unbacked_symbol_uses(self) -> OrderedSet[sympy.Symbol]:
        return self.inputs[0].get_unbacked_symbol_uses()

    def should_allocate(self):
        return False

    def get_inputs_that_alias_output(self):
        return [
            inp.get_name()
            for inp in self.inputs
            if isinstance(inp, FallbackKernel)
            and len(inp.get_inputs_that_alias_output()) > 0
        ]


# We just use a normal dataclass for MutableBox/TensorBox/StorageBox since
# they're mainly lowering-time constructs that we expect to mutate and such.
@dataclasses.dataclass
class MutableBox(IRNode):
    """
    TensorBox / StorageBox allow in-place mutation of Tensors
    """

    data: IRNode

    def __getattr__(self, name):
        fn = getattr(self.data, name)
        if callable(fn):
            return fn
        raise AttributeError(f"{type(self.data).__name__}.{name} not callable")

    def realize(self):
        return self.data.realize()

    def get_unbacked_symbol_uses(self) -> OrderedSet[sympy.Symbol]:
        return self.data.get_unbacked_symbol_uses()

    def get_read_names(self) -> OrderedSet[str]:
        return self.data.get_read_names()

    def get_defining_op(self):
        return self.data.get_defining_op()

    def codegen_reference(self, writer=None):
        return self.data.codegen_reference(writer)

    @property
    def layout(self):
        return self.data.get_layout()

    def get_layout(self):
        return self.layout

    def get_size(self):
        return self.data.get_size()

    @property
    def dtype(self):
        return self.data.dtype

    def __str__(self) -> str:
        if isinstance(self.data, MutableBox):
            line0 = f"{type(self).__name__}({type(self.data).__name__}("
            endl = "))"
            inner = self.data.data
        else:
            line0 = f"{type(self).__name__}("
            inner = self.data
            endl = ")"

        lines = [
            line0,
            indent(str(inner)),
            endl,
        ]
        return "\n".join(lines)

    __repr__ = __str__


class TensorBox(MutableBox):
    @staticmethod
    def create(data):
        return TensorBox(StorageBox(data))


class StorageBox(MutableBox):
    def is_input_buffer(self):
        if isinstance(self.data, (InputBuffer, ReinterpretView)):
            return self.data.get_name() in V.graph.graph_inputs
        return False

    def is_module_buffer(self):
        return (
            isinstance(self.data, (ConstantBuffer))
            and self.data.get_name() in V.graph.constants
        )

    def realize(self):
        if isinstance(
            self.data,
            (
                ComputedBuffer,
                InputsKernel,
                InputBuffer,
                ReinterpretView,
                TemplateBuffer,
            ),
        ):
            return self.data.get_name()
        assert isinstance(self.data, (Pointwise, Reduction, Scan, Sort)), type(
            self.data
        )
        origin_node = self.data.get_origin_node()
        traceback = self.data.get_traceback()
        self.data = ComputedBuffer(
            name=None,
            layout=FlexibleLayout(
                device=self.data.get_device(),
                dtype=self.data.get_dtype(),
                size=self.data.get_size(),
            ),
            data=self.data,
        )
        self.data.name = V.graph.register_buffer(self.data)
        V.graph.register_operation(self.data)
        self.data.origins = self.origins
        self.data.origin_node = origin_node
        self.data.traceback = traceback
        return self.data.name

    def realize_hint(self):
        """
        Called on buffers we expect to be forced to realize later.
        """
        if (
            isinstance(self.data, (Pointwise, Reduction))
            and self.data.inner_fn_opcount().nontrivial_read_count > 1
        ):
            self.realize()

    def has_exceeded_max_reads(self):
        return isinstance(self.data, Pointwise) and (
            self.num_reads() > config.realize_acc_reads_threshold
            or self.has_large_inner_fn()
        )

    def should_realize_on_reuse(self, users):
        """
        A heuristic to decide if we should realize a tensor
        that is used multiple times.
        """
        if users > 1 and isinstance(self.data, (Pointwise, Reduction)):
            if is_cpu(self.data):
                # Heuristic for realizing reused result of heavy ops on cpu
                opcount = self.data.inner_fn_opcount()
                heavy_ops = ["exp", "sigmoid"]  # a list of heavy ops
                if any(x in opcount.used_ops for x in heavy_ops):
                    return True
            return (
                self.num_reads() > config.realize_reads_threshold
                or self.has_large_inner_fn()
            )
        return False

    def mark_reuse(self, users):
        if self.should_realize_on_reuse(users):
            self.realize()

    def num_reads(self):
        return self.data.num_reads()


@ir_dataclass(frozen=False)
class Subgraph(IRNode):
    name: str
    graph_module: torch.fx.GraphModule
    graph: Optional[GraphLowering] = None


def _has_aliased_buffers(buffers: Sequence[IRNode]) -> bool:
    buffers = [
        buffer.unwrap_view() if isinstance(buffer, ReinterpretView) else buffer
        for buffer in buffers
    ]
    # assuming the same buffer is represented by the same IRNode object
    return len(OrderedSet(id(buffer) for buffer in buffers)) < len(buffers)


@ir_dataclass(frozen=False)
class Conditional(ExternKernel):
    predicate: Optional[IRNode] = None
    operands: Optional[List[TensorBox]] = None
    true_subgraph: Optional[Subgraph] = None
    false_subgraph: Optional[Subgraph] = None
    outputs: Optional[List[MultiOutput]] = None

    def __init__(
        self,
        predicate: IRNode,
        operands: List[TensorBox],
        true_subgraph: Subgraph,
        false_subgraph: Subgraph,
        layout: MultiOutputLayout,
    ):
        self.predicate = predicate
        self.operands = operands
        self.true_subgraph = true_subgraph
        self.false_subgraph = false_subgraph

        inputs = []
        if not isinstance(predicate, ShapeAsConstantBuffer):
            inputs.append(predicate)
        inputs.extend(operands)

        super().__init__(
            name=None,
            layout=layout,  # type: ignore[arg-type]
            inputs=inputs,  # type: ignore[list-item]
        )

        self.name = V.graph.register_buffer(self)
        V.graph.register_operation(self)

    @classmethod
    def create(
        cls,
        predicate: TensorBox,
        true_fn: Subgraph,
        false_fn: Subgraph,
        operands: List[TensorBox],
    ):
        predicate = cls.realize_input(predicate)
        operands = [cls.realize_input(x) for x in operands]

        fx_operands = V.graph.current_node.args[-1]
        fake_operands = [x.meta["val"] for x in fx_operands]  # type: ignore[union-attr]

        for subgraph in (true_fn, false_fn):
            if subgraph.graph is None:
                # create and lower subgraphs
                subgraph.graph = V.graph.make_subgraph(
                    gm=subgraph.graph_module,
                    example_inputs=fake_operands,
                    subgraph_name=subgraph.name,
                )
                with V.set_graph_handler(subgraph.graph):
                    subgraph.graph.run(*fake_operands)

        true_outputs = true_fn.graph.graph_outputs  # type: ignore[union-attr]
        false_outputs = false_fn.graph.graph_outputs  # type: ignore[union-attr]

        for name, outputs in (("true_fn", true_outputs), ("false_fn", false_outputs)):
            if _has_aliased_buffers(true_outputs):
                raise AssertionError(
                    "Output aliasing is currently not supported in compiled torch.cond. "
                    f"The outputs of the {name} subgraph of torch.cond are aliased: {outputs}"
                )

        # make sure true and false outputs are structurally equivalent
        assert len(true_outputs) == len(false_outputs), (true_outputs, false_outputs)
        for i, (to, fo) in enumerate(zip(true_outputs, false_outputs)):
            assert to.get_size() == fo.get_size(), (i, to, fo)
            assert to.get_stride() == fo.get_stride(), (i, to, fo)
            assert to.get_device() == fo.get_device(), (i, to, fo)
            assert to.get_dtype() == fo.get_dtype(), (i, to, fo)
            assert to.get_layout().offset == fo.get_layout().offset, (i, to, fo)

        if not isinstance(predicate, ShapeAsConstantBuffer):
            # use predicate device for consistent codegen-ing
            device = predicate.get_device()
        else:
            # predicate is not a Tensor: use first operand's device
            assert (
                len(operands) > 0
            ), "When predicate is not a Tensor, there must be at least one operand in torch.cond."
            device = operands[0].get_device()

        conditional = Conditional(
            predicate=predicate,
            operands=operands,
            true_subgraph=true_fn,
            false_subgraph=false_fn,
            layout=MultiOutputLayout(device=device),
        )

        outputs = [
            MultiOutput(
                FixedLayout(
                    device=output.get_device(),
                    dtype=output.get_dtype(),
                    size=output.get_size(),
                    stride=output.get_stride(),
                    offset=output.get_layout().offset,
                ),
                conditional,
                [(list, i)],
            )
            # as the true and false outputs are equivalent,
            # we can use either of them here as a "template"
            for i, output in enumerate(true_outputs)
        ]

        conditional.outputs = outputs
        return outputs

    def codegen(self, wrapper):
        wrapper.codegen_conditional(self)


@ir_dataclass(frozen=False)
class WhileLoop(ExternKernel):
    carried_inputs: Optional[List[TensorBox]] = None
    additional_inputs: Optional[List[TensorBox]] = None
    cond_subgraph: Optional[Subgraph] = None
    body_subgraph: Optional[Subgraph] = None
    outputs: Optional[List[MultiOutput]] = None

    def __init__(
        self,
        carried_inputs: List[TensorBox],
        additional_inputs: List[TensorBox],
        cond_subgraph: Subgraph,
        body_subgraph: Subgraph,
        layout: MultiOutputLayout,
    ):
        self.carried_inputs = carried_inputs
        self.additional_inputs = additional_inputs
        self.cond_subgraph = cond_subgraph
        self.body_subgraph = body_subgraph

        super().__init__(
            name=None,
            layout=layout,  # type: ignore[arg-type]
            inputs=carried_inputs + additional_inputs,  # type: ignore[list-item]
        )

        self.name = V.graph.register_buffer(self)
        V.graph.register_operation(self)

    @classmethod
    def create(
        cls,
        cond_fn: Subgraph,
        body_fn: Subgraph,
        carried_inputs: List[TensorBox],
        additional_inputs: List[TensorBox],
    ):
        carried_inputs = [cls.realize_input(x) for x in carried_inputs]
        additional_inputs = [cls.realize_input(x) for x in additional_inputs]
        all_inputs = carried_inputs + additional_inputs

        fx_all_inputs = V.graph.current_node.args[-2] + V.graph.current_node.args[-1]  # type: ignore[operator]
        fake_all_inputs = [x.meta["val"] for x in fx_all_inputs]  # type: ignore[union-attr]

        for subgraph in (cond_fn, body_fn):
            if subgraph.graph is None:
                # create and lower subgraphs
                subgraph.graph = V.graph.make_subgraph(
                    gm=subgraph.graph_module,
                    example_inputs=fx_all_inputs,  # type: ignore[arg-type]
                    subgraph_name=subgraph.name,
                )
                with V.set_graph_handler(subgraph.graph):
                    subgraph.graph.run(*fake_all_inputs)

        cond_outputs = cond_fn.graph.graph_outputs  # type: ignore[union-attr]
        body_outputs = body_fn.graph.graph_outputs  # type: ignore[union-attr]

        if _has_aliased_buffers(body_outputs):
            raise AssertionError(
                "Output aliasing is currently not supported in compiled torch.while_loop. "
                f"The outputs of the body_fn subgraph of torch.while_loop are aliased: {body_outputs}"
            )

        # make sure cond_fn returns a boolean scalar Tensor
        assert len(cond_outputs) == 1, cond_outputs
        assert cond_outputs[0].get_dtype() == torch.bool, cond_outputs
        assert len(cond_outputs[0].get_size()) == 0, cond_outputs

        assert (
            len(all_inputs) > 0
        ), "torch.while_loop is assumed to have at least one operand."

        device = all_inputs[0].get_device()

        # make sure carried_inputs and body outputs are structurally equivalent
        assert len(carried_inputs) == len(body_outputs), (carried_inputs, body_outputs)
        for i, (op, bo) in enumerate(zip(carried_inputs, body_outputs)):
            assert op.get_size() == bo.get_size(), (i, op, bo)
            assert op.get_stride() == bo.get_stride(), (i, op, bo)
            # assume all carried_inputs and outputs are on the same device
            # as the MultiOutputLayout below requires single device
            assert op.get_device() == bo.get_device() == device, (i, op, bo, device)
            assert op.get_dtype() == bo.get_dtype(), (i, op, bo)
            assert op.get_layout().offset == bo.get_layout().offset, (i, op, bo)

        while_loop = WhileLoop(
            carried_inputs=carried_inputs,
            additional_inputs=additional_inputs,
            cond_subgraph=cond_fn,
            body_subgraph=body_fn,
            # asserted above that there is at least one operand
            layout=MultiOutputLayout(device=device),
        )

        outputs = [
            MultiOutput(
                FixedLayout(
                    device=output.get_device(),
                    dtype=output.get_dtype(),
                    size=output.get_size(),
                    stride=output.get_stride(),
                    offset=output.get_layout().offset,
                ),
                while_loop,
                [(list, i)],
            )
            for i, output in enumerate(body_outputs)
        ]

        for inp, out in zip(carried_inputs, outputs):
            if inp.get_name() in V.graph.graph_inputs:
                # if a carried input of the while_loop is a graph input,
                # it can be returned as is when the number of iterations
                # is zero. due to this, we can't (generally) reuse the
                # output buffers corresponding to the graph inputs, as
                # the inputs may end up being mutated.
                V.graph.never_reuse_buffers.add(out.get_name())

        while_loop.outputs = outputs
        return outputs

    def codegen(self, wrapper):
        wrapper.codegen_while_loop(self)


class EffectfulKernel(FallbackKernel):
    def __init__(
        self,
        layout,
        kernel,
        tensor_args,
        nontensor_args,
        unflatten_args,
        kwargs=None,
        *,
        unbacked_bindings=None,
    ):
        super().__init__(
            layout,
            kernel,
            tensor_args,
            nontensor_args,
            unflatten_args,
            kwargs=None,
            unbacked_bindings=unbacked_bindings,
        )

        from torch._higher_order_ops.effects import get_effect_key

        effect_type = get_effect_key(kernel, (*nontensor_args, *tensor_args), kwargs)
        assert effect_type is not None
        self.effect_type = effect_type
        self.prev_effect_buffer = V.graph.effectful_ops.get(effect_type, None)
        V.graph.effectful_ops[effect_type] = self

    def get_read_writes(self):
        read_writes = super().get_read_writes()

        if self.prev_effect_buffer is not None:
            read_writes.reads.add(
                dependencies.StarDep(self.prev_effect_buffer.get_name())
            )

        return read_writes

    def has_side_effects(self):
        return True


@ir_dataclass
class TorchBindObject(IRNode):
    name: str
    value: torch._C.ScriptObject

    def get_name(self):
        return self.name

    def get_device(self):
        return None  # is there a device??

    def codegen_reference(self, writer=None):
        return self.name


class _CollectiveKernel(FallbackKernel):
    def should_allocate(self):
        return False

    def has_side_effects(self):
        return True

    # This is identical to FallbackKernel.set_cpp_kernel(), minus the
    # part that checks against input aliasing and mutation.
    def set_cpp_kernel_name(self, cpp_kernel_name: Optional[str] = None):
        from .codegen.wrapper import get_cpp_op_schema

        assert (
            type(self.op_overload) is torch._ops.OpOverload
        ), "Setting cpp kernel needs a valid op_overload"
        kernel = self.op_overload
        self.cpp_kernel_name = kernel._schema.name
        self.cpp_kernel_overload_name = kernel._schema.overload_name
        self.cpp_kernel_key = f"{self.cpp_kernel_name.replace('::', '_')}_{self.cpp_kernel_overload_name}"  # type: ignore[union-attr]

        self.cpp_op_schema = get_cpp_op_schema(kernel)
        self.ordered_kwargs_for_cpp_kernel = [
            x.name for x in kernel._schema.arguments if x.kwarg_only
        ]

    # NOTE: [In-Place Collective Safety]
    # Between the initiation and completion of an in-place collective, the
    # input buffers are subject to both volatile reads and volatile writes.
    # They must not be read, written to or reused by another kernel. To ensure
    # the constraints, we model collective -> wait_tensor as as two-step
    # mutation of the input buffers.
    @classmethod
    def create_inplace(
        cls, kernel, inputs: Union[TensorBox, List[TensorBox]], *args, **kwargs
    ) -> None:
        with V.graph.fake_mode:
            (
                example_output,
                tensor_args,
                non_tensor_args,
                unflatten_args,
                unbacked_bindings,
            ) = cls.process_kernel(kernel, inputs, *args, **kwargs)
        assert not unbacked_bindings, f"{kernel} {unbacked_bindings}"
        for tensor_arg in tensor_args:
            tensor_arg.realize()

        device = tensor_args[0].get_device()
        packed = cls(
            NoneLayout(device=device),
            kernel,
            tensor_args,
            non_tensor_args,
            unflatten_args,
        )

        inps = pytree.tree_leaves(inputs)
        packed.mutation_outputs.extend(
            [MutationOutput(NoneLayout(device=device), buf, packed) for buf in inps]
        )

        # For inplace collective ops, the input is guaranteed to be alias of the returned value of op.
        packed.alias_names.extend([inp.get_name() for inp in inps])
        if "out" in kwargs:
            packed.mutation_outputs.append(
                MutationOutput(NoneLayout(device=device), kwargs["out"], packed)
            )
            # For out-variant collective ops, the `out=` arg is guaranteed to be alias of the returned value of op.
            packed.alias_names.append(kwargs["out"].get_name())

    # NOTE: [Out-of-Place Collective Safety]
    # Between the initiation and completion of an out-of-place collective:
    #
    # Input buffers:
    # - Are subject to volatile reads
    # - Can be read by another kernel
    # - Must not be written to or reused by another kernel
    #
    # Output buffers:
    # - Are subject to volatile writes
    # - Must not be read, written to or reused by another kernel
    #
    # To ensure the safety of input buffers without sacrificing read
    # availability, we add input buffers as read deps of wait_tensor kernels.
    #
    # To ensure the safety of output buffers, we model wait_tensor as a
    # mutation to the output buffer. Note we also assumes the user program being
    # correct and the output buffer is not consumed by kernels other than
    # wait_tensor.
    #
    # TODO(yifu): add a pre-grad pass to validate the correctness of collective
    # usage in the user program.
    @classmethod
    def create_out_of_place(
        cls, kernel, inputs: Union[TensorBox, List[TensorBox]], *args, **kwargs
    ):
        with V.graph.fake_mode:
            (
                example_output,
                tensor_args,
                non_tensor_args,
                unflatten_args,
                unbacked_bindings,
            ) = cls.process_kernel(kernel, inputs, *args, **kwargs)
        assert not unbacked_bindings, f"{kernel}, {unbacked_bindings}"
        for tensor_arg in tensor_args:
            tensor_arg.realize()

        if isinstance(example_output, list):
            device = cls.find_device(tensor_args, example_output)
            packed = cls(
                MultiOutputLayout(device=device),
                kernel,
                tensor_args,
                non_tensor_args,
                unflatten_args,
            )
            packed.outputs = [
                MultiOutput(
                    cls.tensor_to_layout(tensor),
                    packed,
                    [(list, i)],
                )
                for i, tensor in enumerate(example_output)
            ]
            return packed.outputs
        else:
            packed = cls(
                cls.tensor_to_layout(example_output),
                kernel,
                tensor_args,
                non_tensor_args,
                unflatten_args,
            )
            packed.outputs = [packed]
            return packed


class _WaitKernel(_CollectiveKernel):
    def get_volatile_reads(self):
        inp = self.inputs[0]
        if isinstance(inp, _CollectiveKernel):
            # Out-of-place single-output
            return [inp.inputs[0]]
        elif isinstance(inp, MultiOutput):
            # This can be two things:
            # 1. Out-of-place multi-output coll
            # 2. In-place coll with inputs coming from another MultiOutput
            coll = inp.inputs[0]
            # Case 1
            if isinstance(coll, _CollectiveKernel):
                _, idx = inp.indices[0]
                return [coll.inputs[idx]]
            # Case 2
            return []
        else:
            # In-place requires no additional deps handling for volatile
            # reads since the inputs are mutated.
            return []

    @classmethod
    def create_wait(cls, kernel, inp: TensorBox) -> None:
        with V.graph.fake_mode:
            (
                example_output,
                tensor_args,
                non_tensor_args,
                unflatten_args,
                unbacked_bindings,
            ) = cls.process_kernel(kernel, inp)
        assert not unbacked_bindings, f"{kernel} {unbacked_bindings}"
        packed = cls(
            NoneLayout(device=inp.get_device()),
            kernel,
            tensor_args,
            non_tensor_args,
            unflatten_args,
        )
        packed.mutation_outputs.append(
            MutationOutput(NoneLayout(device=inp.get_device()), inp, packed)
        )

    def get_read_writes(self):
        read_writes = super().get_read_writes()
        # See [Out-of-Place Collective Safety].
        volatile_reads = self.get_volatile_reads()
        for vr in volatile_reads:
            read_writes.reads.add(dependencies.StarDep(vr.get_name()))
        return read_writes


# NB: recursive structure here reflects val_to_arg_str, avoid
# calling free_unbacked_symbols on "exotic" types that don't get pexpr
# treatment
def maybe_free_unbacked_symbols(s: object) -> OrderedSet[Symbol]:
    if isinstance(s, (SymTypes, Expr)):
        # This branch should be impossible in return position
        return free_unbacked_symbols(s)
    elif isinstance(s, (tuple, list)):
        r: OrderedSet[sympy.Symbol] = OrderedSet()
        for t in s:
            r |= maybe_free_unbacked_symbols(t)
        return r
    elif isinstance(s, torch.Tensor):
        # This branch is impossible in constant-args position
        return free_unbacked_symbols(s)
    else:
        return OrderedSet()<|MERGE_RESOLUTION|>--- conflicted
+++ resolved
@@ -107,26 +107,6 @@
 log = logging.getLogger(__name__)
 indent = functools.partial(textwrap.indent, prefix="  ")
 aten = torch.ops.aten
-<<<<<<< HEAD
-from typing_extensions import dataclass_transform
-
-
-@dataclass_transform(frozen_default=True)
-def ir_dataclass(cls=None, /, *, frozen: bool = True):
-    def wrap(cls: _T) -> _T:
-        if sys.version_info >= (3, 10):
-            return dataclasses.dataclass(cls, kw_only=True, frozen=frozen)  # type: ignore[call-overload]
-        else:
-            # Polyfill for python=3.9. kw_only simply introduces an extra check
-            # that only kwargs are used (and is not available on 3.9)
-            return dataclasses.dataclass(cls)
-
-    if cls is None:
-        return wrap
-    return wrap(cls)
-
-=======
->>>>>>> 8fbf8669
 
 """ [Note: Inductor IR]
 
