--- conflicted
+++ resolved
@@ -65,10 +65,7 @@
     rocm_compile_command,
     rocm_compiler,
 )
-<<<<<<< HEAD
-=======
 from torch._inductor.custom_graph_pass import CustomGraphPass, CustomGraphPassType
->>>>>>> 9b2e453e
 from torch._utils_internal import log_cache_bypass
 
 from .remote_cache import create_cache
@@ -1294,20 +1291,6 @@
             log.debug("fx graph cache no shape env")
             raise BypassFxGraphCache("No shape env")
 
-<<<<<<< HEAD
-        # HigherOrderOperators should be handled on a case-by-case basis.
-        # Currently, we just skip caching if we have any.
-        # We also skip if there are any torchbind objects.
-        for node in gm.graph.nodes:
-            if isinstance(node.target, torch._ops.HigherOrderOperator):
-                raise BypassFxGraphCache(
-                    f"Can't cache HigherOrderOperator: {node.target.name()}"
-                )
-            if node.op == "getattr" and isinstance(
-                getattr(gm, node.target), torch._C.ScriptObject
-            ):
-                raise BypassFxGraphCache("Can't cache torchbind objects")
-=======
         # We skip caching if there are any torchbind objects.
         for module in gm.modules():
             if not isinstance(module, torch.fx.GraphModule):
@@ -1324,7 +1307,6 @@
                     getattr(gm, node.target), torch._C.ScriptObject
                 ):
                     raise BypassFxGraphCache("Can't cache torchbind objects")
->>>>>>> 9b2e453e
 
     @staticmethod
     def prepare_key(
@@ -1399,11 +1381,7 @@
             "cache_event_time": time_ns(),
         }
         if compiled_graph is not None:
-<<<<<<< HEAD
-            log.debug("fx graph cache miss for key %s", key)
-=======
             log.debug("fx graph cache hit for key %s", key)
->>>>>>> 9b2e453e
             counters["inductor"]["fxgraph_cache_hit"] += 1
             cache_info["cache_state"] = "hit"
 
@@ -1417,11 +1395,7 @@
                 ) != 0:
                     cache_info["ephemeral_timeout_increase"] = ephemeral_increase
         else:
-<<<<<<< HEAD
-            log.debug("fx graph cache hit for key %s", key)
-=======
             log.debug("fx graph cache miss for key %s", key)
->>>>>>> 9b2e453e
             counters["inductor"]["fxgraph_cache_miss"] += 1
             cache_info["cache_state"] = "miss"
 
@@ -1474,7 +1448,6 @@
             start_time = cache_info["cache_event_time"]
             compiled_graph = compile_fx_fn(
                 gm, example_inputs, inputs_to_check, fx_kwargs
-<<<<<<< HEAD
             )
             compiled_graph._time_taken_ns = time_ns() - start_time
             cache_key = key_info[0]
@@ -1487,20 +1460,6 @@
                 local,
                 remote_cache,
             )
-=======
-            )
-            compiled_graph._time_taken_ns = time_ns() - start_time
-            cache_key = key_info[0]
-            compiled_graph._fx_graph_cache_key = cache_key
-            cache_info["time_taken_ns"] = compiled_graph._time_taken_ns
-            FxGraphCache._save_graph(
-                cache_key,
-                compiled_graph,
-                example_inputs,
-                local,
-                remote_cache,
-            )
->>>>>>> 9b2e453e
         # CACHE HIT: not much to really do, just make sure the cache key
         # is recorded on the graph
         else:
@@ -1706,15 +1665,9 @@
         fbcode_aot_cpu_re = False
         use_absolute_path = False
         if config.is_fbcode():
-<<<<<<< HEAD
-            ld_command = build_paths.ld()
-            if device_type == "cpu" and graph.aot_mode:  # Meta internal AOTInductor CPU
-                objcopy_command = build_paths.objcopy_fallback()
-=======
             ld_command = build_paths.ld
             if device_type == "cpu" and graph.aot_mode:  # Meta internal AOTInductor CPU
                 objcopy_command = build_paths.objcopy_fallback
->>>>>>> 9b2e453e
                 fbcode_aot_cpu_re = True
                 use_absolute_path = True
             else:
@@ -2004,8 +1957,6 @@
                 "darwin": _compile_consts_darwin,
             }[sys.platform](aot_constants)
 
-<<<<<<< HEAD
-=======
             kernels_o = []
             gpu_codecache: Union[ROCmCodeCache, CUDACodeCache] = (
                 ROCmCodeCache() if torch.version.hip else CUDACodeCache()
@@ -2015,7 +1966,6 @@
                     kernels_o.append(entry.output_path)
             kernels_o = " ".join(kernels_o)
 
->>>>>>> 9b2e453e
             output_name, output_dir = get_name_and_dir_from_output_file_path(output_so)
             so_build_options = CppTorchDeviceOptions(
                 vec_isa=picked_vec_isa,
@@ -2025,11 +1975,7 @@
             )
             so_builder = CppBuilder(
                 name=output_name,
-<<<<<<< HEAD
-                sources=[output_o, consts_o],
-=======
                 sources=[output_o, consts_o, kernels_o],
->>>>>>> 9b2e453e
                 output_dir=output_dir,
                 BuildOption=so_build_options,
             )
