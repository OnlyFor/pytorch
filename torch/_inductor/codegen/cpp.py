# mypy: allow-untyped-defs
import contextlib
import dataclasses
import functools
import itertools
import logging
import math
import re
import sys
import warnings
from copy import copy, deepcopy
from enum import Enum
from typing import cast, Dict, List, Optional, Sequence, Set, Tuple, Union

import sympy

import torch
import torch.fx
from torch._inductor import dependencies
from torch._prims_common import is_float_dtype
from torch.utils import _pytree as pytree
from torch.utils._sympy.functions import CeilDiv, FloorDiv, ModularIndexing
from torch.utils._sympy.symbol import free_symbol_is_type, symbol_is_type, SymT
from torch.utils._sympy.value_ranges import bound_sympy, ValueRanges

from ..._dynamo.utils import counters
from .. import codecache, config, cpp_builder, cpu_vec_isa, ir, metrics
from ..codegen.wrapper import WrapperCodeGen
from ..optimize_indexing import range_expressable_in_32_bits
from ..scheduler import (
    BaseSchedulerNode,
    BaseScheduling,
    ForeachKernelSchedulerNode,
    FusedSchedulerNode,
    Scheduler,
    SchedulerNode,
)
from ..utils import (
    cache_on_self,
    get_bounds_index_expr,
    get_fused_kernel_name,
    has_free_symbols,
    is_welford_reduction,
    parallel_num_threads,
    Placeholder,
    sympy_index_symbol,
    sympy_index_symbol_with_prefix,
    sympy_product,
    sympy_subs,
)
from ..virtualized import NullKernelHandler, ops, OpsValue, V
from .common import (
    BackendFeature,
    BracesBuffer,
    CppWrapperKernelArgs,
    CSE,
    CSEVariable,
    DataTypePropagation,
    DeferredLine,
    DTYPE_TO_COMPUTATION_DTYPE,
    IndentedBuffer,
    Kernel,
    KernelArgs,
    OpOverrides,
    OptimizationContext,
)
from .cpp_utils import (
    cexpr,
    cexpr_index,
    CppCSEVariable,
    DTYPE_TO_CPP,
    INDEX_TYPE,
    LocalBufferContext,
    promote_args,
    unify_mask_base_type,
    value_to_cpp,
)


_IS_WINDOWS = sys.platform == "win32"


def get_export_declaration():
    return "__declspec(dllexport)" if _IS_WINDOWS else ""


schedule_log = torch._logging.getArtifactLogger(__name__, "schedule")

NATIVE_OMP_RTYPES = {"+", "*", "^", "||", "min", "max"}
RTYPE_TO_CPP = {
    "sum": "+",
    "prod": "*",
    "xor_sum": "^",
    "min": "min",
    "max": "max",
    "argmin": "argmin",
    "argmax": "argmax",
    "any": "||",
    "welford_reduce": "welford",
    "welford_combine": "welford",
}
VECTORIZABLE_RTYPES = {
    "max",
    "min",
    "sum",
    "prod",
    "xor_sum",
    "welford_reduce",
    "welford_combine",
    "argmin",
    "argmax",
    "any",
}

PYTHON_TO_CPP = {
    "Tensor": "at::Tensor",
    "int": "long",
    "float": "double",
    "bool": "bool",
    "str": "std::string",
    "ScalarType": "c10::ScalarType",
    "MemoryFormat": "at::MemoryFormat",
    "Layout": "at::Layout",
    "Device": "at::Device",
    "number": "at::Scalar",
}

CONTAINER_PYTHON_TO_CPP = {
    "List": "std::vector",
    "Optional": "std::optional",
}

DTYPE_LOWP_FP = [
    torch.bfloat16,
    torch.float16,
]


BIN_CMP_OPS = ["eq", "ne", "le", "ge", "lt", "gt"]


def reduction_init(reduction_type, dtype):
    if dtype in DTYPE_LOWP_FP:
        # Since load promotes all half-precision inputs to float, the initial
        # constant for reduction must be promoted as well
        dtype = torch.float32
    if reduction_type in ("xor_sum", "sum", "any"):
        return 0
    if reduction_type == "prod":
        return 1
    if reduction_type in ("max", "argmax", "min", "argmin"):
        cdtype = DTYPE_TO_CPP[dtype]
        min_var = (
            f"-std::numeric_limits<{cdtype}>::infinity()"
            if is_float_dtype(dtype)
            else f"std::numeric_limits<{cdtype}>::min()"
        )
        max_var = (
            f"std::numeric_limits<{cdtype}>::infinity()"
            if is_float_dtype(dtype)
            else f"std::numeric_limits<{cdtype}>::max()"
        )
        init_var = min_var if reduction_type in ("max", "argmax") else max_var
        return (
            init_var
            if reduction_type in ("max", "min")
            else f"IndexValue<{cdtype}>{{0, {init_var}}}"
        )
    if is_welford_reduction(reduction_type):
        return f"Welford<{DTYPE_TO_CPP[dtype]}>()"
    raise AssertionError(reduction_type)


def reduction_acc_type(reduction_type, dtype):
    scalar_type = DTYPE_TO_CPP[DTYPE_TO_COMPUTATION_DTYPE[dtype]]
    if is_welford_reduction(reduction_type):
        return f"Welford<{scalar_type}>"
    if reduction_type in {"argmin", "argmax"}:
        return f"IndexValue<{scalar_type}>"
    return scalar_type


def reduction_combine(
    reduction_type,
    var,
    next_value,
    index: Optional[sympy.Symbol] = None,
    src_dtype=None,
):
    is_bool = src_dtype == torch.bool
    if reduction_type == "sum":
        conjunction = "|" if is_bool else "+"
        return f"{var} {conjunction} {next_value}"
    if reduction_type == "prod":
        return f"{var} * {next_value}"
    if reduction_type == "xor_sum":
        return f"{var} ^ {next_value}"
    if reduction_type == "any":
        return f"{var} || {next_value}"
    if reduction_type in ("min", "max"):
        return f"{reduction_type}_propagate_nan({var}, {next_value})"
    if reduction_type == "welford_reduce":
        return f"welford_combine({var}, {next_value})"
    if reduction_type == "welford_combine":
        if isinstance(next_value, tuple):
            mean, m2, weight = next_value
        else:
            mean, m2, weight = reduction_project(reduction_type, next_value)
        return f"welford_combine({var}, {{{mean}, {m2}, {weight}}})"
    if reduction_type in ("argmin", "argmax"):
        if index is not None:
            return f"{reduction_type}_combine({var}, {next_value}, {index})"
        else:
            return f"{reduction_type}_combine({var}, {next_value})"
    raise AssertionError(reduction_type)


def reduction_project(reduction_type, acc):
    if is_welford_reduction(reduction_type):
        return f"{acc}.mean", f"{acc}.m2", f"{acc}.weight"
    elif reduction_type in {"argmin", "argmax"}:
        return f"{acc}.index"
    return acc


@functools.lru_cache
def stride_at(index: sympy.Expr, var: sympy.Symbol):
    replacement = {var: var + 1}
    new_index = sympy_subs(index, replacement)  # type: ignore[arg-type]
    return sympy.simplify(new_index - index)


@functools.lru_cache
def simplify_index_in_vec_range(index: sympy.Expr, var: sympy.Expr, vec_length: int):
    """
    Simplifies the index expression within the range of a vectorized loop.
    Given a vectorized loop variable `var` in the range of a loop with `vec_length`,
    this function transforms the `index` into an equivalent form. It handles
    simplifications for cases where `var` can be expressed as `vec_length * a + b`,
    where `b` ranges from 0 to `vec_length - 1`. The function reduces occurrences
    of `FloorDiv` and `ModularIndexing` in the `index` with best-effort optimizations.

    NOTE:
    The simplified index expression is intended for analysis purposes only, not
    for code generation. It replaces `FloorDiv` and `ModularIndexing` with free variables
    which are not dependent on the loop variable `var` in the vectorized range. Check
    https://github.com/pytorch/pytorch/pull/117221#discussion_r1449746217 for more details.

    Examples:
    1. If `var` is `x3` and `vec_length` is 16, and `x3 = 16*a + b`, then
       `FloorDiv(x3, div)` or `ModularIndexing(x3, div, mod)` becomes a free variable
       when `div` is divisible by 16.
    2. `ModularIndexing(x3, 1, mod)` can be simplified to `x3 + c` where `c` is a free
       variable when `mod` is divisible by 16.
    """

    div_freevar_id = 0
    mod_freevar_id = 0

    def visit_indexing_div(divisor):
        nonlocal div_freevar_id
        result = FloorDiv(var, divisor)
        if sympy.gcd(divisor, vec_length) == vec_length:
            result = sympy.Symbol(f"{var}_div_c{div_freevar_id}")
            div_freevar_id += 1
        return result

    def visit_modular_indexing(divisor, modulus):
        nonlocal mod_freevar_id
        result = ModularIndexing(var, divisor, modulus)
        if sympy.gcd(divisor, vec_length) == vec_length:
            result = sympy.Symbol(f"{var}_mod_c{mod_freevar_id}")
            mod_freevar_id += 1
        elif divisor == 1 and sympy.gcd(modulus, vec_length) == vec_length:
            result = var + sympy.Symbol(f"{var}_mod_c{mod_freevar_id}")
            mod_freevar_id += 1
        return result

    original_index = index

    div = sympy.Wild("divisor", integer=True)
    if index.has(FloorDiv):
        index = index.replace(FloorDiv(var, div), visit_indexing_div)

    mod = sympy.Wild("modulus", integer=True)
    if index.has(ModularIndexing):
        index = index.replace(ModularIndexing(var, div, mod), visit_modular_indexing)

    index = sympy.simplify(index)
    if index != original_index:
        return simplify_index_in_vec_range(index, var, vec_length)

    return index


@functools.lru_cache
def stride_at_vec_range(index: sympy.Expr, var: sympy.Symbol, vec_length: int):
    index_vec_simplified = simplify_index_in_vec_range(index, var, vec_length)
    return stride_at(index_vec_simplified, var)


class OuterLoopFusedSchedulerNode(FusedSchedulerNode):
    @classmethod
    def fuse(  # type: ignore[override]
        cls, node1: BaseSchedulerNode, node2: BaseSchedulerNode, outer_loop_fusion_depth
    ):
        assert node1.scheduler is node2.scheduler
        assert all(
            type(node)
            in (
                OuterLoopFusedSchedulerNode,
                SchedulerNode,
                FusedSchedulerNode,
            )
            for node in (node1, node2)
        )
        if any(type(node) is OuterLoopFusedSchedulerNode for node in (node1, node2)):
            return cls(
                node1.scheduler,
                (
                    list(node1.get_outer_nodes())
                    if type(node1) is OuterLoopFusedSchedulerNode
                    else [
                        node1,
                    ]
                )
                + (
                    list(node2.get_outer_nodes())
                    if type(node2) is OuterLoopFusedSchedulerNode
                    else [
                        node2,
                    ]
                ),
                outer_loop_fusion_depth,
            )
        else:
            return cls(node1.scheduler, [node1, node2], outer_loop_fusion_depth)  # type: ignore[list-item]

    def __init__(
        self,
        scheduler: "Scheduler",
        outer_fused_nodes: List[Union[FusedSchedulerNode, SchedulerNode]],
        outer_loop_fusion_depth,
    ):
        self.outer_fused_nodes: List[
            Union[FusedSchedulerNode, SchedulerNode]
        ] = outer_fused_nodes
        self.outer_loop_fusion_depth = outer_loop_fusion_depth
        flatten_snodes = []
        for _node in self.outer_fused_nodes:
            assert isinstance(_node, (SchedulerNode, FusedSchedulerNode))
            flatten_snodes.extend(list(_node.get_nodes()))
        super().__init__(scheduler, flatten_snodes)  # type: ignore[arg-type]

    def get_outer_nodes(self):
        return self.outer_fused_nodes

    def check_outer_fusion_loop_level_attr(
        self, cpp_kernel_proxy_list, outer_loop_fusion_depth
    ):
        # This function ensures that the same tiling split is applied at each loop level within the outer loop fusion depth.
        # In the fusion stage, we only examine nodes with same vars and reduce.
        # However, for nodes with same vars and reduce, the loops may still have different tile splits.
        # For example (test_expr_vec_non_contiguous in test_cpu_repro.py):
        #   * buf0 tiling along the 2nd loop level, buf1 tiling along the 3rd loop level.
        # If the check failed, we should fall back to standard loop codegen.
        def _inner(
            left_loop_level: LoopLevel,
            right_loop_level: LoopLevel,
            loop_fusion_depth: int,
        ) -> bool:
            # Check if same loop level attr
            outer_loops_attr_compare_list = [
                "var",
                "size",
                "offset",
                "steps",
            ]
            if not (
                all(
                    getattr(left_loop_level, attr_compare)
                    == getattr(right_loop_level, attr_compare)
                    for attr_compare in outer_loops_attr_compare_list
                )
            ):
                return False

            assert loop_fusion_depth >= 1
            if (loop_fusion_depth := loop_fusion_depth - 1) > 0:
                # If the next loop level is expected to undergo outer loop fusion,
                # there should be no kernel present at the current loop level.
                assert (
                    left_loop_level.kernel is None and right_loop_level.kernel is None
                )
                # Check next loop level attr
                if any(
                    # Assume no main/tail loop split at any outer loop fusion depth
                    # Given no clear performance benefit for this complex case
                    len(loop_level.inner) != 1
                    for loop_level in [left_loop_level, right_loop_level]
                ) or not _inner(
                    left_loop_level.inner[0],
                    right_loop_level.inner[0],
                    loop_fusion_depth,
                ):
                    return False

            return True

        for idx in range(len(cpp_kernel_proxy_list) - 1):
            left_loop_nest = cpp_kernel_proxy_list[idx].loop_nest
            right_loop_nest = cpp_kernel_proxy_list[idx + 1].loop_nest
            if any(
                # Assume no main/tail loop split at any outer loop fusion depth
                len(loop_nest.root) != 1
                for loop_nest in [left_loop_nest, right_loop_nest]
            ) or not _inner(
                left_loop_nest.root[0], right_loop_nest.root[0], outer_loop_fusion_depth
            ):
                return False

        return True

    def merge_outer_fusion_kernels(
        self,
        cpp_kernel_proxy_list,
    ):
        loop_nest_list: List[LoopNestWithSplit] = [
            kernel.loop_nest for kernel in cpp_kernel_proxy_list
        ]
        kernel_group = cpp_kernel_proxy_list[0].kernel_group

        def _merge_outer_fusion_loop_levels(
            loop_level_nested_list: List[List["LoopLevel"]],
            outer_loop_fusion_depth,
        ):
            assert outer_loop_fusion_depth >= 1
            # Assume no main/tail loop split at any outer loop fusion depth
            assert all(
                len(loop_level_list) == 1 for loop_level_list in loop_level_nested_list
            )
            if (outer_loop_fusion_depth := outer_loop_fusion_depth - 1) >= 1:
                # Further merge the next loop level
                next_loop_level_nested_list = [
                    loop_level_list[0].inner
                    for loop_level_list in loop_level_nested_list
                ]
                _merge_outer_fusion_loop_levels(
                    next_loop_level_nested_list,
                    outer_loop_fusion_depth,
                )
            else:
                outer_loop_fused_kernel = OuterLoopFusedKernel(kernel_group)
                loop_level_of_first_kernel = loop_level_nested_list[0][0]
                for kernel_idx in range(len(loop_level_nested_list)):
                    outer_loop_fused_kernel.inner.append(
                        deepcopy(loop_level_nested_list[kernel_idx][0]),
                    )
                loop_level_of_first_kernel.inner = []
                loop_level_of_first_kernel.kernel = outer_loop_fused_kernel

        # Merge the List[LoopNestWithSplit] from cpp_kernel_proxy_list
        # into cpp_kernel_proxy_list[0].loop_nest
        _merge_outer_fusion_loop_levels(
            [_loop_nest.root for _loop_nest in loop_nest_list],  # type: ignore[misc]
            self.outer_loop_fusion_depth,
        )
        return cpp_kernel_proxy_list[0]


class RecordOptimizationContext:
    def __init__(self, func_name: str = ""):
        self.func_name = func_name
        self.current_node: Optional[torch.fx.Node] = None
        self.opt_ctx: Optional[OptimizationContext] = None

    def __enter__(self):
        assert V.interpreter
        assert V.interpreter.current_node

        self.current_node = V.interpreter.current_node
        assert self.current_node is not None
        if OptimizationContext.key in self.current_node.meta:
            self.opt_ctx = self.current_node.meta[OptimizationContext.key]
        else:
            self.opt_ctx = OptimizationContext()
        assert self.opt_ctx is not None
        self.opt_ctx.ops_name = self.func_name
        return self

    def __exit__(self, exc_type, exc_val, exc_tb):
        assert self.current_node
        assert self.opt_ctx
        self.current_node.meta[OptimizationContext.key] = self.opt_ctx

    def get_opt_ctx(self):
        return self.opt_ctx

    def get_fx_node(self):
        assert self.current_node
        return self.current_node


class CppOverrides(OpOverrides):
    """Map element-wise ops to C++"""

    @staticmethod
    def add(a, b):
        return f"decltype({a})({a} + {b})"

    @staticmethod
    def sub(a, b):
        return f"decltype({a})({a} - {b})"

    @staticmethod
    def mul(a, b):
        return f"decltype({a})({a} * {b})"

    @staticmethod
    def to_dtype(x, dtype, src_dtype=None, use_compute_types=True):
        assert isinstance(x, CppCSEVariable)
        if src_dtype is None:
            src_dtype = x.dtype
        expr = V.kernel.get_to_dtype_expr(x, dtype, src_dtype)
        csevar = V.kernel.cse.generate(V.kernel.compute, expr)
        csevar.update_on_args("to_dtype", (x, dtype), {"src_dtype": src_dtype})
        if dtype in [torch.bfloat16, torch.float16] and src_dtype == torch.float:
            """
            https://github.com/pytorch/pytorch/issues/115260
            For FusedSchedulerNode[node1, node2], the node2 loads what node1 stores and the buffer is
            in low-precision floating point data type. When the output of node1 also serves as the output of the
            kernel, the result of nodes would be different from the case when output of node1 is not the output
            of the kernel (where we don't need to insert `to_dtype` for legalization). To address the problem, on
            storing the lowp node1 output, we also add the inverse dtype conversion to high precision data type
            to the cse cache.

            Example (pseudo code):
                node1_output = ...
                node1_output_lowp = to_dtype(node1_output, dtype=torch.bfloat16)
                store(buf, node1_output_lowp)
                node2_input_lowp = load(buf)
                node2_input = to_dtype(node2_input_lowp, dtype=torch.float)

            Without cse cache trick:
                node1_output = ...
                node1_output_lowp = to_dtype(node1_output, dtype=torch.bfloat16)
                store(buf, node1_output_lowp)
                node2_input_lowp = node_output_lowp # hit store cache
                node2_input = to_dtype(node2_input_lowp, dtype=torch.float)

            With cse cache trick:
                node1_output = ...
                node1_output_lowp = to_dtype(node1_output, dtype=torch.bfloat16)
                # also add `to_dtype(node1_input_lowp, dtype=torch.float)` -> `node1_output` to cse cache
                store(buf, node1_output_lowp)
                node2_input_lowp = node_output_lowp # hit store cache
                node2_input = node1_output # hit cse cache
            """
            V.kernel.cache_dtype_convert(x, src_dtype, csevar, dtype)
        return csevar

    @staticmethod
    def to_dtype_bitcast(x, dtype, src_dtype):
        assert dtype in DTYPE_TO_CPP, f"{dtype} missing from {__name__}.DTYPE_TO_CPP"
        if src_dtype in (torch.float16, torch.bfloat16):
            # c10::bit_cast requires the source and target have the bitwidth.
            # Because the input tensor's dtype could be promoted, e.g. from float16 to
            # float, we have to cast the tensor to its original source dtype before
            # invoking bit_cast. We also need to convert the bit-casted tensor
            # back to float to make sure we keep using higher precision values
            # for the rest of the computation.
            cast_x = f"c10::convert<{DTYPE_TO_CPP[src_dtype]}>({x})"
            cast_x = f"c10::bit_cast<{DTYPE_TO_CPP[dtype]}>({cast_x})"
            return f"c10::convert<{DTYPE_TO_CPP[torch.float32]}>({cast_x})"
        else:
            return f"c10::bit_cast<{DTYPE_TO_CPP[dtype]}>({x})"

    @staticmethod
    def abs(x):
        return f"std::abs({x})"

    @staticmethod
    def sin(x):
        return f"std::sin({x})"

    @staticmethod
    def cos(x):
        return f"std::cos({x})"

    @staticmethod
    def neg(x):
        return f"decltype({x})(-{x})"

    @staticmethod
    def exp(x):
        # return f"Sleef_expf_u10({x})"
        return f"std::exp({x})"

    @staticmethod
    def exp2(x):
        return f"std::exp2({x})"

    @staticmethod
    def expm1(x):
        return f"std::expm1({x})"

    @staticmethod
    def erf(x):
        return f"std::erf({x})"

    @staticmethod
    def erfc(x):
        return f"std::erfc({x})"

    @staticmethod
    def erfinv(x):
        return f"calc_erfinv({x})"

    @staticmethod
    def sqrt(x):
        return f"std::sqrt({x})"

    @staticmethod
    def rsqrt(x):
        return f"1 / std::sqrt({x})"

    @staticmethod
    def log1p(x):
        bug = config.cpp.inject_log1p_bug_TESTING_ONLY
        if bug == "accuracy":
            return f"{x} + decltype({x})(1)"
        elif bug is None:
            return f"std::log1p({x})"
        else:
            raise AssertionError(
                f"unrecognized config cpp.inject_log1p_bug_TESTING_ONLY = {bug!r}"
            )

    @staticmethod
    def tan(x):
        return f"std::tan({x})"

    @staticmethod
    def tanh(x):
        return f"std::tanh({x})"

    @staticmethod
    def signbit(x):
        return f"std::signbit({x})"

    @staticmethod
    def pow(a, b):
        return f"std::pow({a}, {b})"

    @staticmethod
    def log(x):
        return f"std::log({x})"

    @staticmethod
    def round(x):
        return f"std::nearbyint({x})"

    @staticmethod
    def floor(x):
        return f"std::floor({x})"

    @staticmethod
    def floordiv(a, b):
        # a and b are integer type
        quot = f"{a} / {b}"
        rem = f"{a} % {b}"
        return f"(({a} < 0) != ({b} < 0) ? ({rem} != 0 ? {quot} - 1 : {quot}) : {quot})"

    @staticmethod
    def ceil(x):
        return f"std::ceil({x})"

    @staticmethod
    def trunc(x):
        return f"std::trunc({x})"

    @staticmethod
    def truncdiv(a, b):
        # a and b are integer type
        return f"{a} / {b}"

    @staticmethod
    def fmod(a, b):
        return f"std::fmod({a}, {b})"

    @staticmethod
    def isinf(x):
        return f"std::isinf({x})"

    @staticmethod
    def isnan(x):
        return f"std::isnan({x})"

    @staticmethod
    def lgamma(x):
        return f"std::lgamma({x})"

    @staticmethod
    def acos(x):
        return f"std::acos({x})"

    @staticmethod
    def acosh(x):
        return f"std::acosh({x})"

    @staticmethod
    def cosh(x):
        return f"std::cosh({x})"

    @staticmethod
    def sinh(x):
        return f"std::sinh({x})"

    @staticmethod
    def asin(x):
        return f"std::asin({x})"

    @staticmethod
    def asinh(x):
        return f"std::asinh({x})"

    @staticmethod
    def atan2(x, y):
        return f"std::atan2({x}, {y})"

    @staticmethod
    def atan(x):
        return f"std::atan({x})"

    @staticmethod
    def atanh(x):
        return f"std::atanh({x})"

    @staticmethod
    def copysign(x, y):
        return f"std::copysign({x}, {y})"

    @staticmethod
    def frexp(x):
        cache_keys = f"frexp({x})[0]", f"frexp({x})[1]"
        if all(cache_key in V.kernel.cse.cache for cache_key in cache_keys):
            return tuple(V.kernel.cse.cache[cache_key] for cache_key in cache_keys)

        code = BracesBuffer()
        exponent = V.kernel.cse.newvar()
        mantissa = V.kernel.cse.newvar()
        code.writeline(f"int32_t {exponent};")
        code.writeline(f"auto {mantissa} = std::frexp({x}, &{exponent});")
        V.kernel.compute.splice(code)
        cse_vars = (mantissa, exponent)
        for cache_key, cse_var in zip(cache_keys, cse_vars):
            V.kernel.cse.cache[cache_key] = cse_var
        return mantissa, exponent

    @staticmethod
    def hypot(x, y):
        return f"std::hypot({x}, {y})"

    @staticmethod
    def log10(x):
        return f"std::log10({x})"

    @staticmethod
    def log2(x):
        return f"std::log2({x})"

    @staticmethod
    def nextafter(x, y):
        return f"std::nextafter({x}, {y})"

    @staticmethod
    def relu(x):
        bug = config.cpp.inject_relu_bug_TESTING_ONLY
        if bug == "compile_error":
            return "compile error!"
        elif bug == "runtime_error":
            return f"{x}; throw 1"
        elif bug == "accuracy":
            return f"{x} + decltype({x})(1)"
        elif bug is None:
            return f"std::max({x}, decltype({x})(0))"
        else:
            raise AssertionError(
                f"unrecognized config cpp.inject_relu_bug_TESTING_ONLY = {bug!r}"
            )

    @staticmethod
    def minimum(a, b):
        return f"min_propagate_nan({a}, {b})"

    @staticmethod
    def maximum(a, b):
        return f"max_propagate_nan({a}, {b})"

    @staticmethod
    def where(a, b, c):
        return f"{a} ? {b} : {c}"

    @staticmethod
    def mod(a, b):
        return f"mod({a}, {b})"

    @staticmethod
    def constant(val, dtype):
        if dtype in DTYPE_LOWP_FP:
            # Since load promotes all half-precision inputs to float, constants
            # must be promoted as well
            dtype = torch.float32
        return value_to_cpp(val, DTYPE_TO_CPP[dtype])

    @staticmethod
    def index_expr(expr, dtype):
        idx_str = cexpr(V.kernel.rename_indexing(expr))
        var = V.kernel.cse.generate(
            V.kernel.compute, idx_str, bounds=get_bounds_index_expr(expr)
        )
        return ops.to_dtype(var, dtype)

    @staticmethod
    def masked(mask, body, other):
        code = BracesBuffer()

        # Write masked operation into a lambda
        body_var = V.kernel.cse.newvar()
        code.writeline(f"auto {body_var} = [&]")
        with V.kernel.swap_buffers(code), code.indent():
            result = body()
            code.writeline(f"return {result};")
        code.writeline(";")
        V.kernel.compute.splice(code)

        # Use the lambda's return type as the type of other
        other_code = value_to_cpp(other, f"decltype({body_var}())")
        return f"{mask} ? {body_var}() : {other_code}"

    @staticmethod
    def logical_and(a, b):
        return f"{a} && {b}"

    @staticmethod
    def logical_not(a):
        return f"!{a}"

    @staticmethod
    def logical_or(a, b):
        return f"{a} || {b}"

    @staticmethod
    def logical_xor(a, b):
        return f"{a} != {b}"

    @staticmethod
    def bitwise_and(a, b):
        return f"decltype({a})({a} & {b})"

    @staticmethod
    def bitwise_not(a):
        return f"decltype({a})(~{a})"

    @staticmethod
    def bitwise_or(a, b):
        return f"decltype({a})({a} | {b})"

    @staticmethod
    def bitwise_xor(a, b):
        return f"decltype({a})({a} ^ {b})"

    @staticmethod
    def bitwise_left_shift(a, b):
        return f"decltype({a})({a} << {b})"

    @staticmethod
    def bitwise_right_shift(a, b):
        return f"decltype({a})({a} >> {b})"

    @staticmethod
    def rand(seed: sympy.Expr, offset: sympy.Expr):
        return f"normalized_rand_cpu({seed}, {offset})"

    @staticmethod
    def randn(seed: sympy.Expr, offset: sympy.Expr):
        return f"randn_cpu({seed}, {offset})"

    @staticmethod
    def randint64(seed: sympy.Expr, offset: sympy.Expr, low, high):
        return f"randint64_cpu({seed}, {offset}, {low}, {high})"

    @staticmethod
    def sigmoid(x):
        return f"decltype({x})(1) / (decltype({x})(1) + std::exp(-{x}))"

    @staticmethod
    def sign(x):
        code = BracesBuffer()
        scalar_zero = f"decltype({x})(0)"
        scalar_one = f"decltype({x})(1)"
        code.writeline("[&]()")
        with code.indent():
            code.writeline(f"auto left = {x} > 0 ? {scalar_one} : {scalar_zero};")
            code.writeline(f"auto right = {x} < 0 ? {scalar_one} : {scalar_zero};")
            code.writeline("return left - right;")
        code.writeline("()")
        return code


CppOverrides._initialize_pointwise_overrides("cpp")


class CppVecOverrides(CppOverrides):
    """Map element-wise ops to aten vectorization C++"""

    def __new__(cls, *args, **kargs):
        self = super().__new__(cls)

        def wrap(func):
            # `CppVecKernel` generates both scalar ops and vector ops according to
            # whether the inputs are scalars or vectors while all ops in `CppVecOverrides`
            # (except for some ops explained below) assume the inputs are vectors. We wrap the ops in
            # `CppVecOverrides` to broadcast scalar inputs to vectors if needed or fallback to
            # `CppOverrides` when all inputs are scalars.
            #
            # Notes on ops handled separately in their own functions:
            # `ops.masked`:
            #     needs recursive handling of masked body.
            # `ops.index_expr`:
            #     needs to further analyze the dependency of the index expression on
            #     the tiling itervar.
            def wrapper(*args, **kwargs):
                scalars = [
                    arg
                    for arg in args
                    if isinstance(arg, (int, sympy.Expr))
                    or (isinstance(arg, CppCSEVariable) and not arg.is_vec)
                ]
                vectors = [
                    arg
                    for arg in args
                    if isinstance(arg, CppCSEVariable) and arg.is_vec
                ]
                new_args = list(args)
                if scalars and vectors:
                    new_args = []
                    for arg in args:
                        if isinstance(arg, (int, sympy.Expr)):
                            if isinstance(arg, sympy.Expr) and not arg.is_number:
                                arg = ops.index_expr(arg, torch.int64)
                            else:
                                arg = ops.constant(arg, torch.int64)
                            arg = arg.value if isinstance(arg, OpsValue) else arg
                        new_args.append(arg)

                # DType Promotion
                if vectors:
                    # We have saw several data type mismatch issues related with index_expr in
                    # the lowering phase of torch.int8. torch.int32, torch.int64.
                    # 1. int32 and int64 in test_torchinductor.py::test_max_pool2d_with_indices_backward3_cpu
                    # 2. int8 and int32 in test_torchinductor.py::test_max_pool2d5_cpu
                    # 3. int32 and fp32 in test_torchinductor_dynamic_shapes.py::test_avg_pool2d8_dynamic_shapes_cpu
                    if len(new_args) == 2:
                        new_args = promote_args(new_args)
                    elif func == CppVecOverrides.where:
                        new_args[1:] = promote_args(new_args[1:])

                # Broadcast scalar args to vector
                if scalars and vectors:
                    assert isinstance(V.kernel, CppVecKernel)
                    new_args = [
                        V.kernel.broadcast(new_arg)
                        if isinstance(new_arg, CppCSEVariable) and not new_arg.is_vec
                        else new_arg
                        for new_arg in new_args
                    ]

                if vectors:
                    return func(*new_args, **kwargs)
                else:
                    # fallback to scalar ops
                    scalar_ops = super(CppVecOverrides, self)
                    scalar_func = getattr(
                        scalar_ops, func.__name__, scalar_ops.__getattr__(func.__name__)  # type: ignore[attr-defined]
                    )
                    assert scalar_func is not None
                    return scalar_func(*args, **kwargs)

            return wrapper

        for name, method in vars(CppVecOverrides).items():
            if getattr(method, "__class__", None) == staticmethod and name not in [
                "masked",
                "index_expr",
            ]:
                setattr(self, name, wrap(method.__func__))
        return self

    @staticmethod
    def add(a, b):
        return f"{a} + {b}"

    @staticmethod
    def sub(a, b):
        return f"{a} - {b}"

    @staticmethod
    def mul(a, b):
        return f"{a} * {b}"

    @staticmethod
    def truediv(a, b):
        return f"{a} / {b}"

    @staticmethod
    def abs(x):
        return f"{x}.abs()"

    @staticmethod
    def sin(x):
        return f"{x}.sin()"

    @staticmethod
    def cos(x):
        return f"{x}.cos()"

    @staticmethod
    def exp(x):
        return f"{x}.exp()"

    @staticmethod
    def exp2(x):
        return f"{x}.exp2()"

    @staticmethod
    def expm1(x):
        # decompose for a better performance
        vec_one = f"decltype({x})(1)"
        return f"{x}.exp() - {vec_one}"

    @staticmethod
    def erf(x):
        return f"{x}.erf()"

    @staticmethod
    def erfc(x):
        return f"{x}.erfc()"

    @staticmethod
    def erfinv(x):
        return f"{x}.erfinv()"

    @staticmethod
    def sqrt(x):
        return f"{x}.sqrt()"

    @staticmethod
    def eq(x, y):
        assert isinstance(V.kernel, CppVecKernel)
        assert isinstance(x, CppCSEVariable)
        assert x.dtype is not None
        return f"{V.kernel._get_mask_type(x.dtype)}({x} == {y})"

    @staticmethod
    def ne(x, y):
        assert isinstance(V.kernel, CppVecKernel)
        assert isinstance(x, CppCSEVariable)
        if x.dtype == torch.bool:
            assert y.dtype == torch.bool
            x_cast, y_cast = unify_mask_base_type(V.kernel.compute, (x, y))
            return f"{x_cast} != {y_cast}"
        else:
            assert x.dtype is not None
            return f"{V.kernel._get_mask_type(x.dtype)}({x} != {y})"

    @staticmethod
    def lt(x, y):
        assert isinstance(V.kernel, CppVecKernel)
        assert isinstance(x, CppCSEVariable)
        assert x.dtype is not None
        return f"{V.kernel._get_mask_type(x.dtype)}({x} < {y})"

    @staticmethod
    def gt(x, y):
        assert isinstance(V.kernel, CppVecKernel)
        assert isinstance(x, CppCSEVariable)
        assert x.dtype is not None
        return f"{V.kernel._get_mask_type(x.dtype)}({x} > {y})"

    @staticmethod
    def le(x, y):
        assert isinstance(V.kernel, CppVecKernel)
        assert isinstance(x, CppCSEVariable)
        assert x.dtype is not None
        return f"{V.kernel._get_mask_type(x.dtype)}({x} <= {y})"

    @staticmethod
    def ge(x, y):
        assert isinstance(V.kernel, CppVecKernel)
        assert isinstance(x, CppCSEVariable)
        assert x.dtype is not None
        return f"{V.kernel._get_mask_type(x.dtype)}({x} >= {y})"

    @staticmethod
    def and_(x, y):
        return f"{x} & {y}"

    @staticmethod
    def rsqrt(x):
        return f"{x}.rsqrt()"

    @staticmethod
    def pow(a, b):
        return f"{a}.pow({b})"

    @staticmethod
    def log(x):
        return f"{x}.log()"

    @staticmethod
    def round(x):
        return f"{x}.round()"

    @staticmethod
    def floor(x):
        return f"{x}.floor()"

    @staticmethod
    def ceil(x):
        return f"{x}.ceil()"

    @staticmethod
    def trunc(x):
        return f"{x}.trunc()"

    @staticmethod
    def fmod(a, b):
        return f"{a}.fmod({b})"

    @staticmethod
    def lgamma(x):
        return f"{x}.lgamma()"

    @staticmethod
    def logical_and(a, b):
        return f"{a} & {b}"

    @staticmethod
    def logical_not(a):
        return f"~{a}"

    @staticmethod
    def logical_or(a, b):
        return f"{a} | {b}"

    @staticmethod
    def logical_xor(a, b):
        return f"{a} ^ {b}"

    @staticmethod
    def bitwise_and(a, b):
        return f"{a} & {b}"

    @staticmethod
    def bitwise_not(a):
        return f"~{a}"

    @staticmethod
    def bitwise_or(a, b):
        return f"{a} | {b}"

    @staticmethod
    def bitwise_xor(a, b):
        return f"{a} ^ {b}"

    @staticmethod
    def bitwise_left_shift(a, b):
        return f"{a} << {b}"

    @staticmethod
    def bitwise_right_shift(a, b):
        return f"{a} >> {b}"

    @staticmethod
    def tan(a):
        return f"{a}.tan()"

    @staticmethod
    def tanh(a):
        vec_one = f"decltype({a})(1)"
        vec_two = f"decltype({a})(2)"
        vec_minus_two = f"decltype({a})(-2)"
        return f"{vec_two} / ({vec_one} + ({vec_minus_two} * {a}).exp()) - {vec_one}"

    @staticmethod
    def reciprocal(a):
        return f"{a}.reciprocal()"

    @staticmethod
    def atan(x):
        return f"{x}.atan()"

    @staticmethod
    def acos(x):
        return f"{x}.acos()"

    @staticmethod
    def asin(x):
        return f"{x}.asin()"

    @staticmethod
    def cosh(x):
        return f"{x}.cosh()"

    @staticmethod
    def sinh(x):
        return f"{x}.sinh()"

    @staticmethod
    def log10(x):
        return f"{x}.log10()"

    @staticmethod
    def log2(x):
        return f"{x}.log2()"

    @staticmethod
    def nextafter(x, y):
        return f"{x}.nextafter({y})"

    @staticmethod
    def copysign(a, b):
        return f"{a}.copysign({b})"

    @staticmethod
    def atan2(a, b):
        return f"{a}.atan2({b})"

    @staticmethod
    def hypot(a, b):
        return f"{a}.hypot({b})"

    @staticmethod
    def atanh(x):
        # For real x, atanh(x) = 1/2 * log((1+x)/(1-x))
        vec_one = f"decltype({x})(1)"
        vec_one_half = f"decltype({x})(0.5)"
        return f"{vec_one_half} * (({vec_one} + {x})/({vec_one} - {x})).log()"

    @staticmethod
    def asinh(x):
        # For real x, asinh(x) = log(x + sqrt(1 + x**2))
        vec_one = f"decltype({x})(1)"
        return f"({x} + ({vec_one} + {x}*{x}).sqrt()).log()"

    @staticmethod
    def acosh(x):
        return f"{x}.acosh()"

    @staticmethod
    def relu(x):
        bug = config.cpp.inject_relu_bug_TESTING_ONLY
        if bug == "compile_error":
            return "compile error!"
        elif bug == "runtime_error":
            return f"{x}; throw 1"
        elif bug == "accuracy":
            return f"{x} + decltype({x})(1)"
        elif bug is None:
            return f"at::vec::clamp_min({x}, decltype({x})(0))"
        else:
            raise AssertionError(
                f"unrecognized config cpp.inject_relu_bug_TESTING_ONLY = {bug!r}"
            )

    # TODO: this seems to be dead
    @staticmethod
    def sigmoid(x):
        return f"decltype({x})(1)/(decltype({x})(1) + {x}.neg().exp())"

    @staticmethod
    def neg(x):
        return f"{x}.neg()"

    @staticmethod
    def floordiv(a, b):
        # a and b are integer type
        _t = f"decltype({a})"
        quot = f"{a} / {b}"
        has_rem = f"({a} % {b} != {_t}(0))"
        is_neg = f"(({a} < {_t}(0)) != ({b} < {_t}(0)))"
        return f"{_t}::blendv({quot}, {quot} - {_t}(1), {has_rem} & {is_neg})"

    @staticmethod
    def truncdiv(a, b):
        # a and b are integer type
        return f"{a} / {b}"

    @staticmethod
    def minimum(a, b):
        if a.dtype == torch.bool:
            assert b.dtype == torch.bool
            a_cast, b_cast = unify_mask_base_type(V.kernel.compute, (a, b))
            return f"{a_cast} & {b_cast}"
        else:
            return f"at::vec::minimum({a}, {b})"

    @staticmethod
    def maximum(a, b):
        if a.dtype == torch.bool:
            assert b.dtype == torch.bool
            a_cast, b_cast = unify_mask_base_type(V.kernel.compute, (a, b))
            return f"{a_cast} | {b_cast}"
        else:
            return f"at::vec::maximum({a}, {b})"

    @staticmethod
    def square(a):
        return f"{a} * {a}"

    @staticmethod
    def where(a, b, c):
        assert isinstance(V.kernel, CppVecKernel)
        if b.dtype == torch.bool:
            assert c.dtype == torch.bool
            blendv_a, blendv_b, blendv_c = unify_mask_base_type(
                V.kernel.compute, (a, b, c)
            )
            return f"decltype({blendv_b})::blendv({blendv_c}, {blendv_b}, {blendv_a})"
        else:
            return f"decltype({b})::blendv({c}, {b}, {V.kernel._get_mask_cast(a, b.dtype)})"

    @staticmethod
    def sign(x):
        code = BracesBuffer()
        vec_zero = f"decltype({x})(0)"
        vec_one = f"decltype({x})(1)"
        blendv_l = f"decltype({x})::blendv({vec_zero}, {vec_one}, {vec_zero} < {x})"
        blendv_r = f"decltype({x})::blendv({vec_zero}, {vec_one}, {x} < {vec_zero})"
        code.writeline("[&]()")
        with code.indent():
            code.writeline(f"auto left = {blendv_l};")
            code.writeline(f"auto right = {blendv_r};")
            code.writeline("return left - right;")
        code.writeline("()")
        return code

    @staticmethod
    def to_dtype(x, dtype, src_dtype=None, use_compute_dtypes=True):
        assert dtype in [
            torch.bool,
            torch.float64,
            torch.float,
            torch.bfloat16,
            torch.float16,
            torch.uint8,
            torch.int8,
            torch.int32,
            torch.int64,
        ], f"{__name__} does not support {dtype}"
        assert isinstance(x, CppCSEVariable)
        src_dtype = x.dtype
        expr = V.kernel.get_to_dtype_expr(x, dtype, src_dtype)
        csevar = V.kernel.cse.generate(V.kernel.compute, expr)
        csevar.update_on_args("to_dtype", (x, dtype), {"src_dtype": src_dtype})
        if dtype in [torch.bfloat16, torch.float16] and src_dtype == torch.float:
            V.kernel.cache_dtype_convert(x, src_dtype, csevar, dtype)
        return csevar

    @staticmethod
    def log1p(x):
        bug = config.cpp.inject_log1p_bug_TESTING_ONLY
        if bug == "accuracy":
            return f"{x} + decltype({x})(1)"
        elif bug is None:
            return f"{x}.log1p()"
        else:
            raise AssertionError(
                f"unrecognized config cpp.inject_log1p_bug_TESTING_ONLY = {bug!r}"
            )

    @staticmethod
    def masked(mask, body, other):
        assert isinstance(V.kernel, CppVecKernel)
        code = BracesBuffer()
        var = V.kernel.cse.newvar()
        with V.kernel.masked(mask) as new_mask:
            code.writeline(f"auto {var} = [&]")
            with V.kernel.swap_buffers(code), code.indent():
                result = body()
                code.writeline(f"return {result};")
        code.writeline(";")
        V.kernel.compute.splice(code)

        dtype = result.dtype
        body_code = f"{var}()"
        body_code_vec = (
            body_code
            if result.is_vec
            else f"{V.kernel._get_vec_type(dtype)}({body_code})"
        )
        other_code = value_to_cpp(other, DTYPE_TO_CPP[dtype])
        # loading bool as VecMask<float, N>
        other_code_vec = (
            f"{V.kernel._get_mask_type()}::from({other_code})"
            if dtype == torch.bool
            else f"{V.kernel._get_vec_type(dtype)}({other_code})"
        )
        assert isinstance(new_mask, CppCSEVariable), new_mask
        if new_mask.is_vec:
            code = BracesBuffer()
            code.writeline("[&]")
            with V.kernel.swap_buffers(code), code.indent():
                code.writeline(f"if ({new_mask}.all_zero())")
                with code.indent():
                    code.writeline(f"return {other_code_vec};")
                code.writeline("else")
                with code.indent():
                    # Create cse variable to reuse kernel.overrides.where
                    body_vec_var = V.kernel.cse.generate(
                        V.kernel.compute,
                        body_code_vec,
                    )
                    other_vec_var = V.kernel.cse.generate(
                        V.kernel.compute,
                        other_code_vec,
                    )
                    assert isinstance(body_vec_var, CppCSEVariable), body_vec_var
                    assert isinstance(other_vec_var, CppCSEVariable), other_vec_var
                    body_vec_var.dtype = dtype
                    other_vec_var.dtype = dtype
                    code.writeline(
                        f"return {V.kernel.overrides.where(new_mask, body_vec_var, other_vec_var)};"
                    )
            code.writeline("()")
            csevar = V.kernel.cse.generate(
                V.kernel.compute,
                code,
            )
        elif result.is_vec:
            csevar = V.kernel.cse.generate(
                V.kernel.compute, f"{mask} ? {body_code_vec} : {other_code_vec}"
            )
        else:
            csevar = V.kernel.cse.generate(
                V.kernel.compute, f"{mask} ? {body_code} : {other_code}"
            )
        # `result` is explicitly added to the args for correct propagation
        # of relevant itervars and vectorization status.
        csevar.update_on_args("masked", (mask, body, other, result), {})
        return csevar

    @staticmethod
    def index_expr(expr, dtype):
        assert isinstance(V.kernel, CppVecKernel)
        index = V.kernel.rename_indexing(expr)
        tiling_var = V.kernel.itervars[V.kernel.tiling_idx]
        stride = V.kernel._try_get_const_stride(index, tiling_var)
        if stride == 0:
            return CppOverrides.index_expr(expr, dtype)
        elif stride is not None:
            idx = V.kernel.cse.generate(
                V.kernel.compute, cexpr(index), bounds=get_bounds_index_expr(expr)
            )
            value = ops.to_dtype(idx, dtype)
            if isinstance(value, OpsValue):
                value = value.value
            csevar = V.kernel.arange(value, stride)
        else:
            csevar = V.kernel._load_or_store_non_contiguous(  # type: ignore[assignment]
                None, index, dtype, V.kernel.compute
            )
        csevar.update_on_args("index_expr", (expr, dtype), {})
        return csevar


CppVecOverrides._initialize_pointwise_overrides("cppvec")


class CppTile2DOverrides(CppVecOverrides):
    @staticmethod
    def index_expr(expr, dtype):
        assert isinstance(V.kernel, CppTile2DKernel)
        expr = V.kernel.transform_indexing(expr)
        return CppVecOverrides.index_expr(expr, dtype)


class CppKernel(Kernel):
    overrides = CppOverrides  # type: ignore[assignment]
    sexpr = cexpr
    newvar_prefix = "auto "
    suffix = ";"

    def __init__(self, args, num_threads):
        super().__init__(args)
        self.call_ranges: Optional[Tuple[sympy.Expr, ...]] = None
        self.ranges: List[sympy.Expr] = []
        self.itervars: List[sympy.Symbol] = []
        self.reduction_depth = None
        self.reduction_prefix = IndentedBuffer()
        self.reduction_suffix = IndentedBuffer()
        self.parallel_reduction_prefix = IndentedBuffer()
        self.parallel_reduction_suffix = IndentedBuffer()
        self.local_reduction_init = IndentedBuffer()
        self.local_reduction_stores = IndentedBuffer()
        self.is_reduction = False
        self.non_parallel_reduction_prefix = IndentedBuffer()
        self.reduction_cse = CSE(self.newvar_prefix, self.suffix, name_prefix="tmp_acc")
        self.weight_recps_cse = CSE(
            self.newvar_prefix, self.suffix, name_prefix="wrecps"
        )
        self.preloads = IndentedBuffer()
        self.poststores = IndentedBuffer()
        self.num_threads = num_threads  # num_threads the kernel specialized for
        self.reduction_omp_dec: Dict[Tuple[str, str], str] = {}

    def _gen_parallel_reduction_buffers(
        self,
        acc,
        acc_type,
        reduction_type,
        dtype,
        reduction_combine_fn=reduction_combine,
        reduction_init_fn=reduction_init,
        welford_weight_reciprocal_vec_fn=None,
    ):
        if config.cpp.dynamic_threads and not self.parallel_reduction_prefix:
            self.parallel_reduction_prefix.writeline(
                "int max_threads = omp_get_max_threads();"
            )
        acc_local = f"{acc}_local"
        num_threads = (
            "max_threads" if config.cpp.dynamic_threads else parallel_num_threads()
        )
        acc_per_thread = f"{acc}_arr[{num_threads}]"
        acc_local_in_array = acc_per_thread.replace(f"[{num_threads}]", "[tid]")
        self.local_reduction_init.writeline(
            f"{acc_type} {acc_local} = {reduction_init_fn(reduction_type, dtype)};"
        )
        self.parallel_reduction_prefix.writeline(f"{acc_type} {acc_per_thread};")
        self.parallel_reduction_prefix.writelines(
            [
                f"for (int tid = 0; tid < {num_threads}; tid++)",
                "{",
                f"    {acc_local_in_array} = {reduction_init_fn(reduction_type, dtype)};",
                "}",
            ],
        )
        self.local_reduction_stores.writelines(
            [
                f"{acc_local_in_array} = {acc_local};",
            ]
        )
        self.parallel_reduction_suffix.writelines(
            [
                f"for (int tid = 0; tid < {num_threads}; tid++)",
                "{",
                f"    {acc} = {reduction_combine_fn(reduction_type, acc, acc_local_in_array, src_dtype=dtype)};",
                "}",
            ],
        )

    def get_reduction_var_pattern(self, line: str):
        return re.search("tmp_acc[0-9]+", line)

    def update_stores_with_parallel_reduction(self):
        for i, line in enumerate(self.stores._lines):
            if isinstance(line, str):
                m = self.get_reduction_var_pattern(line)
                if m:
                    var_name = m.group(0)
                    self.stores._lines[i] = line.replace(var_name, f"{var_name}_local")

    @contextlib.contextmanager
    def masked(self, mask):
        """Context manager to add an additional mask to loads and stores."""
        prior = self._load_mask
        if prior:
            mask = ops.and_(mask, prior)
            if isinstance(mask, OpsValue):
                mask = mask.value
                assert isinstance(mask, CppCSEVariable)
                # see NOTE [dtype of CppCSEVariable]
                # mask's dtype should be bool
                mask.dtype = torch.bool

        self._load_mask = mask
        try:
            yield mask
        finally:
            self._load_mask = prior

    def scale_index_with_offset(
        self, index: sympy.Expr, scale=1, itervar_idx=-1, offset=0
    ):
        var = self.itervars[itervar_idx]
        replacement = {var: var * scale + offset}
        new_index = sympy_subs(index, replacement)
        return new_index

    def index_to_str(self, index: sympy.Expr) -> str:
        """
        Convert an index expr to a string that can be used in cpp code.
        e.g. a sympy expression "s2" may actually appear as "ks1" in the cpp kernel.
        """
        return cexpr(self.rename_indexing(index))

    def index_indirect_depends_on(self, index: sympy.Expr, itervar: sympy.Symbol):
        """
        Check if an index has free symbol CppCSEVariable that depends on `itervar`.
        """
        return any(
            self.cse.varname_map[s.name].depends_on(itervar)  # type: ignore[attr-defined]
            for s in index.free_symbols
            if s.name in self.cse.varname_map  # type: ignore[attr-defined]
            and isinstance(self.cse.varname_map[s.name], CppCSEVariable)  # type: ignore[attr-defined]
        )

    def index_depends_on(self, index: sympy.Expr, itervar: sympy.Symbol):
        return itervar in index.free_symbols or self.index_indirect_depends_on(
            index, itervar
        )

    def var_ranges(self):
        return dict(zip(self.itervars, self.ranges))

    def check_bounds(
        self,
        expr: sympy.Expr,
        size: sympy.Expr,
        lower: bool,
        upper: bool,
    ):
        if not (lower or upper):
            return

        indirect = free_symbol_is_type(expr, SymT.TMP)
        if indirect:
            # indexing in compute
            csevar = ops.index_expr(expr, torch.int64).value
            buffer = V.kernel.compute
        else:
            # indexing in loads
            prior_compute = V.kernel.compute
            try:
                V.kernel.compute = self.loads
                csevar = ops.index_expr(expr, torch.int64).value
            finally:
                V.kernel.compute = prior_compute
            buffer = self.loads

        size_str = V.kernel.sexpr(self.rename_indexing(size)) if upper else None

        line = self.indirect_assert(
            csevar, "0" if lower else None, size_str, self._load_mask
        )
        self.cse.generate(buffer, line, assignment=False)

    def load(self, name: str, index: sympy.Expr):
        var = self.args.input(name)
        index = self.rename_indexing(index)
        line = f"{var}[{cexpr_index(index)}]"
        if V.graph.get_dtype(name) in [torch.float16]:
            line = f"static_cast<float>({line})"
        csevar = self.cse.generate(self.loads, line)
        csevar.update_on_args("load", (self, name, index), {})
        return csevar

    def store(self, name, index, value, mode=None):
        assert "buf" in name
        var = self.args.output(name)
        index = self.rename_indexing(index)
        if mode is None:
            line = f"{var}[{cexpr_index(index)}] = {value};"
        elif mode == "atomic_add":
            if not config.cpp.dynamic_threads and self.num_threads == 1:
                line = f"{var}[{cexpr_index(index)}] += {value};"
            else:
                dtype = V.graph.get_dtype(name)
                # mirroring static_cast<float>(...) in load:
                value = f"static_cast<{DTYPE_TO_CPP[dtype]}>({value})"
                line = f"atomic_add(&{var}[{cexpr_index(index)}], {value});"
        else:
            raise NotImplementedError(f"store mode={mode}")
        self.stores.writeline(DeferredLine(name, line))

    def reduction(self, dtype, src_dtype, reduction_type, value):
        argmax_or_argmin = reduction_type in {"argmax", "argmin"}
        reduction_key = src_dtype, reduction_type, value
        if reduction_key in self.reduction_cse.reduction_cache:
            return self.reduction_cse.reduction_cache[reduction_key]

        acc = self.reduction_cse.generate(
            self.loads, f"reduction {reduction_key}", write=False
        )
        self.is_reduction = True
        init_dtype = src_dtype if argmax_or_argmin else dtype
        acc_type = reduction_acc_type(reduction_type, init_dtype)
        self.reduction_prefix.writeline(
            f"{acc_type} {acc} = {reduction_init(reduction_type, init_dtype)};"
        )
        assert self.reduction_depth is not None
        index = self.itervars[self.reduction_depth]
        for i in range(self.reduction_depth + 1, len(self.itervars)):
            index = index * self.ranges[i] + self.itervars[i]
        self.stores.writeline(
            f"{acc} = {reduction_combine(reduction_type, acc, value, index)};"
        )
        self._gen_parallel_reduction_buffers(acc, acc_type, reduction_type, init_dtype)
        result = reduction_project(reduction_type, acc)
        self.reduction_cse.reduction_cache[reduction_key] = result
        return result

    def store_reduction(self, name, index, value):
        index = self.rename_indexing(index)
        var = self.args.output(name)
        self.reduction_suffix.writeline(
            DeferredLine(name, f"{var}[{cexpr_index(index)}] = {value};")
        )

    def set_ranges(self, lengths, reduction_lengths):
        if self.call_ranges:
            assert self.call_ranges == tuple(lengths) + tuple(
                reduction_lengths
            ), f"{self.call_ranges} == {tuple(lengths)} + {tuple(reduction_lengths)}"
            assert self.reduction_depth == len(lengths)
        else:
            self.call_ranges = tuple(lengths) + tuple(reduction_lengths)
            self.ranges = [self.rename_indexing(x) for x in self.call_ranges]
            self.itervars = [
                sympy_index_symbol_with_prefix(SymT.XBLOCK, n)
                for n in range(len(self.ranges))
            ]
            self.reduction_depth = len(lengths)
        return (
            self.itervars[: self.reduction_depth],
            self.itervars[self.reduction_depth :],
        )

    def size_hint(self):
        return V.graph.sizevars.size_hint(
            sympy_product(self.call_ranges), fallback=8192
        )

    def codegen_loops_impl(self, loop_nest, code, worksharing):
        threads = parallel_num_threads()
        assert self.call_ranges is not None
        kernels = loop_nest.get_kernels()
        has_outer_loop_kernel = any(
            isinstance(kernel, OuterLoopFusedKernel) for kernel in kernels
        )
        if has_outer_loop_kernel:
            assert len(kernels) == 1
            assert isinstance(kernels[0], OuterLoopFusedKernel)
            par_depth = kernels[0].decide_parallel_depth(
                loop_nest.max_parallel_depth(), threads
            )
        else:
            par_depth = self.decide_parallel_depth(
                loop_nest.max_parallel_depth(), threads
            )

        with contextlib.ExitStack() as stack:
            if par_depth:
                if loop_nest.is_reduction_only():
                    # need to close the worksharing scope to define reduction vars outside it
                    worksharing.close()
                else:
                    worksharing.parallel(threads)
                loop_nest.mark_parallel(par_depth)
            elif threads > 1:
                if worksharing.single():
                    stack.enter_context(code.indent())

            def gen_loop_kernel(loop: LoopLevel):
                def is_parallel_reduction(loop):
                    root = loop.get_root()
                    return root.is_reduction and root.parallel

                kernels = loop.get_kernels()
                assert len(kernels) == 1
                if not isinstance(
                    kernels[0], OuterLoopFusedKernel
                ) and is_parallel_reduction(loop):
                    kernels[0].update_stores_with_parallel_reduction()
                gen_kernel(kernels[0])

            def gen_kernel(kernel):
                if isinstance(kernel, OuterLoopFusedKernel):
                    for loop in kernel.inner:
                        if loop.inner:
                            gen_loops(loop.inner, loop.is_reduction)
                        else:
                            with contextlib.ExitStack() as stack:
                                # If there is any kernel existing at the final outer loop fusion level,
                                # the kernel code should be placed within its respective indent to prevent
                                # the duplication of variable definitions.
                                stack.enter_context(code.indent())
                                gen_loop_kernel(loop)
                else:
                    with contextlib.ExitStack() as stack:
                        assert kernel
                        if hasattr(kernel, "codegen_inner_loops"):
                            code.splice(kernel.preloads)
                            kernel.codegen_inner_loops(code)
                            stack.enter_context(code.indent())
                        code.splice(kernel.loads)
                        code.splice(kernel.compute)
                        code.splice(kernel.stores)
                    if hasattr(kernel, "codegen_inner_loops"):
                        code.splice(kernel.poststores)

            def get_reduction_code_buffer(loops, buffer="prefix"):
                assert buffer in ("prefix", "suffix", "local")
                for loop in loops:
                    for kernel in loop.get_kernels():
                        if buffer == "local":
                            return (
                                kernel.local_reduction_init,
                                kernel.local_reduction_stores,
                            )
                        elif buffer == "suffix":
                            suffix = kernel.reduction_suffix
                            if loop.parallel:
                                suffix = kernel.parallel_reduction_suffix + suffix
                            return suffix
                        else:
                            prefix = kernel.reduction_prefix
                            if loop.parallel:
                                prefix = prefix + kernel.parallel_reduction_prefix
                            else:
                                prefix = prefix + kernel.non_parallel_reduction_prefix
                            return prefix

            def gen_loops(loops: List[LoopLevel], in_reduction=False):
                with contextlib.ExitStack() as stack_outer:
                    local_reduction_init = local_reduction_stores = None
                    if loops:
                        loop = loops[0]
                        if loop.is_reduction and not in_reduction:
                            reduction_prefix = get_reduction_code_buffer(loops)
                            if reduction_prefix:
                                stack_outer.enter_context(code.indent())
                            code.splice(reduction_prefix)
                        if loop_nest.is_reduction_only() and loop.parallel:
                            (
                                local_reduction_init,
                                local_reduction_stores,
                            ) = get_reduction_code_buffer(loops, "local")
                            worksharing.parallel(threads)
                            if local_reduction_init:
                                assert local_reduction_stores
                                code.splice(local_reduction_init)

                    for loop in loops:
                        gen_loop(loop)

                    if loops:
                        loop = loops[0]
                        if loop_nest.is_reduction_only() and loop.parallel:
                            if local_reduction_stores:
                                code.splice(local_reduction_stores)
                            worksharing.close()
                        if loop.is_reduction and not in_reduction:
                            code.splice(get_reduction_code_buffer(loops, "suffix"))

            def gen_loop(loop: LoopLevel):
                with contextlib.ExitStack() as stack:
                    loop_lines = loop.lines()
                    if loop_lines is None:
                        return
                    code.writelines(loop_lines)
                    stack.enter_context(code.indent())
                    # generate inner loops or loop body
                    if loop.inner:
                        gen_loops(loop.inner, loop.is_reduction)
                    else:
                        gen_loop_kernel(loop)

            stack.enter_context(code.indent())
            if loop_nest.root:
                if (
                    has_outer_loop_kernel
                    and isinstance(V.local_buffer_context, LocalBufferContext)
                    and V.local_buffer_context.local_buffers
                ):
                    # Allocate local buffer
                    local_buffers = V.local_buffer_context.local_buffers
                    for local_buffer in local_buffers.values():
                        # For dynamic size, rename s to ks
                        local_buf_size = sympy_product(
                            [
                                self.rename_indexing(size_val)
                                for size_val in local_buffer.get_layout().size
                            ]
                        )
                        local_buf_dtype = DTYPE_TO_CPP[local_buffer.get_layout().dtype]
                        allocate = f"std::make_unique<{local_buf_dtype} []>({cexpr(local_buf_size)})"
                        local_buffer_name = local_buffer.get_name()
                        code.splice(
                            f"std::unique_ptr<{local_buf_dtype} []> buf_{local_buffer_name} = {allocate};"
                        )
                        code.splice(
                            f"{local_buf_dtype}* {local_buffer_name} = buf_{local_buffer_name}.get();"
                        )
                gen_loops(loop_nest.root)
            else:
                gen_kernel(loop_nest.kernel)

    def codegen_loops(self, code, worksharing):
        loop_nest = LoopNestWithSplit.build(self)
        self.codegen_loops_impl(loop_nest, code, worksharing)

    @property
    def assert_function(self) -> str:
        if V.graph.aot_mode:
            # TODO: Using AOTI_TORCH_CHECK is causing performance drop for some models
            # compared with JIT Inductor which uses TORCH_CHECK
            return "AOTI_TORCH_CHECK"
        else:
            return "TORCH_CHECK"

    def decide_parallel_depth(self, max_parallel_depth, threads):
        assert self.call_ranges is not None
        ranges = self.call_ranges[:max_parallel_depth]
        seq = self.size_hint()
        par = 1
        depth = 0
        for expr in ranges:
            hint = V.graph.sizevars.size_hint(expr, fallback=8192)
            if par >= 2 * threads or par == threads:
                break
            if seq // threads < config.cpp.min_chunk_size:
                # not enough work
                break
            depth += 1
            par *= hint
            seq /= hint
        # if we assume thread number is dynamic, make sure we
        # have at least one parallel scope and let OMP runtime
        # to manage the serial vs. parallel.
        if config.cpp.dynamic_threads and depth == 0 and len(ranges) > 0:
            depth = 1
        return depth

    @contextlib.contextmanager
    def write_to_suffix(self):
        prior = (self.loads, self.compute, self.stores, self.cse)
        self.loads = IndentedBuffer()
        self.compute = IndentedBuffer()
        self.stores = IndentedBuffer()
        self.cse = self.cse.clone()
        yield
        self.reduction_suffix.splice(self.loads)
        self.reduction_suffix.splice(self.compute)
        self.reduction_suffix.splice(self.stores)
        (self.loads, self.compute, self.stores, self.cse) = prior

    def create_cse_var(self, *args, **kwargs):
        return CppCSEVariable(*args, **kwargs)

    def get_to_dtype_expr(self, src, dtype, src_dtype):
        return f"c10::convert<{DTYPE_TO_CPP[dtype]}>({src})"

    def cache_dtype_convert(self, dst, dst_dtype, src, src_dtype):
        expr = self.get_to_dtype_expr(src, dst_dtype, src_dtype)
        self.cse.cache[expr] = dst


class CppVecKernel(CppKernel):
    overrides = CppVecOverrides  # type: ignore[assignment]

    def __init__(
        self,
        args,
        num_threads,
        tiling_factor=0,
        tiling_idx=-1,
        tiling_dtype=torch.float,
        tail_size=None,
    ):
        super().__init__(args, num_threads)
        self.vec_isa = cpu_vec_isa.pick_vec_isa()
        assert self.vec_isa
        if tiling_factor == 0:
            tiling_factor = self.vec_isa.nelements(dtype=tiling_dtype)
        self.tiling_factor = tiling_factor
        self.tiling_idx = tiling_idx
        self.tail_size = tail_size
        self.num_elems = tail_size if tail_size else tiling_factor

    def _try_get_const_stride(self, index: sympy.Expr, itervar: sympy.Symbol):
        if self.index_indirect_depends_on(index, itervar):
            return None
        for indirect_var in (
            self.cse.varname_map[s.name]  # type: ignore[attr-defined]
            for s in index.free_symbols
            if symbol_is_type(s, SymT.TMP)
        ):
            assert isinstance(indirect_var, CppCSEVariable)
            if indirect_var.is_vec:
                return None
        stride = stride_at_vec_range(index, itervar, self.tiling_factor)
        return stride if stride.is_number else None

    def _get_num_vectors(self, dtype: torch.dtype) -> int:
        num_vectors = math.ceil(
            self.tiling_factor * dtype.itemsize * 8 / self.vec_isa.bit_width()
        )
        assert num_vectors >= 1
        return num_vectors

    def _get_vec_type(self, dtype: torch.dtype) -> str:
        num_vectors = self._get_num_vectors(dtype)
        if num_vectors == 1:
            return f"at::vec::Vectorized<{DTYPE_TO_CPP[dtype]}>"
        else:
            return f"at::vec::VectorizedN<{DTYPE_TO_CPP[dtype]},{num_vectors}>"

    def _get_mask_type(self, dtype: torch.dtype = torch.float) -> str:
        if dtype == torch.bool:
            return ""
        num_vectors = self._get_num_vectors(dtype)
        return f"at::vec::VecMask<{DTYPE_TO_CPP[dtype]},{num_vectors}>"

    def _get_mask_cast(self, mask: CppCSEVariable, dtype: torch.dtype) -> str:
        assert mask.dtype == torch.bool, repr(mask)
        num_vectors = self._get_num_vectors(dtype)
        return f"{mask}.template cast<{DTYPE_TO_CPP[dtype]},{num_vectors}>()"

    def get_reduction_var_pattern(self, line: str):
        return re.search("tmp_acc[0-9]+_vec", line)

    def _get_vec_load_line(
        self,
        var: str,
        index: sympy.Expr,
        dtype: torch.dtype,
        load_mask: Optional[CppCSEVariable] = None,
    ):
        """
        Get a load line str that loads a vector from `var` at `index` of type `dtype`.
        If `load_mask` is not None, we do a masked load accordingly.
        Notes on the `dtype`:
        1. We always load `self.tiling_factor` number of elements regardless of the `dtype`.
           It means we load half of the vector lanes for 16-bit data types and quarter of the
           vector lanes for 8-bit data types.
        2. `torch.bool` and `torch.uint8` could mean masks and we load them as float mask vectors.
        """
        cpp_type = DTYPE_TO_CPP[dtype]
        num_vectors = self._get_num_vectors(dtype)
        load_mask_str = None
        if load_mask:
            if not load_mask.is_vec:
                # TODO: avoid hard-code torch.float
                load_mask_str = f"{self._get_mask_type(torch.float)}::from({load_mask})"
            else:
                load_mask_str = f"{self._get_mask_cast(load_mask, torch.float)}"
        loadbuf = f"{var} + {cexpr_index(index)}" if index != 0 else var
        if dtype == torch.bool:
            # TODO: should we consider load mask here?
            line = f"{self._get_mask_type()}::from({loadbuf})"
        else:
            line = (
                f"{load_mask_str}.template loadu<{cpp_type},{num_vectors}>({loadbuf})"
                if load_mask_str
                else f"{self._get_vec_type(dtype)}::loadu({loadbuf}, {self.num_elems})"
            )
        return line

    def _load_or_store_non_contiguous(
        self,
        var: Optional[str],
        index: sympy.Expr,
        dtype: torch.dtype,
        buffer: Optional[IndentedBuffer] = None,
        store_value: Optional[Union[str, CppCSEVariable]] = None,
    ) -> Optional[CppCSEVariable]:
        """
        Load or store a vector in a non-contiguous way. The vector is initialized from an array that is
        filled in an inner loop over the tiling factor.
        :param var: buffer to load from or store to, i.e. `var[transformed(index)]`. If None, we load the index
                    as index expression, i.e. `transformed(index)`.
        :param index: index into the `var` or the index expression by its own if `var` is None.
                      The `index` could contain indirect indexing or the tiling itervar. When used in
                      the inner loop, the index is transformed as follows:
                      1. the index is linearized along the tiling dim.
                      2. the indirect indexing vector variables are transformed into arrays over the tiling dim.
        :param dtype: data type of `var` or `index` if `var` is None.
        :param buffer: the code buffer to write the generated code to. If None, we write to `self.loads`.
        :param store_value: the value to store. If None, we load the vector.
        :return: a CppCSEVariable that represents the loaded vector or None if it is a store.
        """
        assert not store_value or var is not None, "store var must be provided"

        if buffer is None:
            buffer = self.loads

        def get_result_size(dtype: torch.dtype) -> int:
            if dtype.itemsize < 4:
                return self.num_elems * (4 // dtype.itemsize)
            else:
                return self.num_elems

        def vec_to_array(vec_var: CppCSEVariable) -> CppCSEVariable:
            assert vec_var.is_vec
            code = BracesBuffer()
            code.writeline("[&]")
            with code.indent():
                vec_dtype = vec_var.dtype
                assert vec_dtype is not None
                if vec_dtype == torch.bool:
                    vec_dtype = torch.float
                result_size = get_result_size(vec_dtype)
                code.writeline(
                    f"__at_align__ std::array<{DTYPE_TO_CPP[vec_dtype]}, {result_size}> tmpbuf;"
                )
                line = f"{vec_var}.store(tmpbuf.data(), {result_size});"
                code.writeline(line)
                code.writeline("return tmpbuf;")
            code.writeline("()")
            csevar = self.cse.generate(buffer, code)
            assert isinstance(csevar, CppCSEVariable)
            return csevar

        code = BracesBuffer()
        code.writeline("[&]")
        with code.indent():
            result_size = get_result_size(dtype)
            result_declare = (
                f"__at_align__ std::array<{DTYPE_TO_CPP[dtype]}, {result_size}> tmpbuf;"
            )
            code.writeline(result_declare)
            if store_value:
                code.writeline(f"{store_value}.store(tmpbuf.data(), {result_size});")
            itervar_inner = sympy_index_symbol(
                f"{self.itervars[self.tiling_idx]}_inner"
            )
            replacements = {}
            for indirect_var in (
                self.cse.varname_map[s.name]  # type: ignore[attr-defined]
                for s in index.free_symbols
                if symbol_is_type(s, SymT.TMP)
            ):
                assert isinstance(indirect_var, CppCSEVariable)
                if indirect_var.is_vec:
                    array_var = vec_to_array(indirect_var)
                    replacements[indirect_var] = f"{array_var}[{itervar_inner}]"
            index = self.scale_index_with_offset(
                index, itervar_idx=self.tiling_idx, offset=itervar_inner
            )
            load_mask = None
            if self._load_mask is not None:
                assert not store_value, "unexpected store with load mask"
                assert isinstance(self._load_mask, CppCSEVariable), self._load_mask
                if self._load_mask.is_vec:
                    load_mask = f"{self._load_mask}.is_masked({itervar_inner})"
                else:
                    load_mask = f"{self._load_mask} != 0"
            if cpp_builder.is_gcc():
                code.writeline(f"#pragma GCC unroll {self.num_elems}")
            else:
                code.writeline(f"#pragma unroll {self.num_elems}")
            code.writeline(
                f"for (long {itervar_inner} = 0; "
                + f"{itervar_inner} < {self.num_elems}; "
                + f"{itervar_inner}++)"
            )
            with code.indent(), contextlib.ExitStack() as stack:
                index_c = cexpr_index(index)
                for indirect_var in replacements:
                    index_c = re.sub(
                        r"\b" + f"{indirect_var}" + r"\b",
                        replacements[indirect_var],
                        index_c,
                    )
                rhs = f"{var}[{index_c}]" if var is not None else f"{index_c}"
                if load_mask:
                    code.writeline(f"if ({load_mask})")
                    stack.enter_context(code.indent())
                if store_value:
                    code.writeline(f"{rhs} = tmpbuf[{itervar_inner}];")
                else:
                    code.writeline(f"tmpbuf[{itervar_inner}] = {rhs};")
            if not store_value:
                load_line = self._get_vec_load_line("tmpbuf.data()", 0, dtype)  # type: ignore[arg-type]
                code.writeline(f"return {load_line};")
        code.writeline("()")
        if store_value:
            code.writeline(";")
            buffer.splice(code)
            return None
        else:
            csevar = self.cse.generate(buffer, code)
            assert isinstance(csevar, CppCSEVariable)
            csevar.is_vec = True
            return csevar

    def load(self, name: str, index: sympy.Expr):
        var = self.args.input(name)
        index = self.rename_indexing(index)
        dtype = V.graph.get_dtype(name)
        tiling_var = self.itervars[self.tiling_idx]
        stride = self._try_get_const_stride(index, tiling_var)
        if stride == 0:
            # load scalar and lazily broadcast it on demand
            return super().load(name, index)
        elif stride == 1:
            # load contiguously
            line = self._get_vec_load_line(var, index, dtype, self._load_mask)
            csevar = self.cse.generate(self.loads, line)  # type: ignore[assignment]
        else:
            csevar = self._load_or_store_non_contiguous(var, index, dtype)  # type: ignore[assignment]
        assert isinstance(csevar, CppCSEVariable)
        csevar.update_on_args("load", (self, name, index), {})
        csevar.is_vec = True
        return csevar

    def _get_store_line(
        self,
        value: Union[str, CppCSEVariable],
        var: str,
        index: sympy.Expr,
        dtype: torch.dtype,
    ):
        """
        Get a store line buffer that stores `value` into `var` at `index` of `dtype`. It handles
        both contiguous and non-contiguous store cases.
        :param value: Vectorized type templaterized on `dtype`.
        :param var: buffer to store into.
        :index: index into the `var`.
        """
        # when value's type is str (e.g., welford reduction), caller should make sure
        # it is a vector
        assert isinstance(value, str) or (
            isinstance(value, CppCSEVariable) and value.is_vec
        ), value
        tiling_var = self.itervars[self.tiling_idx]
        var_expr = f"{var} + {cexpr_index(index)}"
        stride = self._try_get_const_stride(index, tiling_var)
        code = IndentedBuffer()
        if stride == 1:
            if dtype == torch.float and self.tail_size is None:
                code.writeline(f"{value}.store({var_expr});")
            else:
                code.writeline(f"{value}.store({var_expr}, {self.num_elems});")
        else:
            self._load_or_store_non_contiguous(
                var, index, dtype, buffer=code, store_value=value
            )
        return code

    def store(self, name, index, value, mode=None):
        assert "buf" in name
        assert mode is None
        assert isinstance(value, CppCSEVariable), value
        if not value.is_vec:
            # this happens when we store a scalar into a vectorized buffer like "fill"
            value = self.broadcast(value)
        var = self.args.output(name)
        index = self.rename_indexing(index)
        code = self._get_store_line(value, var, index, V.graph.get_dtype(name))
        self.stores.splice(code.map(lambda x: DeferredLine(name, x)))

    def reduction(self, dtype, src_dtype, reduction_type, value):
        assert reduction_type in VECTORIZABLE_RTYPES
        argmax_or_argmin = reduction_type in {"argmax", "argmin"}
        horizontal_reduction = self.tiling_idx >= self.reduction_depth
        init_dtype = src_dtype if argmax_or_argmin else dtype
        assert isinstance(value, CppCSEVariable), value

        if not value.is_vec:
            value = self.broadcast(value)

        reduction_key = src_dtype, reduction_type, value
        if reduction_key in self.reduction_cse.reduction_cache:
            return self.reduction_cse.reduction_cache[reduction_key]

        vec_ns = "at::vec"
        vec = f"{vec_ns}::Vectorized<{DTYPE_TO_CPP[dtype]}>"
        acc_type = reduction_acc_type(reduction_type, init_dtype)
        acc_type_vec = self.reduction_acc_type_vec(reduction_type, init_dtype)

        acc = self.reduction_cse.generate(
            self.loads, f"reduction {reduction_key}", write=False
        )
        acc_vec = f"{acc}_vec"
        self.is_reduction = True
        self.reduction_prefix.writeline(
            f"{acc_type} {acc} = {reduction_init(reduction_type, init_dtype)};"
        )
        self.reduction_prefix.writeline(
            f"{acc_type_vec} {acc_vec} = {self.reduction_init_vec(reduction_type, init_dtype)};"
        )
        if reduction_type == "welford_reduce":
            # save the reciprocal of weights for welford reduce
            assert self.reduction_depth is not None
            # use masked acc_vec for tail vec kernel
            self.reduction_prefix.writeline(
                f"{acc_type_vec} masked_{acc_vec} = {self.reduction_init_vec(reduction_type, dtype)};"
            )
            reduction_size = functools.reduce(
                lambda x, y: x * y, self.ranges[self.reduction_depth :]
            )
            reduction_factor = (
                self.tiling_factor if self.tiling_idx >= self.reduction_depth else 1
            )
            self.weight_recp_vec_range = FloorDiv(reduction_size, reduction_factor)
            if self.weight_recp_vec_range not in self.weight_recps_cse.reduction_cache:
                self.weight_recps_val = self.weight_recps_cse.generate(
                    self.compute, f"reduction {self.weight_recp_vec_range}", write=False
                )
                self.weight_recps_cse.reduction_cache[
                    self.weight_recp_vec_range
                ] = self.weight_recps_val
                self.non_parallel_reduction_prefix.writeline(
                    self.welford_weight_reciprocal_vec(dtype)
                )
                # generate weight_recps for parallel reduction
                num_threads = (
                    "max_threads"
                    if config.cpp.dynamic_threads
                    else parallel_num_threads()
                )
                self.local_reduction_init.writeline(
                    self.welford_weight_reciprocal_vec(dtype, num_threads)
                )
            else:
                self.weight_recps_val = self.weight_recps_cse.reduction_cache[
                    self.weight_recp_vec_range
                ]
            # use masked acc_vec for tail vec kernel
            acc_vec_ = f"masked_{acc_vec}" if self.tail_size else acc_vec
            self.stores.writeline(
                f"{acc_vec_} = {self.reduction_combine_vec(reduction_type, acc_vec_, value, True)};"
            )
        else:
            assert self.reduction_depth is not None
            index = self.itervars[self.reduction_depth]
            for i in range(self.reduction_depth + 1, len(self.itervars)):
                index = index * self.ranges[i] + self.itervars[i]
            combine = self.reduction_combine_vec(
                reduction_type,
                acc_vec,
                value,
                index=index,
                horizontal_reduction=horizontal_reduction,
                src_dtype=src_dtype,
            )
            self.stores.writeline(f"{acc_vec} = {combine};")
        self._gen_parallel_reduction_buffers(
            acc,
            acc_type,
            reduction_type,
            init_dtype,
        )
        self._gen_parallel_reduction_buffers(
            acc_vec,
            acc_type_vec,
            reduction_type,
            init_dtype,
            reduction_combine_fn=self.reduction_combine_vec,
            reduction_init_fn=self.reduction_init_vec,
        )
        if reduction_type == "welford_reduce":
            # use masked acc_vec for tail vec kernel
            self._gen_parallel_reduction_buffers(
                f"masked_{acc_vec}",
                acc_type_vec,
                reduction_type,
                dtype,
                reduction_combine_fn=self.reduction_combine_vec,
                reduction_init_fn=self.reduction_init_vec,
            )
        tmpvar: Union[str, CSEVariable]
        is_bool = dtype == torch.bool
        if horizontal_reduction:
            # Horizontal reduction
            if is_welford_reduction(reduction_type):
                assert self._get_num_vectors(dtype) in [
                    1,
                    2,
                ], "Welford reduction does not support VectorizedN (N>2)"
                next_value = f"welford_vec_reduce_all({acc_vec})"
                masked_next_value = f"welford_vec_reduce_all(masked_{acc_vec})"
                self.reduction_suffix.writeline(
                    f"{acc} = {reduction_combine(reduction_type, acc, masked_next_value)};"
                )
            elif argmax_or_argmin:
                next_value = f"{reduction_type}_vec_reduce_all({acc_vec})"
            elif is_bool:
                if reduction_type in (
                    "any",
                    "sum",
                    "max",
                ):
                    next_value = f"!{acc_vec}.all_zero()"
                else:
                    assert reduction_type == "min"
                    next_value = f"{acc_vec}.all_masked()"
            else:
                reduce_all_body = (
                    "{ return "
                    + self.reduction_combine_vec(reduction_type, "x", "y")
                    + "; }"
                )
                is_bool = dtype == torch.bool
                # we are using at::vec::VecMask<float, N> for bool
<<<<<<< HEAD
                vec_dtype = torch.float if is_any else dtype
                vec = f"at::vec::Vectorized<{DTYPE_TO_CPP[vec_dtype]}>"
                vec_reduce_all_func = f"at::vec::vec_reduce_all<{DTYPE_TO_CPP[vec_dtype]}, {self._get_num_vectors(vec_dtype)}>"
=======
                vec_dtype = "float" if is_bool else DTYPE_TO_CPP[dtype]
                vec = f"at::vec::Vectorized<{vec_dtype}>"
                vec_reduce_all_func = f"at::vec::vec_reduce_all<{vec_dtype}>"
>>>>>>> f5e19850
                next_value = f"{vec_reduce_all_func}([]({vec}& x, {vec}& y) {reduce_all_body}, {acc_vec})"

            self.reduction_suffix.writeline(
                f"{acc} = {reduction_combine(reduction_type, acc, next_value, src_dtype=src_dtype)};"
            )
            tmpvar = acc
        else:
            tmpvar = acc_vec
            if is_welford_reduction(reduction_type):
                masked_tmpvar = f"masked_{tmpvar}"
                self.reduction_suffix.writeline(
                    f"{tmpvar} = {reduction_combine(reduction_type, tmpvar, masked_tmpvar)};"
                )

        result = reduction_project(reduction_type, tmpvar)
        self.reduction_cse.reduction_cache[reduction_key] = result
        return result

    def store_reduction(self, name, index, value):
        index = self.rename_indexing(index)
        var = self.args.output(name)
        out_dtype = V.graph.get_dtype(name)
        dtype = (
            (out_dtype if out_dtype == torch.double else torch.float)
            if out_dtype.is_floating_point
            else torch.int64
        )
        out_num_vectors = V.kernel._get_num_vectors(out_dtype)
        src_num_vectors = V.kernel._get_num_vectors(dtype)
        code = IndentedBuffer()
        if self.tiling_idx >= self.reduction_depth:
            # Horizontal reduction
            code.writeline(
                f"{var}[{cexpr_index(index)}] = static_cast<{DTYPE_TO_CPP[out_dtype]}>({value});"
            )
        else:
            # Vertical reduction
            if out_dtype != dtype:
                converted_value = f"{DTYPE_TO_CPP[out_dtype]}_{value}"
                if src_num_vectors == out_num_vectors == 1:
                    code.writeline(
                        f"auto {converted_value} = at::vec::convert<{DTYPE_TO_CPP[out_dtype]}>({value});"
                    )
                else:
                    code.writeline(
                        f"auto {converted_value} = at::vec::convert<{DTYPE_TO_CPP[out_dtype]},"
                        f"{out_num_vectors},{DTYPE_TO_CPP[dtype]},{src_num_vectors}>({value});"
                    )
                value = converted_value
            code.splice(self._get_store_line(value, var, index, out_dtype))
        self.reduction_suffix.splice(code.map(lambda x: DeferredLine(name, x)))

    def broadcast(self, scalar_var: CppCSEVariable) -> CppCSEVariable:
        assert not scalar_var.is_vec
        if scalar_var.dtype == torch.bool:
            vec_var = self.cse.generate(
                self.compute, f"{self._get_mask_type()}::from({scalar_var.name})"
            )
        else:
            assert scalar_var.dtype is not None
            vec_var = self.cse.generate(
                self.compute,
                f"{self._get_vec_type(scalar_var.dtype)}({scalar_var.name})",
            )
        assert isinstance(vec_var, CppCSEVariable)
        vec_var.dtype = scalar_var.dtype
        vec_var.dependent_itervars = scalar_var.dependent_itervars
        vec_var.is_vec = True
        return vec_var

    def arange(self, index: CppCSEVariable, stride: sympy.Symbol) -> CppCSEVariable:
        assert not index.is_vec
        assert index.dtype is not None
        csevar = self.cse.generate(
            self.compute,
            f"{self._get_vec_type(index.dtype)}::arange({index}, {stride})",
        )
        assert isinstance(csevar, CppCSEVariable)
        csevar.dtype = index.dtype
        csevar.is_vec = True
        return csevar

    def reduction_init_vec(self, reduction_type, dtype):
        scalar_type = DTYPE_TO_COMPUTATION_DTYPE[dtype]
        vec_type = self._get_vec_type(scalar_type)

        if is_welford_reduction(reduction_type):
            return f"Welford<{vec_type}>()"

        if reduction_type in {"argmin", "argmax"}:
            cdtype = DTYPE_TO_CPP[scalar_type]
            acc_type = self.reduction_acc_type_vec(reduction_type, dtype)
            if reduction_type == "argmin":
                val = (
                    f"std::numeric_limits<{cdtype}>::infinity()"
                    if is_float_dtype(dtype)
                    else f"std::numeric_limits<{cdtype}>::max()"
                )
            else:
                val = (
                    f"-std::numeric_limits<{cdtype}>::infinity()"
                    if is_float_dtype(dtype)
                    else f"std::numeric_limits<{cdtype}>::min()"
                )
            return f"{acc_type}({val})"

        if reduction_type == "any":
            return f"{self._get_mask_type()}::from(0)"

        scalar_init = reduction_init(reduction_type, dtype)
        vec_init = f"{vec_type}({scalar_init})"
        if dtype == torch.bool:
            assert reduction_type in ("min", "max", "sum")
            return f"{self._get_mask_type()}::from({scalar_init})"
        return vec_init

    def reduction_acc_type_vec(self, reduction_type, dtype):
        scalar_type = DTYPE_TO_COMPUTATION_DTYPE[dtype]
        vec_type = self._get_vec_type(scalar_type)
        if is_welford_reduction(reduction_type):
            return f"Welford<{vec_type}>"
        if reduction_type in {"argmin", "argmax"}:
            n_src = self._get_num_vectors(scalar_type)
            n_idx = self._get_num_vectors(torch.int64)
            return f"IndexValueVec<{DTYPE_TO_CPP[scalar_type]}, {n_src}, {n_idx}>"
        if dtype == torch.bool:
            assert reduction_type in ("min", "max", "any", "sum")
            return f"{self._get_mask_type()}"
        return vec_type

    def welford_weight_reciprocal_vec(self, dtype, num_threads=None):
        vec_num_range_thread = (
            CeilDiv(self.weight_recp_vec_range, num_threads)
            if num_threads
            else self.weight_recp_vec_range
        )
        vec_num_range_thread_expr = cexpr_index(vec_num_range_thread)
        return (
            f"static WeightRecp<{self._get_vec_type(dtype)}> {self.weight_recps_val}"
            f"("
            f"{vec_num_range_thread_expr}"
            f");"
        )

    def reduction_combine_vec(
        self,
        reduction_type,
        var,
        next_value,
        use_weight_recps=False,
        index: Optional[sympy.Symbol] = None,
        horizontal_reduction: Optional[bool] = None,
        src_dtype: Optional[torch.dtype] = torch.float32,
    ):
        is_bool = src_dtype == torch.bool
        if reduction_type == "max":
            if self.tail_size:
                return f"max_masked_reduce({var}, {next_value}, {self.tail_size})"
            else:
                return (
                    f"{var} | {next_value}"
                    if is_bool
                    else f"at::vec::maximum({var}, {next_value})"
                )
        elif reduction_type == "min":
            if self.tail_size:
                return f"min_masked_reduce({var}, {next_value}, {self.tail_size})"
            else:
                return (
                    f"{var} & {next_value}"
                    if is_bool
                    else f"at::vec::minimum({var}, {next_value})"
                )
        elif reduction_type == "sum":
            if self.tail_size:
                return f"sum_masked_reduce({var}, {next_value}, {self.tail_size})"
            else:
                conjunction = "|" if is_bool else "+"
                return f"{var} {conjunction} {next_value}"
        elif reduction_type == "prod":
            if self.tail_size:
                return f"prod_masked_reduce({var}, {next_value}, {self.tail_size})"
            else:
                return f"{var} * {next_value}"
        elif reduction_type == "xor_sum":
            if self.tail_size:
                return f"xor_sum_masked_reduce({var}, {next_value}, {self.tail_size})"
            else:
                return f"{var} ^ {next_value}"
        elif reduction_type == "welford_reduce":
            if use_weight_recps:
                if self.tail_size:
                    return f"welford_combine({var}, {next_value}, {self.tail_size}, &{self.weight_recps_val})"
                else:
                    return f"welford_combine({var}, {next_value}, &{self.weight_recps_val})"
            else:
                if self.tail_size:
                    return f"welford_combine({var}, {next_value}, {self.tail_size})"
                else:
                    return f"welford_combine({var}, {next_value})"
        elif reduction_type == "welford_combine":
            if isinstance(next_value, tuple):
                # When reading a value from Inductor IR we have a tuple of variable names
                mean, m2, weight = next_value
            else:
                # When combining intermediate accumulators we have a Welford<T> struct
                mean, m2, weight = reduction_project(reduction_type, next_value)
            if self.tail_size:
                return f"welford_combine({var}, {{{mean}, {m2}, {weight}}}, {self.tail_size})"
            else:
                return f"welford_combine({var}, {{{mean}, {m2}, {weight}}})"
        elif reduction_type in ("argmin", "argmax"):
            assert src_dtype is not None
            cdtype = DTYPE_TO_CPP[src_dtype]
            n_src = self._get_num_vectors(src_dtype)
            n_idx = self._get_num_vectors(torch.int64)
            t_extra = ""
            arg_extra = ""
            if index is not None:
                assert horizontal_reduction is not None
                t_extra = f", {str(horizontal_reduction).lower()}"
                arg_extra = f", {index}"
            if self.tail_size:
                return (
                    f"{reduction_type}_combine_vec<{cdtype}, {n_src}, {n_idx}{t_extra}>"
                    f"({var}, {next_value}{arg_extra}, {self.tail_size})"
                )
            else:
                return f"{reduction_type}_combine_vec<{cdtype}, {n_src}, {n_idx}{t_extra}>({var}, {next_value}{arg_extra})"
        elif reduction_type == "any":
            return f"{var} | {next_value}"
        else:
            raise NotImplementedError

    def indirect_assert(self, var, lower, upper, mask=None):
        assert isinstance(var, CppCSEVariable)
        assert var.dtype is not None
        if not var.is_vec:
            if isinstance(mask, CppCSEVariable) and mask.is_vec:
                mask = f"({mask}).all_masked()"
            return super().indirect_assert(var, lower, upper, mask)
        lower_scalar = lower
        upper_scalar = upper
        if lower:
            lower = f"{self._get_vec_type(var.dtype)}({lower})"
        if upper:
            upper = f"{self._get_vec_type(var.dtype)}({upper})"
        if lower and upper:
            cond = f"({lower} <= {var}) & ({var} < {upper})"
            cond_print = f"{lower_scalar} <= {var} < {upper_scalar}"
        elif lower:
            cond = f"{lower} <= {var}"
            cond_print = f"{lower_scalar} <= {var}"
        else:
            assert upper
            cond = f"{var} < {upper}"
            cond_print = f"{var} < {upper_scalar}"
        cond = f"{self._get_mask_type(var.dtype)}({cond})"
        if mask:
            if not mask.is_vec:
                mask = f"{self._get_mask_type(var.dtype)}({mask})"
            # We need not check when the mask is False
            cond = f"({cond}) | ~({mask})"
        cond = f"({cond}).all_masked()"
        return f'{self.assert_function}({cond}, "index out of bounds: {cond_print}")'

    def get_to_dtype_expr(self, src, dtype, src_dtype):
        assert isinstance(src, CppCSEVariable)
        if not src.is_vec:
            return super().get_to_dtype_expr(src, dtype, src_dtype)
        src_cpp_type = DTYPE_TO_CPP[src_dtype]
        src_num_vectors = self._get_num_vectors(src_dtype)
        dst_cpp_type = DTYPE_TO_CPP[dtype]
        dst_num_vectors = self._get_num_vectors(dtype)
        expr = f"({src})"
        if src_dtype != torch.bool and dtype == torch.bool:
            expr = f"{self._get_mask_type(src_dtype)}::from<{src_cpp_type},{src_num_vectors}>({src})"
        elif src_dtype == torch.bool and dtype != torch.bool:
            expr = f"{src}.to<{dst_cpp_type},{dst_num_vectors}>()"
        elif src_dtype != dtype:
            if src_num_vectors == dst_num_vectors == 1:
                expr = f"at::vec::convert<{dst_cpp_type}>({src})"
            else:
                expr = f"at::vec::convert<{dst_cpp_type},{dst_num_vectors},{src_cpp_type},{src_num_vectors}>({src})"
        return expr


class CppTile2DKernel(CppVecKernel):
    """
    A vector kernel that handles the 2d tiles with the tile size defined in `tiling_factor` on
    the inner-most loop level and one of the outer loop level (`outer_tiling_idx`). When the data
    tile is accessed in a contiguous way from the outer loop axis, a transposition is applied on the
    tile to make the access contiguous from the inner-most loop axis. Then, the same vectorization
    logic from its parent `CppVecKernel` is leveraged for load/store/compute. The transposed tile load
    and store are generated into kernel.preloads and kernel.poststores buffers.

    The loop structure looks like below:
    for ...
      for i_outer ...
        for ...
          for inner_most ...
            // generated by CppTile2DKernel
            float tmp0[16*16]; at::vec::transpose_mxn<...>(tmp0, in_ptr0 + ..., ...); // into kernel.preloads
            float tmp1[16*16]; // into kernel.preloads
            for i_inner ... { // the kernel inner loop
              vectorized loads/compute/stores (e.g., load tmp0, store tmp1) // into kernel.loads/compute/stores
            }
            at::vec::transpose_mxn(out_ptr0 + ..., tmp1, ...) // into kernel.poststores
          for inner_most ... (tail)
            // generated by CppVecKernel
            ...
      for i_outer ... (tail)
        for ...
          for ...
            // generated by CppKernel
            ...
    """

    overrides = CppTile2DOverrides  # type: ignore[assignment]

    def __init__(
        self,
        args,
        num_threads,
        tiling_factor,
        tiling_indices,
        tiling_dtype,
        inner_tail_size=None,
        outer_tail_size=None,
    ):
        super().__init__(
            args,
            num_threads,
            tiling_factor,
            tiling_indices[1],
            tiling_dtype,
            inner_tail_size,
        )
        self.tiling_indices = tiling_indices
        self.inner_tail_size = inner_tail_size
        self.outer_tail_size = outer_tail_size
        self.inner_num_elems = inner_tail_size if inner_tail_size else tiling_factor
        self.outer_num_elems = outer_tail_size if outer_tail_size else tiling_factor
        self.inner_is_tiling_idx = True

    def inner_itervar(self):
        return sympy_index_symbol(f"{self.itervars[self.outer_idx]}_inner")

    def need_vec_transpose(self, index):
        outer_var = self.itervars[self.outer_idx]
        inner_var = self.itervars[self.tiling_idx]
        outer_stride = stride_at_vec_range(index, outer_var, self.tiling_factor)
        inner_stride = stride_at_vec_range(index, inner_var, self.tiling_factor)
        return (
            self._load_mask is None  # TODO: support transposition with mask
            and outer_stride == 1
            and index.has(inner_var)
            and not inner_stride.has(inner_var)
            and not inner_stride.has(outer_var)
        )

    def gen_transposed_tile_load_store(self, name, var, index, is_store):
        # transposed tile load/store outside the kernel inner loop
        dtype = V.graph.get_dtype(name)
        factor = self.tiling_factor
        src = f"{var} + {cexpr_index(index)}"
        dst = "__place_holder__"
        ld_src = f"{cexpr_index(stride_at_vec_range(index, self.itervars[self.tiling_idx], self.tiling_factor))}"
        ld_dst = f"{self.num_elems}"
        if is_store:
            src, dst = dst, src
            ld_src, ld_dst = ld_dst, ld_src

        need_define = True
        if self.inner_is_tiling_idx ^ is_store:
            load_or_store = (
                f"at::vec::transpose_mxn<{DTYPE_TO_CPP[dtype]},{self.inner_num_elems},{self.outer_num_elems}>"
                f"({src}, {ld_src}, {dst}, {ld_dst});"
            )
        else:
            load_or_store = (
                f"at::vec::transpose_mxn<{DTYPE_TO_CPP[dtype]},{self.outer_num_elems},{self.inner_num_elems}>"
                f"({src}, {ld_src}, {dst}, {ld_dst});"
            )
        if is_store:
            tile_var = self.cse.newvar()
        elif load_or_store not in self.cse.cache:
            tile_var = self.cse.generate(self.preloads, load_or_store, write=False)
        else:
            need_define = False
            tile_var = self.cse.cache[load_or_store]

        if need_define:
            define_line = f"alignas({factor}) {DTYPE_TO_CPP[dtype]} {tile_var}[{self.outer_num_elems}*{self.inner_num_elems}];"
            self.preloads.writeline(define_line)

        load_or_store = load_or_store.replace("__place_holder__", str(tile_var))
        if is_store:
            self.poststores.writeline(DeferredLine(name, load_or_store))
        else:
            self.preloads.writeline(load_or_store)

        return tile_var

    def load(self, name: str, index: sympy.Expr):
        var = self.args.input(name)
        index = self.rename_indexing(index)

        inner = self.inner_itervar()
        if self.need_vec_transpose(index):
            tile_var = self.gen_transposed_tile_load_store(
                name, var, index, is_store=False
            )
            # vector load inside the kernel inner loop
            loadbuf = f"{tile_var} + {cexpr_index(inner * self.num_elems)}"
            dtype = V.graph.get_dtype(name)
            line = self._get_vec_load_line(loadbuf, 0, dtype)  # type: ignore[arg-type]
            csevar = self.cse.generate(self.loads, line)
            csevar.update_on_args("load", (self, name, index), {})
            assert isinstance(csevar, CppCSEVariable)
            csevar.is_vec = True
            return csevar
        else:
            new_index = self.transform_indexing(index)
            return super().load(name, new_index)

    def store(self, name, index, value, mode=None):
        assert "buf" in name
        var = self.args.output(name)

        inner = self.inner_itervar()
        index = self.rename_indexing(index)
        assert mode is None
        if self.need_vec_transpose(index):
            tile_var = self.gen_transposed_tile_load_store(
                name, var, index, is_store=True
            )
            # vector store inside the kernel inner loop
            storebuf = f"{tile_var} + {cexpr_index(inner * self.num_elems)}"
            if self.tail_size or V.graph.get_dtype(name) in DTYPE_LOWP_FP + [
                torch.uint8,
                torch.int8,
            ]:
                line = f"{value}.store({storebuf}, {self.num_elems});"
            else:
                line = f"{value}.store({storebuf});"
            self.stores.writeline(DeferredLine(name, line))
        else:
            new_index = self.transform_indexing(index)
            super().store(name, new_index, value, mode)

    def codegen_inner_loops(self, code):
        inner = self.inner_itervar()
        if self.inner_is_tiling_idx:
            code.writeline(
                f"for (long {inner} = 0; {inner} < {self.outer_num_elems}; {inner}++)"
            )
        else:
            code.writeline(
                f"for (long {inner} = 0; {inner} < {self.inner_num_elems}; {inner}++)"
            )

    def set_ranges(self, group, reduction_group):
        vars = super().set_ranges(group, reduction_group)
        # do vertical reduction as the tail loop
        self.outer_idx, self.tiling_idx = (
            self.tiling_indices
            if self.tiling_indices[1] < self.reduction_depth
            else reversed(self.tiling_indices)
        )
        if self.tiling_idx == self.tiling_indices[0]:
            self.tail_size = self.outer_tail_size
            self.num_elems = self.outer_num_elems
            self.inner_is_tiling_idx = False
        else:
            self.tail_size = self.inner_tail_size
            self.num_elems = self.inner_num_elems
            self.inner_is_tiling_idx = True
        return vars

    def transform_indexing(self, index: sympy.Expr) -> sympy.Expr:
        return self.scale_index_with_offset(
            index,
            itervar_idx=self.outer_idx,
            offset=self.inner_itervar(),
        )


class CppVecKernelChecker(CppVecKernel):
    def __init__(self, args, num_threads, tiling_factor, tiling_idx=-1):
        super().__init__(args, num_threads, tiling_factor, tiling_idx)

        # Since this kernel is only for checker but does not generate any
        # code, so we need to decrease the kernel count.
        metrics.generated_kernel_count -= 1

        # Used to record the graph wrapper code as the wrapper_code status could be
        # changed during graph run.
        self._orig_wrapper_code = None

        self.simd_vec = True

        self.simd_masked_vec = True

        self.fast_vec_list = []
        for k, v in CppVecOverrides.__dict__.items():
            if isinstance(v, staticmethod):
                self.fast_vec_list.append(k)
        self.exit_stack = contextlib.ExitStack()

        # Cache all the load result
        self.supported_dtypes: List[torch.dtype] = [
            torch.float64,
            torch.float,
            torch.bfloat16,
            torch.float16,
            torch.bool,
            torch.uint8,
            torch.int8,
            torch.int32,
            torch.int64,
        ]

        # TODO: remove it after all data types support masked vectorization.
        self.supported_dtypes_for_masked_vec: List[torch.dtype] = [
            torch.float,
            torch.bfloat16,
            torch.float16,
            torch.uint8,
            torch.int8,
        ]

    def disable_vec(self, msg=None):
        if schedule_log.isEnabledFor(logging.DEBUG):
            schedule_log.debug("Disabled vectorization: %s", msg)
        self.simd_vec = False
        self.simd_masked_vec = False

    def disable_masked_vec(self, msg=None):
        if schedule_log.isEnabledFor(logging.DEBUG):
            schedule_log.debug("Disabled masked vectorization: %s", msg)
        self.simd_masked_vec = False

    def load(self, name: str, index: sympy.Expr):
        with RecordOptimizationContext(__name__) as node_ctx:
            load_dtype = V.graph.get_dtype(name)
            opt_ctx: OptimizationContext = node_ctx.get_opt_ctx()
            assert opt_ctx

            opt_ctx.dtype = load_dtype
            var = self.cse.newvar()

            if load_dtype not in self.supported_dtypes_for_masked_vec:
                self.disable_masked_vec(
                    f"{load_dtype} not supported by masked vectorization"
                )

            if has_free_symbols(self.ranges):
                self.disable_masked_vec("Symbolic ranges not supported by masked load")

            if len(self.itervars) == 0:
                self.disable_vec("not a loop")
                return var

            if load_dtype not in self.supported_dtypes and (
                index.has(self.itervars[self.tiling_idx])
                or free_symbol_is_type(index, SymT.TMP)
            ):
                self.disable_vec(f"{load_dtype} not supported by load")
                return var

            return var

    def store(self, name, index, value, mode=None):
        with RecordOptimizationContext(__name__) as node_ctx:
            store_dtype = V.graph.get_dtype(name)

            if store_dtype not in self.supported_dtypes_for_masked_vec:
                self.disable_masked_vec(
                    f"{store_dtype} not supported by masked vectorization"
                )

            if has_free_symbols(self.ranges):
                self.disable_masked_vec("Symbolic ranges not supported by masked store")

            if len(self.itervars) == 0:
                self.disable_vec("not a loop")
                return self.simd_vec

            opt_ctx: OptimizationContext = node_ctx.get_opt_ctx()
            assert opt_ctx
            opt_ctx.dtype = store_dtype

            if store_dtype not in self.supported_dtypes:
                self.disable_vec(f"{store_dtype} not supported by store")
                return self.simd_vec

            assert "buf" in name
            index = self.rename_indexing(index)

            if mode:
                self.disable_vec(f"store mode: {mode}")
                return self.simd_vec

            return self.simd_vec

    def reduction(self, dtype, src_dtype, reduction_type, value):
        if has_free_symbols(self.ranges):
            self.disable_masked_vec("Symbolic ranges not supported by masked reduction")

        if reduction_type not in VECTORIZABLE_RTYPES:
            self.disable_vec(
                f"reduction: dtype {dtype}, src_dtype {src_dtype}, reduction_type {reduction_type}"
            )
        if is_welford_reduction(reduction_type):
            return tuple([self.simd_vec] * 3)
        return self.simd_vec

    def check_bounds(
        self, expr: sympy.Expr, size: sympy.Expr, lower: bool, upper: bool
    ):
        return self.simd_vec

    def store_reduction(self, name, index, value):
        return self.simd_vec

    def __exit__(self, exc_type, exc_val, exc_tb):
        # Restore the wrapper_code
        V.graph.wrapper_code = self._orig_wrapper_code  # type: ignore[assignment]
        self.exit_stack.__exit__(exc_type, exc_val, exc_tb)

    def __enter__(self):
        # Record the graph wrapper code. The wrapper_code status could be
        # changed during graph run. Regarding this checker, we also need to
        # run the graph but we don't expect to change any status that would
        # impact the code generation. Hence, we record the graph wrapper code
        # and replace it with a dummy wrapper_code and then restore to the
        # original one as long as the checker is finished.
        self._orig_wrapper_code = V.graph.wrapper_code
        V.graph.wrapper_code = WrapperCodeGen()

        parent_handler = V.MockHandler()

        class VecCheckerProxy:
            @staticmethod
            def __getattr__(name):  # type: ignore[misc]
                def inner(*args, **kwargs):
                    if name not in self.fast_vec_list:
                        self.disable_vec(f"op: {name}")

                    parent_val = getattr(parent_handler, name)(*args, **kwargs)
                    return pytree.tree_map(lambda _: self.simd_vec, parent_val)

                return inner

            @staticmethod
            def load(name: str, index: sympy.Expr):
                return self.load(name, index)

            @staticmethod
            def store(name, index, value, mode=None):
                return self.store(name, index, value, mode=mode)

            @staticmethod
            def reduction(dtype, src_dtype, reduction_type, value):
                return self.reduction(dtype, src_dtype, reduction_type, value)

            @staticmethod
            def store_reduction(name, index, value):
                return self.store_reduction(name, index, value)

            @staticmethod
            def check_bounds(
                expr: sympy.Expr, size: sympy.Expr, lower: bool, upper: bool
            ):
                return self.check_bounds(expr, size, lower, upper)

            @staticmethod
            def constant(val, dtype):
                with RecordOptimizationContext(__name__) as node_ctx:
                    opt_ctx: OptimizationContext = node_ctx.get_opt_ctx()
                    assert opt_ctx

                    if opt_ctx.dtype not in self.supported_dtypes_for_masked_vec:
                        self.disable_masked_vec(
                            f"{opt_ctx.dtype} not supported by masked vectorization"
                        )

                    if opt_ctx.dtype not in self.supported_dtypes:
                        self.disable_vec(f"constant dtype: {opt_ctx.dtype}")
                    return val

            @staticmethod
            def index_expr(expr, dtype):
                assert len(self.ranges) == len(self.itervars)

                def can_use_int32():
                    free_symbols = list(expr.free_symbols)
                    sizes = {
                        k: v
                        for k, v in zip(self.itervars, self.ranges)
                        if k in free_symbols
                    }
                    # Trivial case: Range empty
                    if any(v == 0 for v in sizes.values()):
                        return True

                    vars_ranges = {
                        k: ValueRanges(0, v - 1)
                        for k, v in sizes.items()
                        if not isinstance(v, sympy.Expr) or v.is_number
                    }
                    if not vars_ranges or len(vars_ranges) != len(free_symbols):
                        i32_iinfo = torch.iinfo(torch.int32)
                        return (
                            expr.is_number
                            and expr <= i32_iinfo.max
                            and expr >= i32_iinfo.min
                        )
                    expr_ranges = bound_sympy(expr, vars_ranges)
                    if math.isinf(expr_ranges.lower) or math.isinf(expr_ranges.upper):  # type: ignore[arg-type]
                        return False
                    # If something takes the values 0..7, we will compare in the loop
                    # x < 8. As such, for the loop not to overflow in the last iteration, we want
                    # to check that expr_ranges.upper + 1 is representable as well
                    return range_expressable_in_32_bits(
                        ValueRanges(
                            int(expr_ranges.lower), int(expr_ranges.upper) + 1  # type: ignore[arg-type]
                        )
                    )

                with RecordOptimizationContext(__name__) as node_ctx:
                    assert len(self.ranges) == len(self.itervars)
                    opt_ctx: OptimizationContext = node_ctx.get_opt_ctx()
                    assert opt_ctx
                    if (
                        dtype == torch.int64
                        and can_use_int32()
                        and all(
                            user.target in BIN_CMP_OPS
                            for user in node_ctx.current_node.users
                        )
                    ):
                        opt_ctx.dtype = torch.int32
                    else:
                        self.disable_vec(f"index_expr: {expr}, dtype {dtype}")

                    tmp_var = self.cse.newvar()
                    return tmp_var

            @staticmethod
            def indirect_indexing(index_var, size, check=True, wrap_neg=True):
                return sympy_index_symbol(str(index_var))

            @staticmethod
            def masked(mask, body, other):
                body()
                return self.cse.newvar()

            @staticmethod
            def to_dtype(x, dtype, src_dtype=None, use_compute_types=True):
                if dtype not in self.supported_dtypes_for_masked_vec:
                    self.disable_masked_vec(
                        f"{dtype} not supported by masked vectorization"
                    )

                if dtype not in self.supported_dtypes:
                    self.disable_vec(f"to_dtype: {dtype}")
                return x

        self.exit_stack.enter_context(V.set_ops_handler(VecCheckerProxy()))
        self.exit_stack.enter_context(V.set_kernel_handler(self))
        return self


class CppKernelProxy(CppKernel):
    def __init__(self, kernel_group):
        super().__init__(kernel_group.args, kernel_group.ws.num_threads)
        self.kernel_group = kernel_group
        self.loop_nest = None
        self.call_ranges = None
        self.picked_vec_isa: cpu_vec_isa.VecISA = cpu_vec_isa.pick_vec_isa()

    def data_type_propagation(self, nodes):
        for _node in nodes:
            assert isinstance(_node, SchedulerNode)
            DataTypePropagation.propagate_scheduler_node(_node)

    # Check if all the nodes of a given fx graph can support BF16/FP16
    def is_lowp_fp_scheduler(self, scheduler_node: SchedulerNode):
        if not isinstance(scheduler_node._body, ir.LoopBody):
            return True

        _lowp_fp_type: Optional[torch.dtype] = None

        # Propagate the dtype to check if all the fx node is bf16/fp16
        DataTypePropagation.propagate_scheduler_node(scheduler_node)

        sub_blocks = [scheduler_node._body.root_block] + list(
            scheduler_node._body.subblocks.values()
        )
        all_node_support_lowp: bool = True
        for sub_block in sub_blocks:
            for _node in sub_block.graph.nodes:
                # TODO(Eikan): Regarding get_index and index_expr, we should conclude the
                # the data type as well.
                if _node.op == "placeholder" or _node.target in (
                    "get_index",
                    "index_expr",
                ):
                    continue

                # Fast path if all operations can support bf16/fp16 without converting to fp32
                if _node.target not in [
                    "load",
                    "store",
                    "abs",
                    "neg",
                    "output",
                ]:
                    all_node_support_lowp = False

                if hasattr(_node, "meta") and _node.meta:
                    assert OptimizationContext.key in _node.meta
                    opt_ctx: OptimizationContext = _node.meta[OptimizationContext.key]
                    if not opt_ctx.dtype or opt_ctx.dtype not in DTYPE_LOWP_FP:
                        all_node_support_lowp = False
                    elif _lowp_fp_type:
                        if _lowp_fp_type != opt_ctx.dtype:
                            warnings.warn(
                                "bf16 and fp16 are mixed in the scheduler node. "
                                f"Will use the first encountered {_lowp_fp_type}."
                            )
                    else:
                        _lowp_fp_type = opt_ctx.dtype
                        scheduler_node._lowp_fp_type = _lowp_fp_type  # type: ignore[attr-defined]
                else:
                    all_node_support_lowp = False

        return all_node_support_lowp

    def legalize_lowp_fp_dtype_loopbody(self, loop_body: ir.LoopBody):
        def add_to_dtype(sub_graph: torch.fx.Graph):
            def is_lowp_fp_load(node: torch.fx.Node):
                if node.target not in ["load"]:
                    return False
                assert len(node.args) == 3
                load_dtype = V.graph.get_dtype(node.args[1])  # type: ignore[arg-type]
                return load_dtype in DTYPE_LOWP_FP

            def is_lowp_fp_store(node: torch.fx.Node):
                if node.target != "store":
                    return False
                _, store_var, _, _, _ = node.args
                store_dtype = V.graph.get_dtype(store_var)  # type: ignore[arg-type]
                return store_dtype in DTYPE_LOWP_FP

            sub_graph_nodes = list(sub_graph.nodes)
            to_lowp_fp_legalized_nodes = []
            for _node in sub_graph_nodes:
                if is_lowp_fp_load(_node):
                    # No need to promote to float if all users are direct stores
                    if all(user.target == "store" for user in _node.users):
                        continue
                    ops = _node.args[0]
                    with sub_graph.inserting_after(_node):
                        to_type_node = sub_graph.call_method(
                            "to_dtype", args=(ops, _node, torch.float)
                        )
                        to_type_node_args = to_type_node.args
                        _node.replace_all_uses_with(to_type_node)
                        to_type_node.args = to_type_node_args
                        metrics.cpp_to_dtype_count += 1
                elif is_lowp_fp_store(_node):
                    ops, name, _, value_var, _ = _node.args
                    # No need to promote to float if it is a user of a load which are all directly stored
                    if value_var.target == "load" and all(
                        user.target == "store" for user in value_var.users
                    ):
                        continue
                    dtype = V.graph.get_dtype(name)
                    with sub_graph.inserting_before(_node):
                        to_type_node = sub_graph.call_method(
                            "to_dtype", args=(ops, value_var, dtype)
                        )
                        _node.replace_input_with(value_var, to_type_node)
                        metrics.cpp_to_dtype_count += 1
                elif _node.target == "reduction":
                    (
                        ops,
                        dtype,
                        src_dtype,
                        reduction_type,
                        value,
                    ) = _node.args
                    if src_dtype in DTYPE_LOWP_FP:
                        # Since we always convert the load/store value to float if the tensor is bfloat16/float16.
                        # Therefore, the reduction should never work with bfloat16/float16 value. Hence, we update
                        # the bfloat16/float16 reduction by
                        #     1) updating the src_dtype to float
                        # and 2) updating the dtype to float if it is bfloat16/float16.
                        assert dtype in [
                            torch.float,
                            torch.bfloat16,
                            torch.float16,
                            torch.int64,
                        ]
                        _node.args = (
                            ops,
                            torch.float if dtype in DTYPE_LOWP_FP else dtype,
                            torch.float,
                            reduction_type,
                            value,
                        )
                elif _node.target == "to_dtype" and _node.args[-1] in DTYPE_LOWP_FP:
                    (ops, x, _) = _node.args
                    # The legalization always loads the BF16/FP16 tensor as FP32 for computation
                    # and converts back to BF16/FP16 after the computation.
                    # Hence, there should be no computation w/ BF16/FP16.
                    # Therefore, we update the to_dtype by replacing the bf16/fp16 dtype with fp32.
                    # Save the legalized to_dtype node for the elimination(eliminate_to_dtype step):
                    #  1) Eliminate the redundant to_dtype node if we have a pattern as follows:
                    #     graph():
                    #       %lowp_fp_legalized = call_method[target=to_dtype](args = (%ops, %input, torch.float))
                    #       %to_dtype2 = call_method[target=to_dtype](args = (%ops, %lowp_fp_legalized, torch.bfloat16/float16))
                    # Regarding the first to_dtype, it is redundant because
                    # the second to_type also converts to the torch.bfloat16/torch.float16.
                    # Hence, we remove the first to_type.
                    to_lowp_fp_legalized_nodes.append(_node)
                    _node.args = (ops, x, torch.float)
                else:
                    pass

            def eliminate_to_dtype(sub_graph: torch.fx.Graph):
                def _eliminate_duplicate_to_node(sub_graph: torch.fx.Graph):
                    # Eliminate the redundant to_dtype node. Let's consider a pattern as follows:
                    #   graph():
                    #     %to_dtype1 = call_method[target=to_dtype](args = (%ops, %input, torch.float), kwargs = {})
                    #     %to_dtype2 = call_method[target=to_dtype](args = (%ops, %to_dtype1, torch.float), kwargs = {})
                    # Regarding the first to_dtype, it is redundant because the second to_type also converts to the
                    # torch.float. Hence, we remove the first to_type
                    def _used_by_to(to_node: torch.fx.Node):
                        return all(usr.target == "to_dtype" for usr in to_node.users)

                    all_to_nodes = [
                        node for node in sub_graph.nodes if node.target == "to_dtype"
                    ]
                    all_to_nodes_and_users = [
                        {node: node.users} for node in all_to_nodes if _used_by_to(node)
                    ]
                    for node_users in all_to_nodes_and_users:
                        for node, users in node_users.items():
                            if node in sub_graph.nodes and (
                                all(usr.args[-1] == node.args[-1] for usr in users)
                                or (
                                    node in to_lowp_fp_legalized_nodes
                                    and all(
                                        usr.args[-1] in DTYPE_LOWP_FP for usr in users
                                    )
                                )
                            ):
                                val_node = node.all_input_nodes[-1]
                                node.replace_all_uses_with(val_node)
                                sub_graph.erase_node(node)

                    # For debug mode, the graph of LoopBody will attach a new GraphModule as
                    # owning_module for debugging while the release mode will not. The lint will
                    # check whether the graph has owning_module to decide if it needs to check
                    # call_module. LoopBody might contain get_index as a module call. But it
                    # is just a function. Hence, it cannot pass the lint check for debug mode.
                    # We bypass the check if the owning_module is None. Eventually, we should call
                    # get_index via call_function but not call_module.
                    if sub_graph.owning_module is None:
                        sub_graph.lint()

                _eliminate_duplicate_to_node(sub_graph)

            eliminate_to_dtype(sub_graph)

        sub_blocks = [loop_body.root_block] + list(loop_body.subblocks.values())
        for sub_block in sub_blocks:
            add_to_dtype(sub_block.graph)

    def legalize_lowp_fp_dtype(self, nodes):
        if all(
            isinstance(_node, SchedulerNode) and self.is_lowp_fp_scheduler(_node)
            for _node in nodes
        ):
            # Mark the load node to load bf16/fp16
            for _node in nodes:
                sub_blocks = [_node._body.root_block] + list(
                    _node._body.subblocks.values()
                )
                for sub_block in sub_blocks:
                    for fx_node in sub_block.graph.nodes:
                        if fx_node.target in ["load", "store"]:
                            assert fx_node.meta
                            assert OptimizationContext.key in fx_node.meta
                            opt_ctx: OptimizationContext = fx_node.meta[
                                OptimizationContext.key
                            ]
                            assert opt_ctx.dtype in DTYPE_LOWP_FP

            # Bypass the legalization as the kernel can run with bf16/fp16 directly
            return

        for _node in nodes:
            assert isinstance(_node, SchedulerNode)
            assert isinstance(_node._body, ir.LoopBody)
            node: SchedulerNode = _node

            def is_memory_copy_scheduler_node(node: SchedulerNode):
                op_counts = node.read_writes.op_counts
                return (
                    len(op_counts) == 2 and "load" in op_counts and "store" in op_counts
                )

            should_legalize = not is_memory_copy_scheduler_node(node)
            if should_legalize:
                body: ir.LoopBody = node._body
                self.legalize_lowp_fp_dtype_loopbody(body)

    def codegen_functions(self, fn_list, var_sizes_list, vec_dtype=torch.float):
        # TODO(jgong5): remove vec_dtype arg with alternative tiling factors for various dtypes
        assert len(fn_list) == len(var_sizes_list)
        kernel_group = self.kernel_group
        group, reduction_group = max(var_sizes_list, key=lambda sizes: len(sizes[1]))

        self.set_ranges(group, reduction_group)

        def codegen_kernel(cls, *args):
            with kernel_group.new_kernel(cls, *args) as kernel:
                # Ugly hack to maintain the metrics kernel count since
                # we only count in CppKernelProxy, not those contained in it
                metrics.generated_kernel_count -= 1

                run(kernel)
                return kernel

        def run(kernel):
            vars, reduction_vars = kernel.set_ranges(group, reduction_group)
            in_suffix = False
            for fn, var_sizes in zip(fn_list, var_sizes_list):
                if var_sizes in [
                    (group, reduction_group),
                    (tuple(itertools.chain(group, reduction_group)), ()),
                ]:
                    assert not in_suffix
                    fn(vars, reduction_vars)
                else:
                    in_suffix = True
                    assert var_sizes == (
                        group,
                        (),
                    ), f"unexpected group: {var_sizes} != {group}, {reduction_group}"
                    # we can fuse in some extra pointwise into the suffix
                    with kernel.write_to_suffix():
                        fn(vars, ())

        scalar_kernel = codegen_kernel(CppKernel)
        V.graph.removed_buffers |= scalar_kernel.removed_buffers
        V.graph.inplaced_to_remove |= scalar_kernel.inplaced_to_remove
        self.loop_nest = LoopNestWithSplit.build(scalar_kernel)

        if not self.picked_vec_isa:
            return

        def select_tiling_indices(tiling_factor):
            all_index = []
            for fn, var_sizes in zip(fn_list, var_sizes_list):
                rw = dependencies.extract_read_writes(fn, *var_sizes)
                all_index += [dep.index for dep in itertools.chain(rw.reads, rw.writes)]
            contig_vars = set()
            contig_vars_list = []
            non_contig_stride_const = set()
            non_contig_stride_other = set()
            for index in all_index:
                for var in index.free_symbols:
                    if not re.search(r"^d\d+$", var.name):
                        continue
                    stride = stride_at_vec_range(index, var, tiling_factor)
                    if stride == 0:
                        continue
                    elif stride == 1:
                        contig_vars.add(int(var.name[1:]))
                        contig_vars_list.append(int(var.name[1:]))
                    elif all(symbol_is_type(s, SymT.SIZE) for s in stride.free_symbols):
                        non_contig_stride_const.add(int(var.name[1:]))
                    else:
                        non_contig_stride_other.add(int(var.name[1:]))
            contig_only = (
                contig_vars - non_contig_stride_const - non_contig_stride_other
            )
            if len(contig_vars) == 0:
                # no contiguous vars
                return [len(self.itervars) - 1]
            if contig_only:
                return sorted(contig_only)[-1:]
            contig_and_const_stride = (
                contig_vars & non_contig_stride_const
            ) - non_contig_stride_other
            contig_vars_sorted = sorted(contig_vars)
            if (
                len(contig_vars_sorted) == 2
                and contig_vars_sorted[-1] in contig_and_const_stride
                and contig_vars_sorted[-1] == len(self.itervars) - 1
            ):
                return contig_vars_sorted
            return sorted(contig_vars_sorted, key=contig_vars_list.count)[-1:]

        def select_tiling(dtype: torch.dtype = torch.float):
            # TODO(jgong5): support alternative tiling factors and data types
            tiling_factor = self.picked_vec_isa.nelements(dtype=dtype)
            tiling_indices = select_tiling_indices(tiling_factor)
            if tiling_indices:
                could_vec = True
                could_masked_vec = True
                for tiling_indice in tiling_indices:
                    with CppVecKernelChecker(
                        deepcopy(self.kernel_group.args),
                        parallel_num_threads(),
                        tiling_factor,
                        tiling_indice,
                    ) as vec_checker:
                        run(vec_checker)
                        could_vec = could_vec and vec_checker.simd_vec
                        could_masked_vec = (
                            could_masked_vec and vec_checker.simd_masked_vec
                        )
                        if not could_vec:
                            break
                if could_vec:
                    if len(tiling_indices) == 1:
                        return [tiling_factor], tiling_indices, could_masked_vec
                    if len(tiling_indices) == 2:
                        return (
                            [tiling_factor, tiling_factor],
                            tiling_indices,
                            could_masked_vec,
                        )
            return [], [], False

        # Kernels share the same global contexts like V.graph.wrapper_code, V.kernel.args.
        # But the generated scalar kernel has updated these global contexts. Hence, the other kernels
        # should not do this again to avoid context conflict. By now, we only control the
        # config.inplace_buffers. In the future, we could maintain more contexts.
        with torch._inductor.config.patch(inplace_buffers=False):
            tiling_factors, tiling_indices, could_masked_vec = select_tiling(vec_dtype)
            assert len(tiling_factors) == len(tiling_indices)
            if len(tiling_indices) == 1:
                vec_kernel = codegen_kernel(
                    CppVecKernel, tiling_factors[0], tiling_indices[0], vec_dtype
                )
                metrics.generated_cpp_vec_kernel_count += 1
                main_loop, tail_loop = self.loop_nest.split_with_tiling(
                    tiling_indices[0], factor=tiling_factors[0]
                )
                main_loop.set_kernel(vec_kernel)
                main_loop.simd_vec = True
                if could_masked_vec and (tail_loop.size - tail_loop.offset) >= 4:
                    tail_loop.steps = tail_loop.size - tail_loop.offset
                    masked_vec_kernel = codegen_kernel(
                        CppVecKernel,
                        tiling_factors[0],
                        tiling_indices[0],
                        vec_dtype,
                        tail_loop.steps,
                    )
                    tail_loop.set_kernel(masked_vec_kernel)
                    tail_loop.simd_vec = True
                else:
                    tail_loop.set_kernel(scalar_kernel)
                    tail_loop.simd_omp = True
                # We chop the loop into two cubes by the nelements - main loop and tail loop.
                # Regarding the main loop, it is straightforward that it could be vectorized with
                # nelements. But for the tail loop, it still could be vectorized. For example,
                # if the nelements is 8(256bits), then the tail loop still could be vectorized
                # as 4(128bits).
                tail_loop.simd_nelements = tiling_factors[0] // 2
            elif len(tiling_indices) == 2:
                assert (
                    tiling_indices[1] == len(self.itervars) - 1
                    and tiling_factors[0] == tiling_factors[1]
                )
                metrics.generated_cpp_vec_kernel_count += 2
                outer_main_loop, outer_tail_loop = self.loop_nest.split_with_tiling(
                    tiling_indices[0], factor=tiling_factors[0]
                )
                (
                    inner_main_loop,
                    inner_tail_loop,
                ) = outer_main_loop.split_with_tiling(
                    tiling_indices[1] - tiling_indices[0], factor=tiling_factors[0]
                )
                tile2d_kernel = codegen_kernel(
                    CppTile2DKernel, tiling_factors[0], tiling_indices, vec_dtype
                )
                inner_main_loop.set_kernel(tile2d_kernel)

                if could_masked_vec:
                    (
                        inner_main_loop_of_outer_tail_loop,
                        inner_tail_loop_of_outer_tail_loop,
                    ) = outer_tail_loop.split_with_tiling(
                        tiling_indices[1] - tiling_indices[0], factor=tiling_factors[0]
                    )

                    for tail_loop in (
                        inner_tail_loop,
                        outer_tail_loop,
                        inner_tail_loop_of_outer_tail_loop,
                    ):
                        tail_loop.steps = tail_loop.size - tail_loop.offset

                    for tail_loop, inner_tail_size, outer_tail_size in (
                        (inner_tail_loop, inner_tail_loop.steps, None),
                        (
                            inner_main_loop_of_outer_tail_loop,
                            None,
                            outer_tail_loop.steps,
                        ),
                        (
                            inner_tail_loop_of_outer_tail_loop,
                            inner_tail_loop_of_outer_tail_loop.steps,
                            outer_tail_loop.steps,
                        ),
                    ):
                        masked_tile2d_kernel = codegen_kernel(
                            CppTile2DKernel,
                            tiling_factors[0],
                            tiling_indices,
                            vec_dtype,
                            inner_tail_size,
                            outer_tail_size,
                        )
                        tail_loop.set_kernel(masked_tile2d_kernel)
                else:
                    vec_kernel = codegen_kernel(
                        CppVecKernel, tiling_factors[0], tiling_indices[0], vec_dtype
                    )
                    inner_tail_loop.set_kernel(vec_kernel)

                    outer_tail_loop.set_kernel(scalar_kernel)

    def codegen_loop_bodies(self, loop_bodies, var_sizes_list):
        for body in loop_bodies:
            self.legalize_lowp_fp_dtype_loopbody(body)
            DataTypePropagation.propagate_loopbody(body)
        self.codegen_functions(loop_bodies, var_sizes_list)

    def codegen_nodes(self, nodes: List[SchedulerNode]):
        # Legalize BF16 node by adding to_dtype explicitly
        self.legalize_lowp_fp_dtype(nodes)
        self.data_type_propagation(nodes)

        assert len(nodes) >= 1
        first_node = nodes[0]
        vec_dtype = (
            first_node._lowp_fp_type  # type: ignore[attr-defined]
            if all(
                hasattr(_node, "_lowp_fp_type")
                and _node._lowp_fp_type == first_node._lowp_fp_type  # type: ignore[attr-defined]
                for _node in nodes
            )
            else torch.float
        )

        def fn(node, *index_vars):
            node.decide_inplace_update()
            node.mark_run()
            if isinstance(V.kernel, NullKernelHandler):
                return node._body(*index_vars)
            else:
                return node.codegen(index_vars)

        fn_list = [functools.partial(fn, node) for node in nodes]

        if (
            isinstance(V.local_buffer_context, LocalBufferContext)
            and V.local_buffer_context.local_buffers
        ):
            fn_list = [
                V.local_buffer_context.localize_function(
                    fn,
                )
                for fn in fn_list
            ]

        var_sizes_list = [node.group[1] for node in nodes]
        self.codegen_functions(fn_list, var_sizes_list, vec_dtype)

    def codegen_loops(self, code, worksharing):
        self.codegen_loops_impl(self.loop_nest, code, worksharing)


class OuterLoopFusedKernel(CppKernel):
    def __init__(self, kernel_group):
        super().__init__(kernel_group.args, kernel_group.ws.num_threads)
        self.inner: List[LoopLevel] = []

    def decide_parallel_depth(self, max_parallel_depth, threads) -> int:
        kernels_parallel_depth = []
        nested_kernels: List[List[CppKernel]] = [
            loop.get_kernels() for loop in self.inner
        ]
        for kernels in nested_kernels:
            # For any ScalarKernel, VecKernel, or Tile2DKernel,
            # they should all have the same call_ranges
            call_ranges = kernels[0].call_ranges
            assert call_ranges is not None
            assert all(kernel.call_ranges == call_ranges for kernel in kernels)
            kernels_parallel_depth.append(
                kernels[0].decide_parallel_depth(len(call_ranges), threads)
            )
        return min(
            max_parallel_depth,
            max(kernels_parallel_depth),
        )


class ReasonFusedNodes(Enum):
    SAME_VARS_REDUCE = "same_vars_reduce"
    COMPATIBLE_REDUCTION = "compatible_reduction"
    COMPATIBLE_RANGES_NO_REDUCTION = "compatible_ranges_no_reduction"


class CppScheduling(BaseScheduling):
    # ctypes limits the number of args to 1024, refer to:
    # https://github.com/python/cpython/commit/a285af7e626d1b81cf09f8b2bf7656f100bc1237
    # We set a conservative threshold here.
    MAX_FUSED_KERNEL_ARGS_NUM = 500
    backend_features = dict.fromkeys(
        [
            BackendFeature.INPLACE_BUFFERS,
            BackendFeature.REDUCE_TO_SINGLE_ELEMENT,
        ]
    )

    @classmethod
    def get_backend_features(cls, device: torch.device):
        return cls.backend_features

    def __init__(self, scheduler):
        super().__init__()
        self.scheduler = scheduler
        if scheduler:
            self.reset_kernel_group()
        self._ready_to_flush = False

    def _set_flush_status(self, status: bool):
        self._ready_to_flush = status

    def group_fn(self, sizes):
        return tuple(tuple(map(V.graph.sizevars.simplify, s)) for s in sizes)

    def reset_kernel_group(self):
        from .cpp_wrapper_cpu import CppWrapperCpu

        self.kernel_group: Union[CppWrapperKernelGroup, KernelGroup]
        if isinstance(V.graph.wrapper_code, CppWrapperCpu):
            self.kernel_group = CppWrapperKernelGroup()
        else:
            self.kernel_group = KernelGroup()

    def fuse(self, node1, node2):
        if node1.is_foreach() or node2.is_foreach():
            return ForeachKernelSchedulerNode.fuse(node1, node2)
        elif node1.is_template():
            assert not node2.is_template()
            return FusedSchedulerNode.fuse(node1, node2)
        else:
            if (
                self._why_fuse_nodes(node1, node2)
                == ReasonFusedNodes.COMPATIBLE_RANGES_NO_REDUCTION
            ):
                assert isinstance(node1, (SchedulerNode, FusedSchedulerNode))
                assert isinstance(node2, (SchedulerNode, FusedSchedulerNode))

                _, (vars1, reduce1) = node1.group
                _, (vars2, reduce2) = node2.group
                assert reduce1 == () and reduce2 == (), (reduce1, reduce2)

                def get_indexing_ranges_exprs(node):
                    if isinstance(node, FusedSchedulerNode):
                        assert len(node.snodes) > 0, node.snodes
                        var_ranges = None
                        indexing_exprs = set()
                        for snode in node.snodes:
                            v, exprs = get_indexing_ranges_exprs(snode)
                            if var_ranges is None:
                                var_ranges = v
                            assert var_ranges == v, (var_ranges, v, node.snodes)
                            indexing_exprs.update(exprs)
                        return var_ranges, list(indexing_exprs)
                    else:
                        assert isinstance(node, SchedulerNode)
                        comp_buffer = node.node
                        assert isinstance(comp_buffer, ir.ComputedBuffer)
                        _, body, _ = comp_buffer.get_default_sizes_body()
                        return body.var_ranges, list(body.indexing_exprs.values())

                node_to_recomp = node1 if len(vars1) < len(vars2) else node2
                assert isinstance(node_to_recomp, SchedulerNode)

                ref_node = node2 if len(vars1) < len(vars2) else node1

                extra_indexing_constraints = get_indexing_ranges_exprs(ref_node)

                node_to_recomp.recompute_size_and_body(
                    extra_indexing_constraints=extra_indexing_constraints
                )

                _, (vars1, _) = node1.group
                _, (vars2, _) = node2.group
                assert vars1 == vars2, (vars1, vars2)
                return FusedSchedulerNode.fuse(node1, node2)
            elif self.can_fuse_vertical_outer_loop(node1, node2):
                return OuterLoopFusedSchedulerNode.fuse(
                    node1, node2, self._get_outer_loop_fusion_depth(node1, node2)
                )
            else:
                return FusedSchedulerNode.fuse(node1, node2)

    def _why_fuse_nodes(self, node1, node2) -> Optional[ReasonFusedNodes]:
        _, (vars1, reduce1) = node1.group
        _, (vars2, reduce2) = node2.group

        if vars1 == vars2 and reduce1 == reduce2:
            return ReasonFusedNodes.SAME_VARS_REDUCE
        if reduce1 == () and vars1 == vars2 + reduce2:
            return ReasonFusedNodes.COMPATIBLE_REDUCTION
        if self._can_fuse_nodes_with_compatible_ranges(node1, node2):
            return ReasonFusedNodes.COMPATIBLE_RANGES_NO_REDUCTION
        # TODO(jansel): allow fusion pointwise (vars1, ()) suffix?
        return None

    def _can_fuse_nodes_with_compatible_ranges(self, node1, node2):
        # Here we try to fuse SchedulerNode/FusedSchedulerNode with compatible ranges
        # e.g. (s0, s1, s2) and (s0 * s1 * s2)
        _, (vars1, reduce1) = node1.group
        _, (vars2, reduce2) = node2.group

        c1 = reduce1 == () and reduce2 == ()
        c2 = math.prod(vars1) == math.prod(vars2)
        c3 = len(vars1) == 1 or len(vars2) == 1
        if not (c1 and c2 and c3):
            return False

        node_to_recomp = node1 if len(vars1) < len(vars2) else node2
        ref_node = node2 if len(vars1) < len(vars2) else node1

        # We can not recompute sizes and body for nodes other than SchedulerNode
        # TODO: we can extend fusion support with compatible ranges for FusedSchedulerNode
        if isinstance(node_to_recomp, FusedSchedulerNode):
            return False

        # It may happen that node1 and node2 compatible number of elements
        # but different original ranges, for example:
        # {d0: s0, d1: s1, d2: s2} vs {d0: s0*s1*s2}
        # See https://github.com/pytorch/pytorch/pull/120077/files#r1500427848 for more details
        # TODO: we can fix if it allows us to CSE at least one of the variables

        assert isinstance(node_to_recomp, SchedulerNode)
        if isinstance(node_to_recomp.node, ir.TemplateBuffer):
            return False
        assert isinstance(node_to_recomp.node, ir.ComputedBuffer)
        # node.data.get_size() is a cheaper version of node.get_read_writes().var_ranges
        # but without variable name
        ranges2 = node_to_recomp.node.data.get_size()
        ranges1 = None
        if isinstance(ref_node, FusedSchedulerNode):
            ranges_set = set()
            for snode in ref_node.snodes:
                if isinstance(snode.node, ir.TemplateBuffer):
                    break
                assert isinstance(snode.node, ir.ComputedBuffer)
                ranges_set.add(tuple(snode.node.data.get_size()))

            if len(ranges_set) != 1:
                return False

            ranges1 = list(next(iter(ranges_set)))
        else:
            assert isinstance(ref_node, SchedulerNode)
            assert isinstance(ref_node.node, ir.ComputedBuffer)
            ranges1 = ref_node.node.data.get_size()

        if ranges1 != ranges2:
            return False

        return True

    def _can_fuse_horizontal_impl(self, node1, node2):
        assert isinstance(node1, (FusedSchedulerNode, SchedulerNode))
        assert isinstance(node2, (FusedSchedulerNode, SchedulerNode))
        if any(
            isinstance(node, OuterLoopFusedSchedulerNode) for node in (node1, node2)
        ):
            return False
        return self._why_fuse_nodes(node1, node2) is not None

    def can_fuse_horizontal(self, node1, node2):
        if node1.is_template() or node2.is_template():
            return False
        if (
            len(node1.get_nodes()) + len(node2.get_nodes())
            > config.cpp.max_horizontal_fusion_size
        ):
            return False

        return self._can_fuse_horizontal_impl(node1, node2)

    def _get_outer_loop_fusion_depth(self, node1, node2):
        DISABLE_OUTER_LOOP_FUSION = 0
        if not all(
            type(node)
            in (OuterLoopFusedSchedulerNode, FusedSchedulerNode, SchedulerNode)
            for node in (node1, node2)
        ):
            return DISABLE_OUTER_LOOP_FUSION

        _node1 = (
            node1.get_outer_nodes()[-1]
            if isinstance(node1, OuterLoopFusedSchedulerNode)
            else node1
        )
        assert isinstance(_node1, (FusedSchedulerNode, SchedulerNode))
        _node2 = (
            node2.get_outer_nodes()[0]
            if isinstance(node2, OuterLoopFusedSchedulerNode)
            else node2
        )
        assert isinstance(_node2, (FusedSchedulerNode, SchedulerNode))

        _, (vars1, reduce1) = _node1.group
        _, (vars2, reduce2) = _node2.group
        if vars1 == () and vars2 == () and reduce1 != () and reduce2 != ():
            # Reduction only
            return DISABLE_OUTER_LOOP_FUSION
        if all(type(node) is OuterLoopFusedSchedulerNode for node in (node1, node2)):
            return (
                node1.outer_loop_fusion_depth
                if node1.outer_loop_fusion_depth == node2.outer_loop_fusion_depth
                else DISABLE_OUTER_LOOP_FUSION
            )
        outer_loop_fusion_depth = min(len(vars1), len(vars2))
        if (
            outer_loop_fusion_depth >= 1
            and vars1[:outer_loop_fusion_depth] == vars2[:outer_loop_fusion_depth]
        ):
            if any(
                type(node) is OuterLoopFusedSchedulerNode for node in (node1, node2)
            ):
                _compare_node = (
                    node1 if type(node1) is OuterLoopFusedSchedulerNode else node2
                )
                if _compare_node.outer_loop_fusion_depth == outer_loop_fusion_depth:
                    # Same outer loop fusion depth as prev nodes in OuterLoopFusedSchedulerNode
                    return outer_loop_fusion_depth
                else:
                    return DISABLE_OUTER_LOOP_FUSION
            else:
                # First 2 nodes to generate OuterLoopFusedSchedulerNode
                return outer_loop_fusion_depth
        return DISABLE_OUTER_LOOP_FUSION

    def can_fuse_vertical_outer_loop(self, node1, node2):
        return (
            not node1.is_template()
            and not node2.is_template()
            and node1.get_operation_names() & node2.ancestors
            and not (
                self._can_fuse_horizontal_impl(node1, node2)
                and not node1.is_reduction()
            )
            and self._get_outer_loop_fusion_depth(node1, node2) >= 1
        )

    def get_fusion_pair_priority(self, node1, node2):
        if self.can_fuse_vertical_outer_loop(node1, node2):
            # Outer loop fusion with lower priority
            return 1
        else:
            return 0

    def can_fuse_vertical(self, node1, node2):
        if node2.is_template():
            # TODO(jgong5): support pre-op fusion with template
            return False
        if node1.is_template():
            return not node2.is_reduction()
        return (
            self._can_fuse_horizontal_impl(node1, node2) and not node1.is_reduction()
        ) or self.can_fuse_vertical_outer_loop(node1, node2)

    def codegen_outer_loop_node(
        self,
        node: OuterLoopFusedSchedulerNode,
    ):
        """
        Generate the code for the outer loop fused scheduler node.
        1. Codegen with fused outer loop: depends on the analysis of
            the outer loop fused scheduler node, with or without the local buffer.
        2. If failed, fallback to standard codegen.
        """
        kernel_group = self.kernel_group
        generated_cpp_vec_kernel_count = metrics.generated_cpp_vec_kernel_count
        cpp_kernel_proxy_list: List[CppKernelProxy] = []
        nodes_list: List[List[SchedulerNode]] = []
        assert isinstance(node, OuterLoopFusedSchedulerNode)

        def try_outer_loop_fusion_with_local_buf(node: OuterLoopFusedSchedulerNode):
            """
            Codegen code with fused outer loop and local Buffer.
            """
            assert isinstance(node, OuterLoopFusedSchedulerNode)
            cpp_kernel_proxy_list.clear()
            nodes_list.clear()

            def get_call_ranges(node: BaseSchedulerNode):
                assert isinstance(node, (SchedulerNode, FusedSchedulerNode))
                nodes: List[SchedulerNode] = node.get_nodes()  # type: ignore[assignment]
                _, (group, reduction_group) = max(
                    nodes, key=lambda x: int(x.is_reduction())
                ).group
                call_ranges = tuple(group) + tuple(reduction_group)
                return call_ranges

            local_buffers: List[ir.Buffer] = []
            # Map local buffer name to a list of global buffers
            local_to_global_buffers: Dict[str, List[ir.Buffer]] = {}
            if all(
                len(get_call_ranges(_node)) == node.outer_loop_fusion_depth + 1
                for _node in node.get_outer_nodes()
            ):
                # Ref to the typical case of local buffer
                # in https://github.com/pytorch/pytorch/blob/
                # 1115a25c36340554442f28f9570abd42f0aface2/aten/src/ATen/native/cpu/SoftMaxKernel.cpp#L159
                # where the buffer is with size of last dim and contiguous.
                # Only support this typical case at first.
                visited_scheduler_nodes: Set[str] = set()
                for scheduler_node in node.get_nodes():
                    # all users inside same OuterLoopFusedSchedulerNode
                    assert isinstance(scheduler_node, SchedulerNode)
                    visited_scheduler_nodes.add(scheduler_node.get_name())
                    if (
                        scheduler_node.is_reduction()
                        or len(scheduler_node.get_outputs()) != 1
                    ):
                        continue

                    scheduler_buffer = scheduler_node.get_outputs()[0]
                    if all(
                        user.node in node.get_nodes() for user in scheduler_buffer.users
                    ):
                        global_buffer = scheduler_buffer.node
                        assert isinstance(global_buffer, ir.ComputedBuffer)
                        global_buffer_layout = global_buffer.get_layout()
                        size_offset = node.outer_loop_fusion_depth - len(
                            get_call_ranges(scheduler_node)
                        )

                        def is_all_write_read_contiguous():
                            contiguous_index_expr = 0
                            stride = 1
                            for var, range in reversed(
                                scheduler_node._body.var_ranges.items()
                            ):
                                contiguous_index_expr += stride * var
                                stride *= range
                            write_index_expr = scheduler_node._body.writes_name2expr[
                                scheduler_buffer.get_name()
                            ]

                            def is_contiguous_index(x):
                                return x == contiguous_index_expr

                            return is_contiguous_index(write_index_expr) and all(
                                isinstance(user.node, SchedulerNode)
                                and is_contiguous_index(
                                    user.node._body.reads_name2expr[
                                        scheduler_buffer.get_name()
                                    ],
                                )
                                for user in scheduler_buffer.users
                            )

                        if not (
                            global_buffer_layout.is_contiguous()
                            and is_all_write_read_contiguous()
                        ):
                            continue
                        # Local Buffer is a view of global buffer
                        local_buffer_layout = ir.FixedLayout(
                            global_buffer_layout.device,
                            global_buffer_layout.dtype,
                            global_buffer_layout.size[size_offset:],
                            global_buffer_layout.stride[size_offset:],
                        )

                        def try_share_local_buffer(local_buffer_layout, local_buffers):
                            for local_buf in local_buffers:
                                if local_buffer_layout == local_buf.layout and all(
                                    all(
                                        user.node.get_name() in visited_scheduler_nodes
                                        for user in V.graph.scheduler.name_to_buf[
                                            global_buffer.name
                                        ].users
                                    )
                                    for global_buffer in local_to_global_buffers[
                                        local_buf.name
                                    ]
                                    if global_buffer.name is not None
                                ):
                                    return local_buf
                            return None

                        local_buf_prefix = "local_buffer_data"
                        # Share existing local buffer
                        local_buffer_used = try_share_local_buffer(
                            local_buffer_layout, local_buffers
                        )
                        if not local_buffer_used:
                            # Create new local buffer
                            local_buffer_used = ir.Buffer(
                                f"{local_buf_prefix}_{len(local_buffers)}",
                                local_buffer_layout,
                            )
                            local_buffers.append(local_buffer_used)
                            local_to_global_buffers[local_buffer_used.name] = []
                        local_to_global_buffers[local_buffer_used.name].append(
                            global_buffer,
                        )

            with LocalBufferContext(kernel_group.args) as scope:
                if len(local_buffers) > 0:
                    for local_buffer in local_buffers:
                        assert local_buffer.name is not None
                        scope.add_local_buffer(
                            local_buffer, local_to_global_buffers[local_buffer.name]
                        )
                for _node in node.get_outer_nodes():
                    assert isinstance(_node, (FusedSchedulerNode, SchedulerNode))
                    cpp_kernel_proxy = CppKernelProxy(kernel_group)
                    cpp_kernel_proxy.codegen_nodes(_node.get_nodes())  # type: ignore[arg-type]
                    cpp_kernel_proxy_list.append(cpp_kernel_proxy)
                    nodes_list.append(_node.get_nodes())  # type: ignore[arg-type]

                if not node.check_outer_fusion_loop_level_attr(
                    cpp_kernel_proxy_list, node.outer_loop_fusion_depth
                ):
                    return False
                metrics.cpp_outer_loop_fused_inner_counts.append(
                    metrics.CppOuterLoopFusedCount(
                        len(cpp_kernel_proxy_list),
                        local_buffer_number=len(scope.local_buffers),
                    )
                )
                outer_fusion_cpp_kernel_proxy = node.merge_outer_fusion_kernels(
                    cpp_kernel_proxy_list,
                )
                kernel_group.finalize_kernel(
                    outer_fusion_cpp_kernel_proxy,
                    [_node for _nodes in nodes_list for _node in _nodes],
                )

            return True

        if not try_outer_loop_fusion_with_local_buf(node):
            # Reset generated_cpp_vec_kernel_count to codegen again
            metrics.generated_cpp_vec_kernel_count = generated_cpp_vec_kernel_count
            cpp_kernel_proxy_list.clear()
            nodes_list.clear()
            # Similar as comment in
            # https://github.com/pytorch/pytorch/blob/469383755fe416eb1c41fa724762ad3eaecdff07/torch/_inductor/codegen/cpp.py#L3269-L3272
            # Kernels share the same global contexts like V.graph.wrapper_code, V.kernel.args.
            with torch._inductor.config.patch(inplace_buffers=False):
                for _node in node.get_outer_nodes():
                    assert isinstance(_node, (FusedSchedulerNode, SchedulerNode))
                    _nodes: List[SchedulerNode] = _node.get_nodes()  # type: ignore[assignment]
                    cpp_kernel_proxy = CppKernelProxy(kernel_group)
                    cpp_kernel_proxy.codegen_nodes(_nodes)
                    kernel_group.finalize_kernel(cpp_kernel_proxy, _nodes)

    def codegen_node(
        self,
        node: Union[OuterLoopFusedSchedulerNode, FusedSchedulerNode, SchedulerNode],
    ):
        """
        Turn an set of pre-fused nodes into a C++ kernel.
        """
        kernel_group = self.kernel_group

        if isinstance(node, OuterLoopFusedSchedulerNode):
            self.codegen_outer_loop_node(node)
        else:
            nodes: List[SchedulerNode] = node.get_nodes()  # type: ignore[assignment]
            cpp_kernel_proxy = CppKernelProxy(kernel_group)
            cpp_kernel_proxy.codegen_nodes(nodes)
            kernel_group.finalize_kernel(cpp_kernel_proxy, nodes)

        args_num = self._get_scheduled_num_args()
        if args_num > CppScheduling.MAX_FUSED_KERNEL_ARGS_NUM:
            self._set_flush_status(True)

    def is_cpp_template(self, node: BaseSchedulerNode) -> bool:
        return isinstance(node, SchedulerNode) and isinstance(
            node.node, ir.CppTemplateBuffer
        )

    def codegen_template(
        self,
        template_node: BaseSchedulerNode,
        epilogue_nodes: Sequence[BaseSchedulerNode],
    ):
        """
        Codegen a CPP template, possibly with fused epilogues
        """
        counters["inductor"]["cpp_epilogue_fusion_counter"] += len(epilogue_nodes)
        assert self.is_cpp_template(
            template_node
        ), "Template node passed to CppScheduler.codegen_template must be a SchedulerNode that wraps a CppTemplateBuffer"
        template_node = cast(SchedulerNode, template_node)
        _, (_, rnumel) = template_node.group
        assert rnumel == ()
        ctb: ir.CppTemplateBuffer = cast(ir.CppTemplateBuffer, template_node.node)
        epilogue_ir_nodes: List[Optional[ir.Operation]] = [
            n.node for n in epilogue_nodes
        ]
        assert all(
            isinstance(n, ir.ComputedBuffer) for n in epilogue_ir_nodes
        ), "Epilogue nodes must all be instances of ir.ComputedBuffer"
        kernel, render = ctb.make_kernel_render(ctb, epilogue_nodes=epilogue_ir_nodes)
        with kernel:
            for node in [template_node, *epilogue_nodes]:
                node.mark_run()  # type: ignore[attr-defined]
            src_code = render()

        with V.set_kernel_handler(kernel):
            node_schedule = [template_node, *epilogue_nodes]
            kernel_name = self.define_kernel(src_code, node_schedule, kernel.args)
        kernel.call_kernel(kernel_name, ctb)
        V.graph.removed_buffers |= kernel.removed_buffers
        self.scheduler.free_buffers()

    def _get_scheduled_num_args(self):
        return self.kernel_group.get_num_args()

    def ready_to_flush(self):
        return self._ready_to_flush

    def codegen_sync(self):
        pass

    def define_kernel(self, src_code, nodes, kernel_args=None):
        wrapper = V.graph.wrapper_code
        fused_name = (
            get_fused_kernel_name(nodes, config.cpp.descriptive_names)
            if config.cpp.descriptive_names
            else ""
        )
        kernel_name = "_".join(["cpp", fused_name, wrapper.next_kernel_suffix()])
        kernel_decl_name = kernel_name if V.graph.cpp_wrapper else "kernel"
        src_code = src_code.replace(str(Placeholder.KERNEL_NAME), kernel_decl_name)
        src_code = src_code.replace(str(Placeholder.DESCRIPTIVE_NAME), kernel_name)
        # TODO(voz): Ostensibly, we should not need this. But there are cases where C++ codegen does
        # not use BracesBuffer, so we have no good indicator of a C++ buffer atm.
        src_code = src_code.replace("#pragma CMT", "//")

        compile_wrapper = IndentedBuffer()
        args = self.kernel_group.args if kernel_args is None else kernel_args
        _, _, arg_types = args.cpp_argdefs()
        if not V.graph.cpp_wrapper:
            compile_wrapper.writeline(f"async_compile.cpp_pybinding({arg_types!r}, '''")
        compile_wrapper.splice(src_code, strip=True)
        if not V.graph.cpp_wrapper:
            compile_wrapper.writeline("''')")
        wrapper.define_kernel(kernel_name, compile_wrapper.getvalue(), cuda=False)
        return kernel_name

    def flush(self):
        src_code = self.kernel_group.codegen_group()
        if src_code:
            kernel_name = self.define_kernel(
                src_code, self.kernel_group.scheduled_nodes
            )
            self.kernel_group.call_kernel(V.graph.wrapper_code, kernel_name)
        self.reset_kernel_group()
        self._set_flush_status(False)


class KernelGroup:
    def __init__(self):
        super().__init__()
        self.args = KernelArgs()
        self.loops_code = BracesBuffer()
        self.ws = WorkSharing(self.loops_code)
        self.stack = contextlib.ExitStack()
        self.stack.enter_context(self.ws)
        self.scheduled_nodes = []

    def new_kernel(self, cls, *args):
        return cls(self.args, parallel_num_threads(), *args)

    def finalize_kernel(self, new_kernel, nodes):
        self.scheduled_nodes += nodes
        code = self.loops_code
        ws = self.ws
        new_kernel.codegen_loops(code, ws)

    def get_num_args(self):
        arg_defs, call_args, arg_types = self.args.cpp_argdefs()
        args_num = len(arg_defs)
        return args_num

    def codegen_group(self, name=None) -> str:
        self.stack.close()
        if not self.scheduled_nodes:
            return ""
        code = BracesBuffer()
        # 1. Include header files
        # TODO: support kernel profile on other platforms
        enable_kernel_profile = config.cpp.enable_kernel_profile and sys.platform in [
            "linux",
            "win32",
        ]
        if enable_kernel_profile:
            code.writelines(["#include <ATen/record_function.h>"])
        code.writeline(codecache.cpp_prefix())

        # 2. Function definition
        kernel_decl_name = str(Placeholder.KERNEL_NAME) if name is None else name
        kernel_name = str(Placeholder.DESCRIPTIVE_NAME) if name is None else name
        arg_defs, _, _ = self.args.cpp_argdefs()
        arg_defs = ",\n".ljust(25).join(arg_defs)
        func_export_decl = get_export_declaration()
        code.writeline(
            f'extern "C" {func_export_decl} void {kernel_decl_name}({arg_defs})'
        )

        # 3. Function body
        with code.indent():
            if enable_kernel_profile:
                graph_id = V.graph.graph_id
                prefix = "graph_" + str(graph_id) + "_" if graph_id is not None else ""
                code.writelines(
                    [
                        f'RECORD_FUNCTION("{prefix + kernel_name}", c10::ArrayRef<c10::IValue>({{}}));'
                    ]
                )
            for old, new in self.args.aliases():
                code.writeline(f"auto {old} = {new};")
            code.splice(self.loops_code)
        return code.getvalue()

    def call_kernel(self, wrapper, kernel_name):
        _, call_args, arg_types = self.args.cpp_argdefs()
        wrapper.generate_kernel_call(
            kernel_name, call_args, cuda=False, arg_types=arg_types
        )


class CppWrapperKernelGroup(KernelGroup):
    def __init__(self):
        super().__init__()
        self.args = CppWrapperKernelArgs()


class WorkSharing:
    def __init__(self, code):
        self.code = code
        self.in_parallel = False
        self.num_threads = None
        self.stack = contextlib.ExitStack()

    def parallel(self, threads):
        if self.in_parallel and threads != self.num_threads:
            # wrong number of threads
            self.close()
        if not self.in_parallel:
            self.num_threads = threads
            self.in_parallel = True
            if config.cpp.dynamic_threads:
                self.code.writeline("#pragma omp parallel")
            else:
                self.code.writeline(f"#pragma omp parallel num_threads({threads})")
            self.stack.enter_context(self.code.indent())
            self.code.writeline(
                "int tid = omp_get_thread_num();",
            )

    def single(self):
        if self.in_parallel:
            self.code.writeline("#pragma omp single")
        return self.in_parallel

    def close(self):
        self.stack.close()
        self.in_parallel = False

    def __enter__(self):
        self.stack.__enter__()
        return self

    def __exit__(self, exc_type, exc_val, exc_tb):
        self.stack.__exit__(exc_type, exc_val, exc_tb)


@dataclasses.dataclass
class LoopLevel:
    var: Optional[sympy.Expr] = None
    size: Optional[sympy.Expr] = None
    offset: sympy.Expr = sympy.Integer(0)
    steps: sympy.Expr = sympy.Integer(1)
    parallel: int = 0
    simd_omp: bool = False
    simd_vec: bool = False
    collapsed: bool = False
    is_reduction: bool = False
    parent: Optional["LoopLevel"] = None
    # the next inner level of the loop, empty if it is inner-most
    # contains >1 LoopLevel if the inner level of loop is split
    inner: List["LoopLevel"] = dataclasses.field(default_factory=list)
    # kernel assigned to this loop level, only valid when it is a leaf
    kernel: Optional[CppKernel] = None

    def __post_init__(self):
        # Regarding the C++/OpenMP backend, `cpu_vec_isa.pick_vec_isa()` to check
        # vectorization ISA is a time-consuming and one-shot operation. It leads
        # to taking a longer time to import `codegen.cpp` package because the
        # `LoopLevel` of the package is decorated by `@dataclasses.dataclass` while
        # the decorator will invoke `cpu_vec_isa.pick_vec_isa()` to initialize the
        # `simd_nelements` of the `LoopLevel`. It might introduce additional compilation
        # overhead to the Triton backend. Therefore, we moved the `simd_nelements` to
        # `__post_init__`
        picked_vec_isa: cpu_vec_isa.VecISA = cpu_vec_isa.pick_vec_isa()
        self.simd_nelements: int = picked_vec_isa.nelements() if picked_vec_isa else 0

    def get_kernels(self) -> List[CppKernel]:
        """Get all kernel objects under this loop level"""
        if self.kernel:
            return [self.kernel]
        kernels = []
        for loop in self.inner:
            kernels += loop.get_kernels()
        return kernels

    def get_root(self):
        """Get all kernel objects under this loop level"""
        root = self
        while root.parent:
            root = root.parent
        return root

    def set_kernel(self, kernel: CppKernel):
        """
        Set the kernel under this loop level. No split is allowed under
        this loop level.
        """
        if not self.inner:
            self.kernel = kernel
            loop: Optional[LoopLevel] = self
            assert loop is not None
            return
        assert len(self.inner) == 1
        self.inner[0].set_kernel(kernel)

    def get_loops_at(self, depth) -> List["LoopLevel"]:
        if depth == 0:
            return [self]
        else:
            loops = []
            for loop in self.inner:
                loops += loop.get_loops_at(depth - 1)
            return loops

    def split_with_tiling(self, depth, factor):
        def clone_inner():
            inner = []
            if self.inner:
                for loop in self.inner:
                    inner.append(loop.clone())
            return inner

        def do_split_with_tiling():
            sympy_factor = sympy.Integer(factor)

            offset = FloorDiv(self.size, sympy_factor) * sympy_factor
            main_loop = LoopLevel(self.var, offset)
            main_loop.steps = sympy_factor
            main_loop.parallel = self.parallel
            main_loop.collapsed = False
            main_loop.is_reduction = self.is_reduction
            main_loop.inner = clone_inner()
            if main_loop.inner:
                for loop in main_loop.inner:
                    loop.parent = main_loop

            tail_loop = LoopLevel(self.var, self.size)
            tail_loop.offset = offset
            tail_loop.parallel = self.parallel
            tail_loop.collapsed = False
            tail_loop.is_reduction = self.is_reduction
            tail_loop.inner = clone_inner()
            if tail_loop.inner:
                for loop in tail_loop.inner:
                    loop.parent = tail_loop

            return main_loop, tail_loop

        if depth == 0:
            main_loop, tail_loop = do_split_with_tiling()
            parent = self.parent
            if parent:
                parent.inner = [main_loop, tail_loop]
                main_loop.parent = parent
                tail_loop.parent = parent
            return main_loop, tail_loop
        else:
            assert len(self.inner) == 1
            return self.inner[0].split_with_tiling(depth - 1, factor)

    def clone(self):
        loop = copy(self)
        loop.inner = []
        if self.inner:
            for inner_loop in self.inner:
                inner_loop_clone = inner_loop.clone()
                inner_loop_clone.parent = loop
                loop.inner.append(inner_loop_clone)
        loop.kernel = deepcopy(self.kernel)
        return loop

    def lines(self):
        offset_expr = cexpr_index(self.offset)
        size_expr = cexpr_index(self.size)
        if config.cpp.no_redundant_loops and offset_expr == size_expr:
            return None
        simd = (
            f"simd simdlen({self.simd_nelements}) "
            if self.simd_omp and self.simd_nelements > 1
            else ""
        )
        if self.parallel:
            # TODO(jansel): look into chunk size and other schedules
            line1 = "#pragma omp for"
            if self.parallel > 1:
                line1 += f" collapse({self.parallel})"
            if self.simd_omp:
                line1 = line1.replace(" for ", f" for {simd}")
        elif self.simd_vec:
            line1 = ""
        elif self.simd_omp:
            line1 = f"#pragma omp {simd}"
        elif not self.is_reduction and cpp_builder.is_gcc():
            line1 = "#pragma GCC ivdep"
        else:
            line1 = ""
        offset_str = f"{INDEX_TYPE} {self.var}={offset_expr}"
        size_str = f"{self.var}<{size_expr}"
        steps_str = f"{self.var}+={cexpr_index(self.steps)}"
        line2 = f"for({offset_str}; {size_str}; {steps_str})"
        if self.collapsed or not line1:
            return [line2]
        return [line1, line2]


@dataclasses.dataclass
class LoopNestWithSplit:
    """
    A loop-nest like structure but with some loop level split along
    the loop range into the main tiling loop and the tail. It is built
    with the `build` method as a loop nest and then split with
    `split_with_tiling` at some depth.

    A typical case is for vectorization where we typically split at the inner-most
    loop level. A more complicated case is 2D tiling where we split at
    both inner-most and outer levels.
    """

    root: Optional[List[LoopLevel]] = None
    kernel: Optional[CppKernel] = None

    @staticmethod
    def build(kernel: CppKernel):
        """Build a LoopNest with the given `kernel` as the leaf"""
        itervars = kernel.itervars
        ranges = kernel.ranges
        reduction_depth = kernel.reduction_depth
        assert reduction_depth is not None

        root: List[LoopLevel] = []
        levels: List[LoopLevel] = root
        loop: Optional[LoopLevel] = None
        for loop_idx, (var, size) in enumerate(zip(itervars, ranges)):
            loop = LoopLevel(var, size, parent=loop)
            if loop_idx >= reduction_depth:
                loop.is_reduction = kernel.is_reduction
            levels.append(loop)
            levels = loop.inner
        loop_nest = LoopNestWithSplit(root)
        if loop:
            loop.kernel = kernel
        else:
            loop_nest.kernel = kernel
        return loop_nest

    def __bool__(self):
        return bool(self.root)

    def get_loops_at(self, depth) -> List[LoopLevel]:
        """Get all the loop levels at the given `depth` (most outer loop has depth 0)"""
        loops: List[LoopLevel] = []
        assert self.root is not None
        for loop in self.root:
            loops += loop.get_loops_at(depth)
        return loops

    @cache_on_self
    def max_parallel_depth(self):
        """
        Maximal allowed depth for parallelism:
        1) Levels without splitting and
        2) All reduction or non-reduction levels
        When the loop is split at the top level, the max depth is 1.
        """
        max_depth = 0
        assert self.root is not None
        loops = self.root
        if len(loops) > 1:
            return 1
        is_reduction = loops[0].is_reduction if loops else False
        while len(loops) == 1 and loops[0].is_reduction == is_reduction:
            max_depth += 1
            loops = loops[0].inner
        return max_depth

    def is_reduction_only(self):
        """
        Whether all the loops are for reduction. Reduction loops
        are always the inner most ones.
        """
        return (
            self.root is not None and len(self.root) > 0 and self.root[0].is_reduction
        )

    def mark_parallel(self, par_depth):
        assert (
            par_depth <= self.max_parallel_depth()
        ), "Parallel depth cannot exceed the maximal allowed parallel depth"
        assert self.root is not None
        loops = self.root
        for loop in loops:
            loop.parallel = par_depth
        for i in range(1, par_depth):
            loops = loops[0].inner
            loops[0].collapsed = True

    def split_with_tiling(self, depth, factor):
        """
        Split the loop into main and tail loops at given `depth` so that the range
        of the main loop has range `floor_div(range, factor) * factor` and
        the tail loop handles the remainder. The main loop is tiled
        according to the `factor`.
        """
        loops = self.get_loops_at(depth)
        assert len(loops) == 1
        split_loops = loops[0].split_with_tiling(0, factor)
        if depth == 0:
            self.root = split_loops
        return split_loops

    def get_kernels(self) -> List[CppKernel]:
        """Get all kernel objects under this loop nest"""
        if self.kernel:
            return [self.kernel]
        kernels: List[CppKernel] = []
        assert self.root is not None
        for loop in self.root:
            kernels += loop.get_kernels()
        return kernels<|MERGE_RESOLUTION|>--- conflicted
+++ resolved
@@ -2407,15 +2407,9 @@
                 )
                 is_bool = dtype == torch.bool
                 # we are using at::vec::VecMask<float, N> for bool
-<<<<<<< HEAD
-                vec_dtype = torch.float if is_any else dtype
-                vec = f"at::vec::Vectorized<{DTYPE_TO_CPP[vec_dtype]}>"
-                vec_reduce_all_func = f"at::vec::vec_reduce_all<{DTYPE_TO_CPP[vec_dtype]}, {self._get_num_vectors(vec_dtype)}>"
-=======
                 vec_dtype = "float" if is_bool else DTYPE_TO_CPP[dtype]
                 vec = f"at::vec::Vectorized<{vec_dtype}>"
-                vec_reduce_all_func = f"at::vec::vec_reduce_all<{vec_dtype}>"
->>>>>>> f5e19850
+                vec_reduce_all_func = f"at::vec::vec_reduce_all<{DTYPE_TO_CPP[vec_dtype]}, {self._get_num_vectors(vec_dtype)}>"
                 next_value = f"{vec_reduce_all_func}([]({vec}& x, {vec}& y) {reduce_all_body}, {acc_vec})"
 
             self.reduction_suffix.writeline(
