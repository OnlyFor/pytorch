--- conflicted
+++ resolved
@@ -657,41 +657,6 @@
 }
 _triton_type_re = re.compile(r"^.*[.]")
 
-<<<<<<< HEAD
-def triton_type(dtype):
-    triton_type_name = str(dtype).split(".")[-1]
-    if triton_type_name == "bool":
-        triton_type_name = "int1"
-    elif triton_type_name == "float8_e4m3fn":
-        triton_type_name = "float8e4nv"
-    elif triton_type_name == "float8_e5m2":
-        triton_type_name = "float8e5"
-    elif triton_type_name == "float8_e4m3fnuz":
-        triton_type_name = "float8e4b8"
-    elif triton_type_name == "float8_e5m2fnuz":
-        triton_type_name = "float8e5b16"
-    return f"tl.{triton_type_name}"
-
-
-def triton_compute_type(dtype):
-    if config.triton.codegen_upcast_to_fp32 and dtype in (torch.float16, torch.float32):
-        dtype = torch.float32
-    return triton_type(dtype)
-
-
-def _get_primitive_bitwidth(dtype):
-    if hasattr(dtype, "is_floating_point"):
-        if dtype.is_floating_point:
-            # triton_compute_type changes the bitwidth
-            if (
-                dtype in [torch.bfloat16, torch.float16]
-                and config.triton.codegen_upcast_to_fp32
-            ):
-                return 32
-            return torch.finfo(dtype).bits
-        else:
-            return torch.iinfo(dtype).bits
-=======
 
 def triton_type(dtype: torch.dtype) -> str:
     """Convert torch.dtype to triton type"""
@@ -719,7 +684,6 @@
     itemsize = getattr(dtype, "itemsize", None)
     if itemsize:
         return itemsize * 8
->>>>>>> 284c00fc
     else:
         return -1
 
@@ -738,24 +702,9 @@
     return upcast_compute_type(dtype)
 
 
-<<<<<<< HEAD
-def acc_dtype(dtype: torch.dtype) -> torch.dtype:
-    if is_integer_dtype(dtype) and dtype.is_signed and dtype.itemsize <= 4:
-        return torch.int32
-    if config.triton.codegen_upcast_to_fp32 and (
-        dtype == torch.float16 or dtype == torch.bfloat16
-    ):
-        return torch.float32
-    return dtype
-
-
-def triton_acc_type(dtype):
-    return triton_compute_type(acc_dtype(dtype))
-=======
 def triton_acc_type(dtype: torch.dtype) -> str:
     """Convert torch.dtype to triton type, with reduction upcasts"""
     return triton_compute_type(upcast_acc_dtype(dtype))
->>>>>>> 284c00fc
 
 
 class TritonCSEVariable(CSEVariable):
@@ -1407,11 +1356,13 @@
         reduction_hint=ReductionHint.DEFAULT,
         min_elem_per_thread=0,
         override_persistent_reduction=None,
+        override_cooperative_reduction=None,
         optimize_mask=True,
     ) -> None:
         self.optimize_mask: bool = optimize_mask
-        self.cooperative_reduction = (
+        self.cooperative_reduction = override_cooperative_reduction or (
             not override_persistent_reduction
+            and override_cooperative_reduction is None
             and self.should_use_cooperative_reduction(groups)
         )
         if self.cooperative_reduction:
@@ -2425,13 +2376,13 @@
                 assert reduction_type == "welford_reduce"
                 result_mean, result_m2, result_weight = result_var
                 peer_mean = self.codegen_cooperative_reduction_peer_combine(
-                    result_mean, acc_dtype(src_dtype)
+                    result_mean, upcast_acc_dtype(src_dtype)
                 )
                 peer_m2 = self.codegen_cooperative_reduction_peer_combine(
-                    result_m2, acc_dtype(src_dtype)
+                    result_m2, upcast_acc_dtype(src_dtype)
                 )
                 peer_weight = self.codegen_cooperative_reduction_peer_combine(
-                    result_weight, acc_dtype(src_dtype)
+                    result_weight, upcast_acc_dtype(src_dtype)
                 )
                 assert dim == 1
                 self.welford_reduce_final_reduction(
@@ -2446,7 +2397,7 @@
                 )
             else:
                 peers = self.codegen_cooperative_reduction_peer_combine(
-                    result_var, acc_dtype(src_dtype)
+                    result_var, upcast_acc_dtype(src_dtype)
                 )
                 self.post_loop_store.writeline(
                     f"{result_var} = {final_reduction(peers)}"
