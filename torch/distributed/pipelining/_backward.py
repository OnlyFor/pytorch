--- conflicted
+++ resolved
@@ -55,20 +55,8 @@
             q.append(node)
     while q:
         node = q.popleft()
-<<<<<<< HEAD
-        metadata = cast(Dict[str, List], node.metadata)
-        reverse_edges = metadata.get("reverse_edges", [])
-        for holder_ref, _ids in reverse_edges:
-            ref = holder_ref()
-            if ref is None:
-                # this reverse graph is no longer alive
-                # raise RuntimeError("Reverse graph is no longer alive")
-                continue
-            fn = ref.node
-=======
         reverse_edges = reverse_edges_dict[node]
         for fn in reverse_edges:
->>>>>>> 50b25ff9
             if fn in closure or fn is None:
                 continue
             if fn in target_nodes:
@@ -116,15 +104,10 @@
     # but omits weights and any subgraphs connecting weights to this closure
     inputs_closure, _ = reverse_closure(inputs, set(), reverse_edges_dict)
     param_groups: Dict[Node, Dict[str, Set]] = dict()  # keyed on intermediates
-<<<<<<< HEAD
     for param in params:
-        _closure, intersected = reverse_closure([param], inputs_closure)
-=======
-    for i, param in enumerate(params):
         closure, intersected = reverse_closure(
             [param], inputs_closure, reverse_edges_dict
         )
->>>>>>> 50b25ff9
         param_group: Dict[str, Set] = {
             "params": {param},
             "intermediates": intersected,
