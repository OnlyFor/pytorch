# mypy: allow-untyped-decorators
from typing import cast, List, NamedTuple, Optional, Tuple, Union

import torch
import torch.distributed as dist
from torch.distributed.device_mesh import _get_device_handle
from torch.distributed.distributed_c10d import ReduceOp
from torch.distributed.tensor import DTensor

from ._fsdp_common import (
    _get_dim0_padded_size,
    _raise_assert_with_print,
    _to_dtype_if_needed,
)
from ._fsdp_param import FSDPParam, ShardedState


if not torch._running_with_deploy():
    import torch._dynamo.compiled_autograd as ca
else:
    ca = object()  # type: ignore[assignment]
    ca.compiled_autograd_enabled = False


class AllGatherResult(NamedTuple):
    all_gather_output: torch.Tensor
    all_gather_event: Optional[torch.Event]
    all_gather_work: Optional[dist.distributed_c10d.Work]
    # For each parameter, the all-gather input dtype for each input
    param_all_gather_input_dtypes: List[List[torch.dtype]]
    # For each parameter, the all-gather input numel for each input
    param_all_gather_input_numels: List[List[int]]
    # 1D flattened version of `param_all_gather_input_numels` saved to avoid
    # CPU overhead from recomputing
    all_gather_input_split_sizes: List[int]


lib = torch.library.Library("fsdp", "FRAGMENT")  # noqa: TOR901

lib.define(
    """
    all_gather_copy_in(
        Tensor[] all_gather_inputs,
        SymInt[] inp_split_sizes,
        SymInt all_gather_input_numel,
        SymInt world_size,
        SymInt rank,
        ScalarType dtype,
        Device device
    ) -> (Tensor, Tensor)
    """
)


@torch.library.impl(lib, "all_gather_copy_in", "Meta")
def all_gather_copy_in_meta(
    all_gather_inputs: List[torch.Tensor],
    inp_split_sizes: List[int],
    all_gather_input_numel: int,
    world_size: int,
    rank: int,
    dtype: torch.dtype,
    device: torch.device,
) -> Tuple[torch.Tensor, torch.Tensor]:
    all_gather_output = torch.empty(
        (all_gather_input_numel * world_size,), dtype=dtype, device="meta"
    )
    all_gather_input = all_gather_output.narrow(
        0, all_gather_input_numel * rank, all_gather_input_numel
    )
    return all_gather_input, all_gather_output


@torch.library.impl(lib, "all_gather_copy_in", "CUDA")
@torch.library.impl(lib, "all_gather_copy_in", "CPU")
def all_gather_copy_in_cuda(
    all_gather_inputs: List[torch.Tensor],
    inp_split_sizes: List[int],
    all_gather_input_numel: int,
    world_size: int,
    rank: int,
    dtype: torch.dtype,
    device: torch.device,
) -> Tuple[torch.Tensor, torch.Tensor]:
    all_gather_output = torch.empty(
        (all_gather_input_numel * world_size,), dtype=dtype, device=device
    )
    all_gather_input = all_gather_output.narrow(
        0, all_gather_input_numel * rank, all_gather_input_numel
    )
    foreach_copy_dsts = torch.split(all_gather_input, inp_split_sizes)
    with torch.no_grad():
        torch._foreach_copy_(foreach_copy_dsts, all_gather_inputs)
    return all_gather_input, all_gather_output


lib.define(
    "split_with_sizes_copy(Tensor all_gather_output, SymInt[] all_gather_input_split_sizes, int dim=0, *, Tensor(a!)[] out) -> ()"
)


@torch.library.impl(lib, "split_with_sizes_copy", "Meta")
@torch.library.impl(lib, "split_with_sizes_copy", "CUDA")
@torch.library.impl(lib, "split_with_sizes_copy", "CPU")
def split_with_sizes_copy(
    all_gather_output: torch.Tensor,
    all_gather_input_split_sizes: List[int],
    dim: int,
    out: List[torch.Tensor],
) -> None:
    torch.split_with_sizes_copy(
        all_gather_output, all_gather_input_split_sizes, dim=dim, out=out
    )


lib.define(
    "chunk_cat(Tensor[] tensors, int dim, int num_chunks, *, Tensor(a!) out) -> ()"
)


@torch.library.impl(lib, "chunk_cat", "Meta")
@torch.library.impl(lib, "chunk_cat", "CUDA")
@torch.library.impl(lib, "chunk_cat", "CPU")
def chunk_cat(
    tensors: List[torch.Tensor],
    dim: int,
    num_chunks: int,
    out: torch.Tensor,
) -> None:
    torch._chunk_cat(tensors, dim, num_chunks, out=out)


@torch.no_grad()
def foreach_all_gather(
    fsdp_params: List[FSDPParam],
    group: dist.ProcessGroup,
    async_op: bool,
    all_gather_copy_in_stream: torch.Stream,
    all_gather_stream: torch.Stream,
    device: torch.device,
) -> Optional[AllGatherResult]:
    world_size, rank = group.size(), group.rank()
    device_handle = _get_device_handle(device.type)
    with device_handle.stream(all_gather_copy_in_stream):
        param_all_gather_inputs = _get_param_all_gather_inputs(fsdp_params)
        (
            param_all_gather_input_dtypes,
            param_all_gather_input_numels,
            dtype,
        ) = _get_all_gather_input_metadatas(param_all_gather_inputs)
        if dtype == torch.uint8:
            all_gather_inputs = [
                t.view(torch.uint8) for ts in param_all_gather_inputs for t in ts
            ]
        else:
            all_gather_inputs = [t for ts in param_all_gather_inputs for t in ts]
        inp_split_sizes = [t.numel() for t in all_gather_inputs]
        all_gather_input_numel = sum(inp_split_sizes)
        all_gather_input, all_gather_output = torch.ops.fsdp.all_gather_copy_in(
            all_gather_inputs,
            inp_split_sizes,
            all_gather_input_numel,
            world_size,
            rank,
            dtype,
            device,
        )
        del param_all_gather_inputs
    all_gather_stream.wait_stream(all_gather_copy_in_stream)
    with device_handle.stream(all_gather_stream):
        all_gather_work = dist.all_gather_into_tensor(
            output_tensor=all_gather_output,
            input_tensor=all_gather_input,
            group=group,
            async_op=async_op,
        )
        all_gather_event = all_gather_stream.record_event()
        return AllGatherResult(
            all_gather_output,
            all_gather_event,
            all_gather_work,
            param_all_gather_input_dtypes,
            param_all_gather_input_numels,
            inp_split_sizes,
        )


@torch.no_grad()
def _get_param_all_gather_inputs(
    fsdp_params: List[FSDPParam],
) -> List[List[torch.Tensor]]:
    if ca.local.enabled:
        return [fsdp_param.all_gather_inputs for fsdp_param in fsdp_params]

    # Intentionally try to run a fast-path that bypasses abstractions for the
    # common FSDP case of bf16/fp32 mixed precision in order to use foreach
    # copy for lower CPU overhead and more efficient copying in eager
    def use_foreach_copy(fsdp_param: FSDPParam) -> bool:
        return (
            fsdp_param.param_dtype is not None
            and not fsdp_param.offload_to_cpu
            and not hasattr(fsdp_param._sharded_local_tensor, "fsdp_pre_all_gather")
        )

    param_all_gather_inputs: List[List[torch.Tensor]] = [[] for _ in fsdp_params]
    foreach_copy_indices: List[int] = []
    foreach_copy_inputs: List[torch.Tensor] = []
    foreach_copy_input_numels: List[int] = []

    # 1st pass: for foreach-copy parameters, get inputs and metadata for the
    # foreach copy, and for the others, actually get their all-gather inputs
    for i, fsdp_param in enumerate(fsdp_params):
        if use_foreach_copy(fsdp_param):
            foreach_copy_indices.append(i)
            all_gather_input = (
                fsdp_param._sharded_param_data
                if fsdp_param.sharded_state == ShardedState.SHARDED
                else cast(torch.Tensor, fsdp_param._sharded_post_forward_param_data)
            )
            foreach_copy_inputs.append(all_gather_input)
            foreach_copy_input_numels.append(all_gather_input.numel())
        else:
            param_all_gather_inputs[i] = fsdp_param.all_gather_inputs

    # 2nd pass: use foreach copy to compute the remaining all-gather inputs
    if foreach_copy_inputs:
        fsdp_param_0 = fsdp_params[foreach_copy_indices[0]]
        param_dtype, device = fsdp_param_0.param_dtype, fsdp_param_0.device
        flat_foreach_copy_input = torch.empty(
            (sum(foreach_copy_input_numels),), device=device, dtype=param_dtype
        )
        splits = torch.split(flat_foreach_copy_input, foreach_copy_input_numels)
        torch._foreach_copy_(splits, foreach_copy_inputs)
        for i, split in zip(foreach_copy_indices, splits):
            param_all_gather_inputs[i] = [split]

    return param_all_gather_inputs


@torch.no_grad()
def foreach_all_gather_copy_out(
    all_gather_result: AllGatherResult,
    fsdp_params: List[FSDPParam],
    group: dist.ProcessGroup,
) -> None:
    (
        all_gather_output,
        all_gather_event,
        all_gather_work,
        param_all_gather_input_dtypes,
        param_all_gather_input_numels,
        all_gather_input_split_sizes,
    ) = all_gather_result
    dtype, device = all_gather_output.dtype, all_gather_output.device
    device_handle = _get_device_handle(device.type)
    if all_gather_event is not None:  # sync op
        device_handle.current_stream().wait_event(all_gather_event)
    if isinstance(all_gather_work, dist.distributed_c10d.Work):  # async op
        all_gather_work.wait()
    world_size, device = group.size(), all_gather_output.device

    split_with_sizes_out: List[torch.Tensor] = []
    shard_i_copy_infos: List[Tuple[FSDPParam, List[torch.Tensor]]] = []
    for all_gather_input_numels, all_gather_input_dtypes, fsdp_param in zip(
        param_all_gather_input_numels, param_all_gather_input_dtypes, fsdp_params
    ):
<<<<<<< HEAD
        if ca.local.enabled:
            fsdp_param.init_all_gather_outputs(
                all_gather_input_numels,
                all_gather_input_dtypes,
                world_size,
                device,
                # NOTE: Under compile, make sure we always recreate all_gather_outputs
                # per AllGather. See [Note: Invariants for torch.compile Traceable FSDP2].
                force_recreate=True,
            )
        else:
            fsdp_param.init_all_gather_outputs(
                all_gather_input_numels, all_gather_input_dtypes, world_size, device
            )  # no-op after 1st call
=======
        # NOTE: Under compile, make sure we always recreate all_gather_outputs
        # per AllGather. See [Note: Invariants for torch.compile Traceable FSDP2].
        force_recreate = ca.compiled_autograd_enabled
        fsdp_param.init_all_gather_outputs(
            all_gather_input_numels,
            all_gather_input_dtypes,
            world_size,
            device,
            force_recreate=force_recreate,
        )
        if not force_recreate:
>>>>>>> febd5d9f
            fsdp_param.alloc_all_gather_outputs()
        param_all_gather_outputs = fsdp_param.all_gather_outputs
        if fsdp_param.fsdp_placement.dim != 0:
            # Copy to a temporary and then chunk-cat into the final all-gather
            # output tensors
            param_all_gather_outputs = [
                torch.empty_like(t) for t in param_all_gather_outputs
            ]
            shard_i_copy_infos.append((fsdp_param, param_all_gather_outputs))
        split_with_sizes_out.extend(param_all_gather_outputs)

    all_gather_output = all_gather_output.view(world_size, -1)
    if all_gather_output.dtype == torch.uint8:
        out = [t.view(world_size, -1).view(torch.uint8) for t in split_with_sizes_out]
    else:
        out = [t.view(world_size, -1) for t in split_with_sizes_out]
    torch.ops.fsdp.split_with_sizes_copy(
        all_gather_output, all_gather_input_split_sizes, dim=1, out=out
    )

    for fsdp_param, param_all_gather_outputs in shard_i_copy_infos:
        # Chunk-cat from the temporary to the final all-gather output tensors
        shard_dim = fsdp_param.fsdp_placement.dim
        for param_all_gather_output, target_all_gather_output in zip(
            param_all_gather_outputs, fsdp_param.all_gather_outputs
        ):
            padded_sharded_size = (
                fsdp_param.padded_sharded_param_size
                if fsdp_param.sharded_state == ShardedState.SHARDED
                else cast(
                    torch.Tensor, fsdp_param._sharded_post_forward_param_data
                ).size()
            )
            pre_param_size = list(padded_sharded_size)
            pre_param_size[0] *= world_size
            chunks = torch.chunk(
                param_all_gather_output.view(pre_param_size), world_size, dim=0
            )
            post_param_size = list(padded_sharded_size)
            post_param_size[shard_dim] *= world_size
            cat_out = target_all_gather_output.view(post_param_size)
            torch.cat(chunks, dim=shard_dim, out=cat_out)
            torch._C._autograd._unsafe_set_version_counter(
                target_all_gather_output, target_all_gather_output._version - 1
            )


@torch.no_grad()
def foreach_reduce(
    fsdp_params: List[FSDPParam],
    unsharded_grads: List[torch.Tensor],
    reduce_scatter_group: dist.ProcessGroup,
    reduce_scatter_stream: torch.Stream,
    orig_dtype: torch.dtype,
    reduce_dtype: Optional[torch.dtype],
    device: torch.device,
    reduce_scatter_reduce_op: Optional[Union[dist.ReduceOp, dist.ReduceOp.RedOpType]],
    all_reduce_group: Optional[dist.ProcessGroup],  # not `None` iff HSDP
    all_reduce_stream: torch.Stream,
    all_reduce_grads: bool,
    partial_reduce_output: Optional[torch.Tensor],  # only used for HSDP
) -> Tuple[torch.Tensor, torch.Event, torch.Event, Optional[torch.Tensor]]:
    """
    ``unsharded_grads`` owns the references to the gradients computed by
    autograd, so clearing the list frees the gradients.
    """
    grad_dtypes = {grad.dtype for grad in unsharded_grads}
    if len(grad_dtypes) != 1:
        # Check this at runtime since it could be a real runtime error if e.g.
        # fp8 weights do not produce the correct higher precision gradients
        _raise_assert_with_print(
            f"FSDP reduce-scatter expects uniform gradient dtype but got {grad_dtypes}"
        )
    grad_dtype = unsharded_grads[0].dtype
    reduce_dtype = reduce_dtype or grad_dtype
    predivide_factor, postdivide_factor = _get_gradient_divide_factors(
        reduce_scatter_group, all_reduce_group, reduce_dtype
    )
    world_size = reduce_scatter_group.size()
    for i, (fsdp_param, unsharded_grad) in enumerate(zip(fsdp_params, unsharded_grads)):
        if (shard_dim := fsdp_param.fsdp_placement.dim) == 0:
            continue
        assert (
            unsharded_grad.size(shard_dim) % world_size == 0
        ), f"Shard({shard_dim}) requires even sharding: {unsharded_grad.size()=} {world_size=}"
        chunks = torch.chunk(unsharded_grad, world_size, dim=shard_dim)
        unsharded_grads[i] = torch.cat(chunks, dim=0)
    padded_unsharded_sizes = tuple(
        _get_dim0_padded_size(grad.size(), world_size) for grad in unsharded_grads
    )
    reduce_scatter_input_numel = sum(s.numel() for s in padded_unsharded_sizes)
    reduce_scatter_output_numel = reduce_scatter_input_numel // world_size
    reduce_scatter_input = torch.empty(
        (reduce_scatter_input_numel,), dtype=reduce_dtype, device=device
    )
    device_handle = _get_device_handle(device.type)
    foreach_reduce_scatter_copy_in(unsharded_grads, reduce_scatter_input, world_size)
    current_stream = device_handle.current_stream()
    # Only after the copy-in finishes can we free the gradients
    unsharded_grads.clear()
    reduce_scatter_stream.wait_stream(current_stream)
    with device_handle.stream(reduce_scatter_stream):
        reduce_output = reduce_scatter_input.new_empty((reduce_scatter_output_numel,))
        _div_if_needed(reduce_scatter_input, predivide_factor)
        if reduce_scatter_reduce_op is None:
            if predivide_factor is None:
                reduce_scatter_reduce_op = ReduceOp.AVG
            else:
                reduce_scatter_reduce_op = ReduceOp.SUM
        dist.reduce_scatter_tensor(
            output=reduce_output,
            input=reduce_scatter_input,
            group=reduce_scatter_group,
            op=reduce_scatter_reduce_op,
        )
        reduce_scatter_event = reduce_scatter_stream.record_event()
        post_reduce_stream = reduce_scatter_stream
        if all_reduce_group is not None:  # HSDP
            # Accumulations must run in the reduce-scatter stream
            if not all_reduce_grads:
                if partial_reduce_output is not None:
                    partial_reduce_output += reduce_output
                else:
                    partial_reduce_output = reduce_output
                return (
                    reduce_scatter_input,
                    reduce_scatter_event,
                    post_reduce_stream.record_event(),
                    partial_reduce_output,
                )
            if partial_reduce_output is not None:
                reduce_output += partial_reduce_output
            post_reduce_stream = all_reduce_stream
            all_reduce_stream.wait_stream(reduce_scatter_stream)
            with device_handle.stream(all_reduce_stream):
                dist.all_reduce(
                    reduce_output,
                    group=all_reduce_group,
                    op=ReduceOp.AVG if predivide_factor is None else ReduceOp.SUM,
                )
    with device_handle.stream(post_reduce_stream):
        _div_if_needed(reduce_output, postdivide_factor)
        reduce_output = _to_dtype_if_needed(reduce_output, orig_dtype)
        # View out and accumulate sharded gradients
        flat_grad_offset = 0  # [0, reduce_scatter_output_numel - 1]
        for padded_unsharded_size, fsdp_param in zip(
            padded_unsharded_sizes, fsdp_params
        ):
            # Assume even sharding for Shard(i), i > 0; otherwise would require
            # copy-out for contiguous strides
            new_sharded_grad = torch.as_strided(
                reduce_output,
                size=fsdp_param.sharded_size,
                stride=fsdp_param.contiguous_sharded_stride,
                storage_offset=flat_grad_offset,
            )
            to_accumulate_grad = fsdp_param.sharded_param.grad is not None
            if fsdp_param.offload_to_cpu:
                # Only overlap the D2H copy (copying to pinned memory) if not
                # accumulating gradients since the CPU add kernel depends on
                # the copy result and we cannot run the add as a callback
                non_blocking = fsdp_param.pin_memory and not to_accumulate_grad
                # Since the GPU sharded gradient is allocated in the RS stream,
                # we can free it here by not keeping a ref without waiting for
                # the D2H copy since future RS-stream ops run after the copy
                new_sharded_grad = new_sharded_grad.to(
                    torch.device("cpu"), non_blocking=non_blocking
                )
                if non_blocking:
                    # Record an event on which to block the CPU thread to
                    # ensure that the D2H copy finishes before the optimizer
                    fsdp_param.grad_offload_event = reduce_scatter_stream.record_event()
            if to_accumulate_grad:
                assert isinstance(fsdp_param.sharded_param.grad, DTensor)
                fsdp_param.sharded_param.grad._local_tensor += new_sharded_grad
            else:
                new_sharded_dtensor_grad = fsdp_param.to_sharded_dtensor(
                    new_sharded_grad
                )
                fsdp_param.sharded_param.grad = new_sharded_dtensor_grad
            if not ca.local.enabled:
                for hook in (
                    getattr(fsdp_param.sharded_param, "_post_accumulate_grad_hooks", {})
                    or {}
                ).values():
                    hook(fsdp_param.sharded_param)
            padded_sharded_numel = padded_unsharded_size.numel() // world_size
            flat_grad_offset += padded_sharded_numel
        post_reduce_event = post_reduce_stream.record_event()
    # The RS output is allocated in the RS stream and used in the default
    # stream (for optimizer). To ensure its memory is not reused for later
    # RSs, we do not need extra synchronization since the sharded parameters
    # hold refs through the end of backward.
    return reduce_scatter_input, reduce_scatter_event, post_reduce_event, None


def foreach_reduce_scatter_copy_in(
    unsharded_grads: List[torch.Tensor],
    reduce_scatter_input: torch.Tensor,
    world_size: int,
) -> None:
    reduce_scatter_input = reduce_scatter_input.view(world_size, -1)
    torch.ops.fsdp.chunk_cat(
        unsharded_grads, dim=0, num_chunks=world_size, out=reduce_scatter_input
    )


def _get_all_gather_input_metadatas(
    param_all_gather_inputs: List[List[torch.Tensor]],
) -> Tuple[List[List[torch.dtype]], List[List[int]], torch.dtype]:
    param_all_gather_input_dtypes: List[List[torch.dtype]] = []
    param_all_gather_input_numels: List[List[int]] = []
    all_gather_dtype = param_all_gather_inputs[0][0].dtype
    for all_gather_inputs in param_all_gather_inputs:
        input_dtypes: List[torch.dtype] = []
        input_numels: List[int] = []
        for all_gather_input in all_gather_inputs:
            if all_gather_input.dtype != all_gather_dtype:
                all_gather_dtype = torch.uint8
            input_dtypes.append(all_gather_input.dtype)
            input_numels.append(all_gather_input.numel())
        param_all_gather_input_dtypes.append(input_dtypes)
        param_all_gather_input_numels.append(input_numels)
    return (
        param_all_gather_input_dtypes,
        param_all_gather_input_numels,
        all_gather_dtype,
    )


def _get_gradient_divide_factors(
    reduce_scatter_group: dist.ProcessGroup,
    all_reduce_group: Optional[dist.ProcessGroup],
    reduce_dtype: torch.dtype,
) -> Union[Tuple[None, None], Tuple[float, float]]:
    # For fp32/bf16, we do not need to worry about overflow/underflow, so we
    # use NCCL's built-in division to avoid separate div kernels
    if reduce_dtype in (torch.float32, torch.bfloat16):
        return None, None
    data_parallel_size = reduce_scatter_group.size()
    if all_reduce_group is not None:
        data_parallel_size *= all_reduce_group.size()
    # Since fp16 has smaller dynamic range than fp32/bf16, we want to avoid
    # overflow/underflow. For N data parallel workers, each worker computes
    # g_i, and they collectively reduce (g_1 + ... + g_N) / N. To avoid
    # overflow/underflow, we divide by ~sqrt(N) before/after the reduction.
    factor: int = 1
    while data_parallel_size % factor == 0 and data_parallel_size / factor > factor:
        factor *= 2
    factor = float(factor)
    return (factor, data_parallel_size / factor)


def _div_if_needed(tensor: torch.Tensor, div_factor: Optional[float]) -> None:
    if div_factor is not None and div_factor > 1:
        tensor.div_(div_factor)<|MERGE_RESOLUTION|>--- conflicted
+++ resolved
@@ -189,7 +189,7 @@
 def _get_param_all_gather_inputs(
     fsdp_params: List[FSDPParam],
 ) -> List[List[torch.Tensor]]:
-    if ca.local.enabled:
+    if ca.compiled_autograd_enabled:
         return [fsdp_param.all_gather_inputs for fsdp_param in fsdp_params]
 
     # Intentionally try to run a fast-path that bypasses abstractions for the
@@ -264,25 +264,9 @@
     for all_gather_input_numels, all_gather_input_dtypes, fsdp_param in zip(
         param_all_gather_input_numels, param_all_gather_input_dtypes, fsdp_params
     ):
-<<<<<<< HEAD
-        if ca.local.enabled:
-            fsdp_param.init_all_gather_outputs(
-                all_gather_input_numels,
-                all_gather_input_dtypes,
-                world_size,
-                device,
-                # NOTE: Under compile, make sure we always recreate all_gather_outputs
-                # per AllGather. See [Note: Invariants for torch.compile Traceable FSDP2].
-                force_recreate=True,
-            )
-        else:
-            fsdp_param.init_all_gather_outputs(
-                all_gather_input_numels, all_gather_input_dtypes, world_size, device
-            )  # no-op after 1st call
-=======
         # NOTE: Under compile, make sure we always recreate all_gather_outputs
         # per AllGather. See [Note: Invariants for torch.compile Traceable FSDP2].
-        force_recreate = ca.compiled_autograd_enabled
+        force_recreate = ca.local.enabled()
         fsdp_param.init_all_gather_outputs(
             all_gather_input_numels,
             all_gather_input_dtypes,
@@ -291,7 +275,6 @@
             force_recreate=force_recreate,
         )
         if not force_recreate:
->>>>>>> febd5d9f
             fsdp_param.alloc_all_gather_outputs()
         param_all_gather_outputs = fsdp_param.all_gather_outputs
         if fsdp_param.fsdp_placement.dim != 0:
@@ -472,7 +455,7 @@
                     new_sharded_grad
                 )
                 fsdp_param.sharded_param.grad = new_sharded_dtensor_grad
-            if not ca.local.enabled:
+            if not ca.local.enabled():
                 for hook in (
                     getattr(fsdp_param.sharded_param, "_post_accumulate_grad_hooks", {})
                     or {}
