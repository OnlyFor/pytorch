# mypy: allow-untyped-defs
import contextlib
import functools
import threading
from dataclasses import dataclass
from logging import Logger
from typing import Any, Callable, Dict, List, Optional, Tuple, TYPE_CHECKING, Union

import torch
from torch._dynamo.external_utils import (
    call_backward,
    call_hook,
    FakeCompiledAutogradEngine,
)
from torch._dynamo.source import GetItemSource, LocalSource
from torch._dynamo.utils import counters, lazy_format_graph_code, set_locals_to_steal
from torch._logging import getArtifactLogger, trace_structured
from torch._prims_common import clone_preserve_strides
from torch._subclasses import FakeTensorMode
from torch.fx import GraphModule
from torch.fx.experimental._backward_state import BackwardState
from torch.fx.experimental.proxy_tensor import (
    decompose,
    disable_autocast_cache,
    disable_proxy_modes_tracing,
    fetch_object_proxy,
    ProxyTorchDispatchMode,
    PythonKeyTracer,
    track_tensor_tree,
)
from torch.fx.experimental.symbolic_shapes import DimDynamic, ShapeEnv
from torch.fx.traceback import preserve_node_meta, set_stack_trace
from torch.utils._traceback import CapturedTraceback


if TYPE_CHECKING:
    from torch.fx.proxy import Proxy


compiled_autograd_log = getArtifactLogger(__name__, "compiled_autograd")
verbose_log = getArtifactLogger(__name__, "compiled_autograd_verbose")


@dataclass
class CompiledAutogradTLS:
    next_ctx_id: int = 0
    in_compiled_autograd_region: bool = False
    compiler: Optional["AutogradCompilerInstance"] = None
    vlogger: Optional[Logger] = None


class TLSWrapper:
    tls_key = "compiled_autograd_state"

    def __init__(self):
        self._local = threading.local()

    def _get_tls(self) -> CompiledAutogradTLS:
        if hasattr(self._local, self.tls_key):
            # first look in python
            state = getattr(self._local, self.tls_key)
        if torch._C._is_key_in_tls(self.tls_key):
            # then look in cpp
            state = torch._C._get_obj_in_tls(self.tls_key)
        else:
            # init new thread created outside of autograd
            # TODO: what if context manager wrapped outside of thread?
            setattr(self._local, self.tls_key, CompiledAutogradTLS())
            state = getattr(self._local, self.tls_key)
            torch._C._stash_obj_in_tls(self.tls_key, state)
        return state

    # queries on the object stored in TLS
    def get(self, name):
        return getattr(self._get_tls(), name)

    def set_tls(self, **kwargs) -> Callable[[], None]:
        priors: Dict[str, Any] = {}
        for k, v in kwargs.items():
            state = self._get_tls()
            priors[k] = getattr(state, k)
            setattr(state, k, v)

        torch._C._dynamo.compiled_autograd.notify_autograd_engine()

        def revert():
            self.set_tls(**priors)

        return revert

    def enabled(self) -> bool:
        return self.get("compiler") is not None

    def enter_ctx(self) -> Callable[[], None]:
        state = self._get_tls()
        state.next_ctx_id += 1
        id = state.next_ctx_id

        def exit():
            assert (
                state is self._get_tls()
            ), "Runtime must begin and end on the same thread"
            assert state.next_ctx_id == id, (
                "Error nesting compiled autograd context managers: "
                "inner context managers must have shorter lifetime than the outer context manager"
            )
            state.next_ctx_id -= 1

        return exit

    def enter_compiled_region(self) -> Callable[[], None]:
        state = self._get_tls()
        prior = state.in_compiled_autograd_region
        state.in_compiled_autograd_region = True
        assert prior is False, "Nested compiled autograd regions are not supported"

        def exit():
            assert (
                state is self._get_tls()
            ), "Runtime must begin and end on the same thread"
            assert state.in_compiled_autograd_region is True
            state.in_compiled_autograd_region = prior

<<<<<<< HEAD
        return exit


local = TLSWrapper()
=======
def cpp_verbose_log_fn(msg: str) -> None:
    verbose_log.debug(msg)


def snapshot_cudagraph_enabled():
    return torch._inductor.config.triton.cudagraphs
>>>>>>> 8f3efb87


def maybe_clone(x):
    if x is not None:
        return clone_preserve_strides(x)
    return x


class AutogradCompilerInstance:
    def __init__(self, compiler_fn) -> None:
        self.compiler_fn = compiler_fn
        self.stack = contextlib.ExitStack()
        self.close = self.stack.close
        self.shape_env = ShapeEnv()
        self.fake_tensor_mode = FakeTensorMode(
            allow_fallback_kernels=True,
            allow_non_fake_inputs=True,
            shape_env=self.shape_env,
        )
        self.fx_tracer = PythonKeyTracer()
        self.proxy_mode = ProxyTorchDispatchMode(self.fx_tracer, "symbolic")
        self.hooks_proxy: Optional[Proxy] = None
        self.graph_placeholders = ["inputs", "sizes", "scalars", "hooks"]

    def wrap_fake(self, x, source):
        assert isinstance(x, torch.Tensor)
        return self.fake_tensor_mode.from_tensor(x, source=source)

    @staticmethod
    def source(name, idx) -> GetItemSource:
        return GetItemSource(LocalSource(name), idx)

    def begin_capture(
        self,
        inputs: List[torch.Tensor],
        sizes: List[int],
        scalars: List[Union[int, float]],
        origins: List[List[Tuple[int, str]]],
    ):
        counters["compiled_autograd"]["captures"] += 1
        self.aot_graph_cls_name: Optional[str] = None
        self.aot_graph_infos: Dict[int, Dict[str, Any]] = {}
        self.fx_tracer.root = torch.nn.Module()
        self.fx_tracer.graph = torch.fx.Graph(tracer_cls=PythonKeyTracer)
        self.fx_tracer.tensor_attrs = {}
        args_proxy, sizes_proxy, scalars_proxy, self.hooks_proxy = (
            self.fx_tracer.create_proxy("placeholder", name, (), {})
            for name in self.graph_placeholders
        )

        self.stack.enter_context(preserve_node_meta())
        inputs_origins, sizes_origins, scalars_origins = origins
        # tensor inputs to fake tensors
        inputs = [
            self.wrap_fake(x, self.source("inputs", idx))
            for idx, x in enumerate(inputs)
        ]
        self.bind_tensors_to_proxies(inputs, args_proxy, inputs_origins)

        # size inputs to symints
        sizes = [
            self.shape_env.create_unspecified_symint_and_symbol(
                val,
                self.source("sizes", idx),
                DimDynamic.DYNAMIC,
            )
            for idx, val in enumerate(sizes)
        ]
        self.bind_tensors_to_proxies(sizes, sizes_proxy, sizes_origins)

        for idx, val in enumerate(scalars):
            source = self.source("scalars", idx)
            if isinstance(val, int):
                scalars[idx] = self.shape_env.create_unspecified_symint_and_symbol(
                    val,
                    source,
                    DimDynamic.DYNAMIC,
                )
            elif isinstance(val, float):
                scalars[idx] = self.shape_env.create_symfloatnode(
                    self.shape_env.create_unspecified_symbol(
                        val,
                        source=source,
                        dynamic_dim=DimDynamic.DYNAMIC,
                    ),
                    hint=val,
                    source=source,
                )
            else:
                raise AssertionError("Unexpected scalar type: ", type(val))
        self.bind_tensors_to_proxies(scalars, scalars_proxy, scalars_origins)

        # TODO(jansel): are all these modes needed?
        self.stack.enter_context(decompose({}))
        self.stack.enter_context(self.fake_tensor_mode)
        self.stack.enter_context(self.proxy_mode)
        self.stack.enter_context(disable_autocast_cache())
        return inputs, sizes, scalars

    def proxy_call_backward(
        self,
        inputs,
        output_metadatas,
        saved_tensors,
        backward_idx: int,
    ):
        assert self.hooks_proxy is not None
        backward_c_function = self.hooks_proxy[backward_idx]  # type: ignore[index]
        proxies = self.fx_tracer.create_proxy(
            kind="call_function",
            target=call_backward,
            args=(
                backward_c_function,
                self.to_proxy(saved_tensors),
                *self.to_proxy(inputs),
            ),
            kwargs={},
        )

        with disable_proxy_modes_tracing():
            # create fake Tensors
            grad_ins: List[Optional[torch.Tensor]] = []
            for output_metadata in output_metadatas:
                if output_metadata is None:
                    grad_ins.append(None)
                    continue

                layout, device, dtype, size = output_metadata
                grad_ins.append(
                    torch.empty(size=size, dtype=dtype, layout=layout, device=device)
                )
            self.bind_tensors_to_proxies(grad_ins, proxies)
        return tuple(grad_ins)

    def proxy_call_hook(self, hook, *args, **kwargs):
        return self.fx_tracer.create_proxy(
            "call_function",
            call_hook,
            (
                hook,
                *[self.to_proxy(x) for x in args],
            ),
            kwargs,
        )

    def tensor_pre_hook(self, inputs, hook_id, i: int):
        assert self.hooks_proxy is not None
        hook = self.hooks_proxy[hook_id]  # type: ignore[index]
        proxy = self.proxy_call_hook(
            hook,
            inputs[i],
            hook_type="tensor_pre_hook",
        )
        with disable_proxy_modes_tracing():
            inputs[i] = maybe_clone(inputs[i])
            self.bind_tensors_to_proxies([inputs[i]], [proxy])
        return inputs

    def pre_hook(self, inputs, hook_id):
        assert self.hooks_proxy is not None
        hook = self.hooks_proxy[hook_id]  # type: ignore[index]
        proxies = self.proxy_call_hook(
            hook,
            inputs,
            hook_type="pre_hook",
        )
        with disable_proxy_modes_tracing():
            inputs = [maybe_clone(x) for x in inputs]
            self.bind_tensors_to_proxies(inputs, proxies)
        return inputs

    def post_hook(self, outputs, inputs, hook_id):
        assert self.hooks_proxy is not None
        hook = self.hooks_proxy[hook_id]  # type: ignore[index]
        proxies = self.proxy_call_hook(
            hook,
            outputs,
            inputs,
            hook_type="post_hook",
        )
        with disable_proxy_modes_tracing():
            outputs = [maybe_clone(x) for x in outputs]
            self.bind_tensors_to_proxies(outputs, proxies)
        return outputs

    def post_acc_grad_hook(self, input, hook_id):
        assert isinstance(input, torch.Tensor)
        assert self.hooks_proxy is not None
        hook = self.hooks_proxy[hook_id]  # type: ignore[index]
        proxy = self.proxy_call_hook(
            hook,
            input,
            hook_type="post_acc_grad_hook",
        )
        with disable_proxy_modes_tracing():
            input = [maybe_clone(input)]
            self.bind_tensors_to_proxies(input, [proxy])
        return input

    # Note: [Compiled autograd and cudagraphs]
    # Eager autograd backward implements scalars as 0-dim tensors, see DivBackward0::other_.
    # When compiled autograd traces those nodes, it lifts the scalar tensors, resulting in a graph
    # with some cpu 0-dim tensor inputs. To prevent the entire graph from skipping cudagraph, we move the
    # scalars tensors to cuda. This works because ATen/prims ops will accept cuda 0-dim tensors too.
    def move_graph_nodes_to_cuda(self, graph) -> List[int]:
        to_move: Dict[int, torch.fx.Node] = {}
        has_cuda_inputs = False
        nodes = list(graph.nodes)
        assert nodes[0].target == "inputs"
        inputs = nodes[0]
        inputs_users = list(inputs.users.keys())
        # input access nodes should immediately follow placeholder nodes
        first_getitem_idx = len(self.graph_placeholders)
        assert nodes[first_getitem_idx] == inputs_users[0]
        last_getitem_idx = first_getitem_idx + len(inputs_users) - 1
        assert nodes[last_getitem_idx] == inputs_users[-1]
        for i, node in enumerate(inputs_users):
            if not has_cuda_inputs and node.meta["val"].device.type == "cuda":
                has_cuda_inputs = True
                continue

            is_cpu = node.meta["val"].device.type == "cpu"
            is_scalar = len(node.meta["val"].size()) == 0
            if is_cpu and is_scalar:
                node_users = list(node.users.keys())
                if all(
                    isinstance(user.target, torch._ops.OpOverload)
                    and user.target.namespace in ("prims", "aten")
                    for user in node_users
                ):
                    # all users are prims/aten, can move safely
                    to_move[i] = node

        # only move cpu scalars to cuda if there were cuda activations in this graph,
        # this is to handle the case where cudagraphs is enabled on a cpu-only graph
        if has_cuda_inputs:
            for node in to_move.values():
                node.meta["val"] = node.meta["val"].cuda()

            # return runtime indices we need to move to cuda
            return list(to_move.keys())

        return []

    def end_capture(self, outputs):
        self.fx_tracer.create_proxy(
            "call_function",
            FakeCompiledAutogradEngine._exec_final_callbacks_stub,
            (),
            {},
        )
        self.stack.close()
        self.fx_tracer.create_node(
            "output",
            "output",
            (self.fx_tracer.create_arg(self.to_proxy(outputs)),),
            {},
        )
        self.rename_aot_dispatcher_nodes()
        self.reorder_accumulate_grad_nodes()
        runtime_inputs_to_move: List[int] = []
        if torch._inductor.config.triton.cudagraphs:
            runtime_inputs_to_move = self.move_graph_nodes_to_cuda(self.fx_tracer.graph)

        graph = GraphModule(
            self.fx_tracer.root, self.fx_tracer.graph, "CompiledAutograd"
        )
        set_locals_to_steal(graph, ["inputs"])
        lazy_graph_code = lazy_format_graph_code(
            "Compiled autograd graph",
            graph,
            include_device=True,
            include_stride=True,
            colored=True,
        )
        compiled_autograd_log.info("%s", lazy_graph_code)
        verbose_log.debug("%s", lazy_graph_code)
        trace_structured(
            "compiled_autograd_graph",
            payload_fn=lambda: graph.print_readable(print_output=False),
        )

        def runtime_wrapper(compiled_fn, inputs, sizes, scalars, hooks):
            try:
                exit_compiled_region = local.enter_compiled_region()
                for i in runtime_inputs_to_move:
                    inputs[i] = inputs[i].pin_memory().cuda(non_blocking=True)

                with disable():
                    return compiled_fn(inputs, sizes, scalars, hooks)
            finally:
                exit_compiled_region()

        return runtime_wrapper, self.compiler_fn(graph)

    def rename_aot_dispatcher_nodes(self):
        """
        Renames nodes as they appear in the AOTDispatcher backward graphs, prefixed by AOT id
        e.g. AOTDispatcher backward graph X's `sin_Y` -> `aotX_sin_Y`
        """
        if self.aot_graph_cls_name is None:
            return

        def is_similar(ca: torch.fx.node.Node, aot: torch.fx.node.Node):
            # 1. comparing using target (for aten ops)
            target_match = ca.target == aot.target
            if not target_match:
                # 2. comparing using name (for HOPs)
                target_match = (
                    hasattr(ca.target, "__name__")
                    and hasattr(aot.target, "__name__")
                    and ca.target.__name__ == aot.target.__name__
                )
            if (
                not target_match
                and hasattr(ca.target, "name")
                and hasattr(aot.target, "name")
                and aot.target.name() == "aten::reshape"
                and hasattr(aot.meta.get("original_aten"), "name")
            ):
                # 3. undo view_to_reshape post grad pass
                target_match = ca.target.name() == aot.meta["original_aten"].name()

            return (
                target_match
                and ca.op == aot.op
                and ca.type == aot.type
                and len(ca.all_input_nodes) == len(aot.all_input_nodes)
            )

        for nodecall_index, info in self.aot_graph_infos.items():
            ca_node_start_idx = info["ca_node_start_idx"]
            aot_id = info["aot_id"]
            aot_graph = info["aot_gm"].graph

            # 1. Find the first op from user code in the AOT graph
            aot_it = iter(aot_graph.nodes)
            aot_node = next(aot_it)
            assert aot_node is not None
            try:
                while aot_node.op != "call_function":
                    aot_node = next(aot_it)
            except StopIteration:
                continue

            try:
                # 2. Find the first op in the compiled autograd graph segment
                ca_it = iter(self.fx_tracer.graph.nodes)
                for _ in range(ca_node_start_idx):
                    next(ca_it)
                ca_node = next(ca_it)

                # Graphs should all end with output node
                while ca_node.op != "output" and not is_similar(ca_node, aot_node):
                    # The compiled autograd graph may contain lazily inserted ops
                    # We skip those when aligning nodes
                    ca_node = next(ca_it)

                # 3. Keep alligned and rename nodes
                while aot_node.op != "output" and ca_node.op != "output":
                    if not ca_node.users:
                        # TODO: DCE for compiled autograd graph
                        ca_node = next(ca_it)
                        continue

                    if not is_similar(ca_node, aot_node):
                        # There should be no lazily inserted ops in the middle of a match
                        # So any deviation is an error
                        raise StopIteration

                    ca_node.name = f"aot{aot_id}_{aot_node.name}"
                    for i, inp in enumerate(aot_node.all_input_nodes):
                        ca_node.all_input_nodes[i].name = f"aot{aot_id}_{inp.name}"

                    aot_node = next(aot_it)
                    ca_node = next(ca_it)
            except StopIteration:
                verbose_log.debug(
                    "Failed to match %s%s (NodeCall %s) nodes with AOT backward graph %s nodes",
                    self.aot_graph_cls_name,
                    aot_id,
                    nodecall_index,
                    aot_id,
                )

    def reorder_accumulate_grad_nodes(self):
        """
        Usage of AOTAutograd causes all the accumulate_grad_ nodes to get pushed to the end of
        the graph.  This differs from eager mode, which schedules them as soon as possible. This
        pass attempts to reorder the graph to mimic eager behavior.
        """
        for node in self.fx_tracer.graph.find_nodes(
            op="call_function", target=torch.ops.inductor.accumulate_grad_.default
        ):
            arg = max(node.args)  # last arg
            if arg is not node.prev and arg.op != "placeholder":
                arg.append(node)

    def to_proxy(self, t):
        if t is None:
            return None
        if isinstance(t, list):
            return [self.to_proxy(x) for x in t]
        if isinstance(t, tuple):
            return tuple(self.to_proxy(x) for x in t)
        # can it be torch.SymInt as the code used to imply?
        assert isinstance(t, torch.Tensor)
        proxy_tensor = fetch_object_proxy(self.fx_tracer, t)
        assert isinstance(proxy_tensor, torch.fx.experimental.proxy_tensor._ProxyTensor)
        return proxy_tensor.proxy

    def bind_tensors_to_proxies(
        self, tensors, proxies, origins: Optional[List[Tuple[int, str]]] = None
    ):
        if isinstance(proxies, torch.fx.Proxy):
            if origins:
                assert len(origins) == len(tensors)
                bound_proxies = []
                for i in range(len(tensors)):
                    nodecall_index, node_name = origins[i]
                    self.set_node_origin(node_name, nodecall_index, None)
                    bound_proxies.append(proxies[i])  # type: ignore[index]
                proxies = bound_proxies
            else:
                proxies = [proxies[i] for i in range(len(tensors))]  # type: ignore[index]

        assert len(tensors) == len(proxies)
        track_tensor_tree(tensors, proxies, constant=None, tracer=self.fx_tracer)

    def bind_backward_state(self, index: int):
        assert self.hooks_proxy is not None
        proxy = self.hooks_proxy[index]  # type: ignore[index]
        bw_state = BackwardState()
        track_tensor_tree(bw_state, proxy, constant=None, tracer=self.fx_tracer)
        return bw_state

    def set_node_origin(
        self,
        node_name: str,
        nodecall_index: int,
        pyobj: Optional[torch.autograd.Function],
    ):
        maybe_aot_id = ""
        if pyobj is not None:
            forward_cls = pyobj._forward_cls  # type: ignore[attr-defined]
            if hasattr(forward_cls, "_aot_id"):
                # backward was created by AOT Dispatcher
                self.aot_graph_cls_name = node_name
                maybe_aot_id = forward_cls._aot_id
                self.aot_graph_infos[nodecall_index] = {
                    "ca_node_start_idx": len(self.fx_tracer.graph.nodes),
                    "aot_id": maybe_aot_id,
                    "aot_gm": forward_cls._lazy_backward_info.bw_module,
                }

        new_code = f"{node_name}{maybe_aot_id} (NodeCall {nodecall_index})"
        raw_stack_trace = CapturedTraceback.extract().format()[-1]
        new_stack_trace = raw_stack_trace.replace(
            "raw_stack_trace = CapturedTraceback.extract().format()[-1]", new_code
        )
        set_stack_trace(new_stack_trace)


<<<<<<< HEAD
=======
# state of the autograd engine dispatch, kept in sync by enable/disable context managers
compiled_autograd_enabled = False

# global flag to check if compiled autograd is enabled but Dynamo stance is "force_eager"
compiled_autograd_enabled_force_eager = False

# global flag to check if we are processing graphs produced from a compiled autograd graph
in_compiled_autograd_region = False


>>>>>>> 8f3efb87
@contextlib.contextmanager
def enable(compiler_fn):
    from torch._dynamo import eval_frame

    if eval_frame._stance.stance == "force_eager":
        # If user explicitly sets Dynamo stance to "force_eager", we want Compiled Autograd
        # to fall back to eager as well.
<<<<<<< HEAD
        yield
        return

    # we need to import this to ensure cudagraphs TLS is initialized
    # it needs to be lazily imported because of circular dependencies
    import torch._inductor.cudagraph_trees

    exit_ctx = local.enter_ctx()
    revert_tls = local.set_tls(
        compiler=functools.partial(AutogradCompilerInstance, compiler_fn),
        vlogger=verbose_log
        if torch._logging._internal.log_state.is_artifact_enabled(
            "compiled_autograd_verbose"
        )
        else None,
    )
    try:
        with torch.autograd.set_multithreading_enabled(False):
            yield
    finally:
        revert_tls()
        exit_ctx()
=======
        global compiled_autograd_enabled_force_eager
        compiled_autograd_enabled_force_eager = True
        try:
            yield
        finally:
            compiled_autograd_enabled_force_eager = False
    else:
        # we need to import this, because user might not have imported it if they directly use this context manager
        # we need to lazily import it, because of circular dependencies
        import torch._inductor.cudagraph_trees

        prior = torch._C._dynamo.compiled_autograd.set_autograd_compiler(
            functools.partial(AutogradCompilerInstance, compiler_fn)
        )
        if snapshot_verbose_logging_enabled():
            torch._C._dynamo.compiled_autograd.set_verbose_logger(cpp_verbose_log_fn)
        global compiled_autograd_enabled
        compiled_autograd_enabled = True
        try:
            with torch.autograd.set_multithreading_enabled(False):
                yield
        finally:
            if not prior:
                compiled_autograd_enabled = False
            torch._C._dynamo.compiled_autograd.set_autograd_compiler(prior)
>>>>>>> 8f3efb87


@contextlib.contextmanager
def disable():
    exit_ctx = local.enter_ctx()
    revert_tls = local.set_tls(
        compiler=None,
        vlogger=None,
    )
    try:
        yield
    finally:
        revert_tls()
        exit_ctx()


# return to starting state of a new process
def reset() -> None:
    assert local.get("next_ctx_id") == 0
    assert local.get("in_compiled_autograd_region") is False
    local.set_tls(
        compiler=None,
        vlogger=None,
    )<|MERGE_RESOLUTION|>--- conflicted
+++ resolved
@@ -121,19 +121,10 @@
             assert state.in_compiled_autograd_region is True
             state.in_compiled_autograd_region = prior
 
-<<<<<<< HEAD
         return exit
 
 
 local = TLSWrapper()
-=======
-def cpp_verbose_log_fn(msg: str) -> None:
-    verbose_log.debug(msg)
-
-
-def snapshot_cudagraph_enabled():
-    return torch._inductor.config.triton.cudagraphs
->>>>>>> 8f3efb87
 
 
 def maybe_clone(x):
@@ -597,19 +588,10 @@
         set_stack_trace(new_stack_trace)
 
 
-<<<<<<< HEAD
-=======
-# state of the autograd engine dispatch, kept in sync by enable/disable context managers
-compiled_autograd_enabled = False
-
-# global flag to check if compiled autograd is enabled but Dynamo stance is "force_eager"
-compiled_autograd_enabled_force_eager = False
-
 # global flag to check if we are processing graphs produced from a compiled autograd graph
 in_compiled_autograd_region = False
 
 
->>>>>>> 8f3efb87
 @contextlib.contextmanager
 def enable(compiler_fn):
     from torch._dynamo import eval_frame
@@ -617,30 +599,6 @@
     if eval_frame._stance.stance == "force_eager":
         # If user explicitly sets Dynamo stance to "force_eager", we want Compiled Autograd
         # to fall back to eager as well.
-<<<<<<< HEAD
-        yield
-        return
-
-    # we need to import this to ensure cudagraphs TLS is initialized
-    # it needs to be lazily imported because of circular dependencies
-    import torch._inductor.cudagraph_trees
-
-    exit_ctx = local.enter_ctx()
-    revert_tls = local.set_tls(
-        compiler=functools.partial(AutogradCompilerInstance, compiler_fn),
-        vlogger=verbose_log
-        if torch._logging._internal.log_state.is_artifact_enabled(
-            "compiled_autograd_verbose"
-        )
-        else None,
-    )
-    try:
-        with torch.autograd.set_multithreading_enabled(False):
-            yield
-    finally:
-        revert_tls()
-        exit_ctx()
-=======
         global compiled_autograd_enabled_force_eager
         compiled_autograd_enabled_force_eager = True
         try:
@@ -652,21 +610,21 @@
         # we need to lazily import it, because of circular dependencies
         import torch._inductor.cudagraph_trees
 
-        prior = torch._C._dynamo.compiled_autograd.set_autograd_compiler(
-            functools.partial(AutogradCompilerInstance, compiler_fn)
-        )
-        if snapshot_verbose_logging_enabled():
-            torch._C._dynamo.compiled_autograd.set_verbose_logger(cpp_verbose_log_fn)
-        global compiled_autograd_enabled
-        compiled_autograd_enabled = True
+        exit_ctx = local.enter_ctx()
+        revert_tls = local.set_tls(
+            compiler=functools.partial(AutogradCompilerInstance, compiler_fn),
+            vlogger=verbose_log
+            if torch._logging._internal.log_state.is_artifact_enabled(
+                "compiled_autograd_verbose"
+            )
+            else None,
+        )
         try:
             with torch.autograd.set_multithreading_enabled(False):
                 yield
         finally:
-            if not prior:
-                compiled_autograd_enabled = False
-            torch._C._dynamo.compiled_autograd.set_autograd_compiler(prior)
->>>>>>> 8f3efb87
+            revert_tls()
+            exit_ctx()
 
 
 @contextlib.contextmanager
