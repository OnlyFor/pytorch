--- conflicted
+++ resolved
@@ -1562,9 +1562,6 @@
 
         if same_signature:
             flat_args_dynamic_dims = [
-<<<<<<< HEAD
-                {c.dim for c in (constraints or ()) if c.w_tensor() is x}
-=======
                 {
                     c.dim
                     for c in (constraints or ())
@@ -1573,7 +1570,6 @@
                         and c.constraint_range.vr.lower != c.constraint_range.vr.upper
                     )
                 }
->>>>>>> 416a7894
                 for x in flat_args
             ]
             graph = rewrite_signature(
