import builtins
import dataclasses
import inspect
import math
import sys
import weakref
from collections import defaultdict
from typing import Any, Callable, Dict, List, Optional, Set, Tuple, TYPE_CHECKING, Union

import torch
from torch._subclasses.fake_tensor import FakeTensor
from torch.utils._pytree import SUPPORTED_NODES

from .exported_program import ExportedProgram

if TYPE_CHECKING:
    from sympy import Symbol

    from torch._guards import Source

    from ..fx.experimental.symbolic_shapes import ShapeEnv, StrictMinMaxConstraint

__all__ = ["Constraint", "Dim", "dims", "dynamic_dim"]


class _Dim(type):
    """
    Metaclass for :func:`Dim` types.
    """

    @staticmethod
    def readable(name, min_, max_):
        if min_ == 2:
            min_ = None
        if max_ == sys.maxsize - 1:
            max_ = None
        if min_ is None and max_ is None:
            return f"Dim('{name}')"
        if min_ is None:
            return f"Dim('{name}', max={max_})"
        if max_ is None:
            return f"Dim('{name}', min={min_})"
        return f"Dim('{name}', min={min_}, max={max_})"

    def __add__(cls, other):
        # e.g., dim + 1
        if type(other) is not int:
            raise NotImplementedError(
                f"Attempted to add {other} to {cls.__name__}, where an integer was expected. "
                "(Only increasing linear operations with integer coefficients are supported.)"
            )
        return cls._derive(lambda x: x + other)

    def __radd__(cls, other):
        return cls + other

    def __sub__(cls, other):
        # e.g., dim - 1
        if type(other) is not int:
            raise NotImplementedError(
                f"Attempted to subtract {other} from {cls.__name__}, where an integer was expected. "
                "(Only increasing linear operations with integer coefficients are supported.)"
            )
        return cls._derive(lambda x: x - other)

    def __rsub__(cls, other):
        raise NotImplementedError(
            f"Attempted to negate {cls.__name__}. "
            "(Only increasing linear operations with integer coefficients are supported.)"
        )

    def __mul__(cls, other):
        # e.g., dim * 2
        if type(other) is not int or other <= 0:
            raise NotImplementedError(
                f"Attempted to multiply {other} with {cls.__name__}, where a positive integer was expected. "
                "(Only increasing linear operations with integer coefficients are supported.)"
            )
        return cls._derive(lambda x: x * other)

    def __rmul__(cls, other):
        return cls * other

    def _derived_name(cls, fn):
        from sympy import sympify

        return str(fn(sympify(cls.__name__)))

    def _derive(cls, fn):
        return _DerivedDim(cls._derived_name(fn), (int,), {"root": cls, "fn": fn})


<<<<<<< HEAD
=======
class _StaticDim(_Dim):
    """
    Meta class for static :func:`Dim` types.

    This class is only for setting and checking static dim constraints,
    and the user should never interact with it.
    """

    @property
    def min(self):
        return self.value  # type: ignore[attr-defined]

    @property
    def max(self):
        return self.value  # type: ignore[attr-defined]


>>>>>>> 22ba180e
class _DerivedDim(_Dim):
    """
    Metaclass for derived :func:`Dim` types.

    Currently we only support increasing linear expressions with integer coefficients.
    In other words, a derived Dim can always be written in the form Ax + B, where
    x is a regular Dim (i.e., non-derived Dim), A and B are integers, and A is positive.
    (In particular, the latter ensures that x < y => Ax + B < Ay + B.)
    These restrictions on the form of derived Dims makes the metatheory simpler: e.g.,
    it simplifies computing ranges for derived Dims, solving for underlying regular Dims,
    deciding equalities between derived Dims, and so on.

    The function lambda x: Ax + B is expressed by `fn`, where x is a normal Dim, `root`.
    The range of a derived Dim is computed by mapping `fn` over the range of its `root`.
    """

    @property
    def min(self):
        # assume that self.fn is an increasing function
        # TODO(avik): use sympy value range analysis instead?
        from sympy import Integer

        _min_symint = self.fn(Integer(self.root.min))  # type: ignore[attr-defined]
<<<<<<< HEAD
        assert _min_symint >= 2, (
            f"Expected derived min value of {self.__name__} to be >= 2. "
            f"Please specify an appropriate min value for {self.root.__name__} "  # type: ignore[attr-defined]
            f"(currently {self.root.min})."  # type: ignore[attr-defined]
=======
        root = self.root  # type: ignore[attr-defined]
        assert _min_symint >= 0, (
            f"Expected derived min value of {self.__name__} to be >= 0. "
            f"Please specify an appropriate min value for {root.__name__} "
            f"(currently {root.min})."
>>>>>>> 22ba180e
        )
        return int(_min_symint)

    @property
    def max(self):
        # assume that self.fn is an increasing function
        # TODO(avik): use sympy value range analysis instead?
        from sympy import Integer

        _max_symint = self.fn(Integer(self.root.max))  # type: ignore[attr-defined]
<<<<<<< HEAD
        assert _max_symint <= sys.maxsize - 1, (
            f"Expected derived max value of {self.__name__} to be <= {sys.maxsize - 1}. "
            f"Please specify an appropriate max value for {self.root.__name__} "  # type: ignore[attr-defined]
            f"(currently {self.root.max})."  # type: ignore[attr-defined]
=======
        root = self.root  # type: ignore[attr-defined]
        assert _max_symint <= sys.maxsize - 1, (
            f"Expected derived max value of {self.__name__} to be <= {sys.maxsize - 1}. "
            f"Please specify an appropriate max value for {root.__name__} "
            f"(currently {root.max})."
>>>>>>> 22ba180e
        )
        return int(_max_symint)

    def _derive(self, fn):
        # We support nesting, e.g., 2*dim + 1.
        # This is implemented by composing operations on the same root.
        # As a consequence, roots are always regular Dims (i.e., not derived Dims).
        return _DerivedDim(
            self._derived_name(fn),
            (int,),
            {"root": self.root, "fn": lambda x: fn(self.fn(x))},  # type: ignore[attr-defined]
        )


def Dim(name: str, *, min: Optional[int] = None, max: Optional[int] = None):
    """
    :func:`Dim` constructs a type analogous to a named symbolic integer with a range.
    It can be used to describe multiple possible values of a dynamic tensor dimension.
    Note that different dynamic dimensions of the same tensor, or of different tensors,
    can be described by the same type.

    Args:
        name (str): Human-readable name for debugging.
        min (Optional[int]): Minimum possible value of given symbol (inclusive)
        max (Optional[int]): Maximum possible value of given symbol (inclusive)

    Returns:
        A type that can be used in dynamic shape specifications for tensors.
    """
    _min = 0 if min is None else min
    _max = sys.maxsize - 1 if max is None else builtins.min(max, sys.maxsize - 1)
    assert _max > _min, f"Cannot create Dim with inconsistent min={min}, max={max}"
    dim = _Dim(name, (int,), {"min": _min, "max": _max})
    dim.__module__ = getattr(
        inspect.getmodule(inspect.stack()[1][0]), "__name__", "__main__"
    )
    return dim


def dims(*names: str, min: Optional[int] = None, max: Optional[int] = None):
    """
    Util to create multiple :func:`Dim` types.
    """
    return tuple(Dim(name, min=min, max=max) for name in names)


@dataclasses.dataclass
class _ConstraintTarget:
    """
    This represents input tensor dimensions.  Don't create this
    class directly; instead, use :func:`dynamic_dim`.
    """

    w_tensor: Any  # weakref to torch.Tensor
    # TODO: We don't need t_id; we can get it off of w_tensor
    t_id: int
    dim: int


class _ConstraintFactory(type):
    """
    Metaclass that ensures a private constructor for :class:`_Constraint`
    """

    def __call__(cls, *args, **kwargs):
        raise TypeError(
            f"{cls.__module__}.{cls.__qualname__} has no public constructor. "
            f"Please use torch.export.dynamic_dim() to create one"
        )

    def _create(
        cls, w_tensor, t_id, dim, constraint_range, shared=None, debug_name=None
    ):
        return super().__call__(
            w_tensor, t_id, dim, constraint_range, shared, debug_name
        )


def _create_constraint(
    w_tensor, t_id, dim, constraint_range, shared=None, debug_name=None
):
    return _Constraint._create(
        w_tensor, t_id, dim, constraint_range, shared, debug_name
    )


@dataclasses.dataclass
class _Constraint(_ConstraintTarget, metaclass=_ConstraintFactory):
    """

    .. warning::
        Do not construct :class:`_Constraint` directly, use :func:`dynamic_dim` instead.

    This represents constraints on input tensor dimensions, e.g., requiring
    them to be fully polymorphic or within some range.

    """

    # NOTE(avik): In the future, this could be Union[StrictMinMaxConstraint, <other kinds>]
    constraint_range: "StrictMinMaxConstraint"
    # Represent that `constraint_range` is shared with another _ConstraintTarget, which
    # typically arises because of a specified equality with another dynamic dimension.
    shared: Optional[_ConstraintTarget] = None
    debug_name: Optional[str] = None

    def _clone_with_range(self, lower=0, upper=math.inf):
        # Import sympy locally
        from torch.fx.experimental.symbolic_shapes import StrictMinMaxConstraint
        from torch.utils._sympy.value_ranges import ValueRanges

        constraint_range = StrictMinMaxConstraint(
            vr=self.constraint_range.vr & ValueRanges(lower=lower, upper=upper),
            warn_only=False,
        )
        return _create_constraint(
            self.w_tensor,
            self.t_id,
            self.dim,
            constraint_range,
            self.shared,
            self.debug_name,
        )

    def __ge__(self, lower):
        return self._clone_with_range(lower=lower)

    def __gt__(self, lower):
        return self._clone_with_range(lower=lower + 1)

    def __le__(self, upper):
        return self._clone_with_range(upper=upper)

    def __lt__(self, upper):
        return self._clone_with_range(upper=upper - 1)

    def __bool__(self):
        # NOTE(avik): We do not support compound expressions like a <= x <= b.
        # This is because Python implicitly desugars them into bool(a <= x) and bool(x <= b),
        # and moreover, enforces that any overload of __bool__ must return True or False.
        # FWIW, sympy also raises TypeError in this case.
        raise TypeError(
            "Cannot determine truth value of _Constraint. "
            "If you are trying to combine _Constraint's with logical connectives, "
            "you can specify them separately instead."
        )

    @property
    def serializable_spec(self):
        # We need a serialization compatible format of the constraint so that it
        # can be savedin the graph module w/o breaking the module serialization.
        # The saved constraints will be used directly for the post-exporting pass
        # that converts constraints to runtime assertion. The saved constraints
        # will not be saved in the serialized module.
        # TODO: A better way is needed. Currently we use 't_id' to map the constraint,
        # which is not reliable
        return {
            "t_id": self.t_id,
            "dim": self.dim,
            "min": self.constraint_range.vr.lower,
            "max": self.constraint_range.vr.upper,
        }

    def __eq__(self, other):
        if not isinstance(other, _Constraint):
            raise TypeError(
                "A dynamic dim can be specified equal only to another dynamic dim. "
                f"Equality with {type(other)} is not supported."
            )

        # import sympy locally
        from torch.fx.experimental.symbolic_shapes import StrictMinMaxConstraint

        constraint_range = StrictMinMaxConstraint(
            vr=self.constraint_range.vr & other.constraint_range.vr,
            warn_only=False,
        )
        if self.debug_name is None:
            debug_name = other.debug_name
        else:
            assert other.debug_name is None or self.debug_name == other.debug_name
            debug_name = self.debug_name
        return _create_constraint(
            self.w_tensor,
            self.t_id,
            self.dim,
            constraint_range,
            shared=_ConstraintTarget(other.w_tensor, other.t_id, other.dim),
            debug_name=debug_name,
        )


@dataclasses.dataclass
class _PhantomRoot:
    """
    This represents the root of a derived Dim where the root does not directly
    specify the shape of any input dimension, but the derived Dim does.

    e.g., the input shapes 2*dim and dim + 1 are related via a "phantom" dim.

    The fields `name`, `constraint_range`, and `val` carried by a phantom root
    help create a symbol for it. Any derived dims with this phantom root are
    backed by expressions over this symbol.
    """

    name: str
    constraint_range: "StrictMinMaxConstraint"
    val: int


@dataclasses.dataclass
class _DerivedConstraint(_ConstraintTarget):
    """
    This represents a derived Dim, whose root is either a regular constraint target
    (which directly specifies the shape of some input dimension) or a phantom root
    (which does so indirectly).
    """

    # NOTE: This is not currently a subclass of _Constraint because we do not support
    # `shared` for derived `Dim`s. Indeed, sharing is a necessary concept only for
    # legacy constraints based on `dynamic_dim`: equality can be expressed simply by
    # reusing the same (derived or normal) `Dim`.
    root: Union[_ConstraintTarget, _PhantomRoot]
    fn: Callable
    constraint_range: "StrictMinMaxConstraint"
    debug_name: Optional[str] = None

    @property
    def shared(self):
        # Some code paths expect a union of _Constraint and _DerivedConstraint.
        # Thus we expose a `shared` field that is always None.
        # TODO(avik): clean this up
        return None

    @property
    def serializable_spec(self):
        # same as _Constraint.serializable_spec
        return {
            "t_id": self.t_id,
            "dim": self.dim,
            "min": self.constraint_range.vr.lower,
            "max": self.constraint_range.vr.upper,
        }


Constraint = Union[_Constraint, _DerivedConstraint]


def dynamic_dim(t: torch.Tensor, index: int, debug_name: Optional[str] = None):
    """
    .. warning::
        (This feature is DEPRECATED. See :func:`Dim` instead.)

    :func:`dynamic_dim` constructs a :class:`_Constraint` object that describes the dynamism of
    a dimension ``index`` of tensor ``t``. :class:`_Constraint` objects should be passed to
    ``constraints`` argument of :func:`export`.

    Args:
        t (torch.Tensor): Example input tensor that have dynamic dimension size(s)
        index (int): Index of dynamic dimension

    Returns:
        A :class:`_Constraint` object that describes shape dynamism. It can be passed to :func:`export` so
        that :func:`export` does not assume static size of specified tensor, i.e. keeping it dynamic
        as a symbolic size rather than specializing according to size of example tracing input.

    Specifically :func:`dynamic_dim` can be used to express following types of dynamism.

    - Size of a dimension is dynamic and unbounded::

        t0 = torch.rand(2, 3)
        t1 = torch.rand(3, 4)

        # First dimension of t0 can be dynamic size rather than always being static size 2
        constraints = [dynamic_dim(t0, 0)]
        ep = export(fn, (t0, t1), constraints=constraints)

    - Size of a dimension is dynamic with a lower bound::

        t0 = torch.rand(10, 3)
        t1 = torch.rand(3, 4)

        # First dimension of t0 can be dynamic size with a lower bound of 5 (inclusive)
        # Second dimension of t1 can be dynamic size with a lower bound of 2 (exclusive)
        constraints = [
            dynamic_dim(t0, 0) >= 5,
            dynamic_dim(t1, 1) > 2,
        ]
        ep = export(fn, (t0, t1), constraints=constraints)

    - Size of a dimension is dynamic with an upper bound::

        t0 = torch.rand(10, 3)
        t1 = torch.rand(3, 4)

        # First dimension of t0 can be dynamic size with a upper bound of 16 (inclusive)
        # Second dimension of t1 can be dynamic size with a upper bound of 8 (exclusive)
        constraints = [
            dynamic_dim(t0, 0) <= 16,
            dynamic_dim(t1, 1) < 8,
        ]
        ep = export(fn, (t0, t1), constraints=constraints)

    - Size of a dimension is dynamic and it is always equal to size of another dynamic dimension::

        t0 = torch.rand(10, 3)
        t1 = torch.rand(3, 4)

        # Sizes of second dimension of t0 and first dimension are always equal
        constraints = [
            dynamic_dim(t0, 1) == dynamic_dim(t1, 0),
        ]
        ep = export(fn, (t0, t1), constraints=constraints)

    - Mix and match all types above as long as they do not express conflicting requirements

    """
    from torch._dynamo.exc import UserError, UserErrorType

    if not isinstance(t, torch.Tensor):
        raise UserError(
            UserErrorType.DYNAMIC_DIM,
            f"Expected tensor as input to dynamic_dim but got {type(t)}",
        )

    if t.dim() < 1:
        raise UserError(
            UserErrorType.DYNAMIC_DIM, "Cannot mark 0-dimension tensors to be dynamic"
        )

    if index >= t.dim():
        raise UserError(
            UserErrorType.DYNAMIC_DIM,
            f"Expected the dimension passed to dynamic_dim to be in the range [0:{t.dim()-1}]"
            f" but got {index}, which is out of bounds for the given tensor.",
        )

    # Import sympy locally
    import sympy

    from torch.fx.experimental.symbolic_shapes import StrictMinMaxConstraint
    from torch.utils._sympy.value_ranges import ValueRanges

    return _create_constraint(
        weakref.ref(t),
        id(t),
        index,
        StrictMinMaxConstraint(
            vr=ValueRanges(lower=0, upper=sympy.oo), warn_only=False
        ),
        debug_name=debug_name,
    )


def _process_equalities(
    constraint: Constraint,
    get_sources: Callable[[int, int], List["Source"]],
    shape_env: "ShapeEnv",
    source_pairs: List[Tuple["Source", "Source"]],
    derived_equalities: List[Tuple["Source", Union["Source", "Symbol"], Callable]],
    phantom_symbols: Dict[str, "Symbol"],
):
    """
    Updates `source_pairs`, `derived_equalities`, and `phantom_symbols` (which become
    fields of `EqualityConstraint`) based on a given input `constraint`.
    """

    source, *other_sources = get_sources(constraint.t_id, constraint.dim)
    # When t.size()[dim] maps to src0, src1, ..., srcN, we add
    # constraints that make src0 "equal" to src1, ..., srcN.
    source_pairs.extend((source, other_source) for other_source in other_sources)
    if not isinstance(constraint, _DerivedConstraint):
        if constraint.shared is not None:
            # Moreover, when t.size()[dim] is specified equal to t'.size()[dim']
            # and t'.size()[dim'] maps to src1', ..., srcN', we add
            # constraints that also make src0 "equal" to src1', ..., srcN'.
            other_sources = get_sources(constraint.shared.t_id, constraint.shared.dim)
            source_pairs.extend(
                (source, other_source) for other_source in other_sources
            )
    else:
        # branch based on the root of the _DerivedConstraint
        if not isinstance(constraint.root, _PhantomRoot):
            # either root points to an input source
            root = get_sources(constraint.root.t_id, constraint.root.dim)[0]  # type: ignore[assignment]
        else:
            # or root points to a phantom symbol
            if constraint.root.name in phantom_symbols:
                root = phantom_symbols[constraint.root.name]  # type: ignore[assignment]
            else:
                # create a phantom symbol in the shape env based on the _PhantomRoot
                root = shape_env.create_symbol(
                    val=constraint.root.val,
                    source=torch._dynamo.source.ConstantSource(constraint.root.name),
                    dynamic_dim=torch.fx.experimental.symbolic_shapes.DimDynamic.DYNAMIC,
                    constraint_dim=constraint.root.constraint_range,
                )
                phantom_symbols[constraint.root.name] = root  # type: ignore[assignment]

        fn = constraint.fn
        # A derived equality (source, root, fn) informally corresponds to source = fn(root).
        # Here source describes an input and root might describe another input or a phantom symbol.
        derived_equalities.append((source, root, fn))


def _process_dynamic_shapes(
    f: Callable,
    args: Tuple[Any, ...],
    kwargs: Optional[Dict[str, Any]] = None,
    dynamic_shapes: Optional[Union[Dict[str, Any], Tuple[Any], List[Any]]] = None,
) -> Optional[List[Constraint]]:
    from collections import defaultdict
    from collections.abc import Mapping, Sequence

    from torch._dynamo.exc import UserError, UserErrorType

    if dynamic_shapes is None or len(dynamic_shapes) == 0:
        return None

    kwargs = kwargs if kwargs is not None else {}

    def tree_zip(combined_args, dynamic_shapes):
        if isinstance(combined_args, (tuple, list)):
            if not isinstance(dynamic_shapes, Sequence):
                raise UserError(
                    UserErrorType.INVALID_INPUT,
                    f"Expected dynamic_shapes of a {type(combined_args)} to be a Sequence, "
                    f"got {dynamic_shapes} instead",
                )
            if len(combined_args) != len(dynamic_shapes):
                raise UserError(
                    UserErrorType.INVALID_INPUT,
                    f"Expected {dynamic_shapes} to have {len(combined_args)} items",
                )
            for i, shape in enumerate(dynamic_shapes):
                yield from tree_zip(combined_args[i], shape)
        elif isinstance(combined_args, dict):
            if not isinstance(dynamic_shapes, Mapping):
                raise UserError(
                    UserErrorType.INVALID_INPUT,
                    f"Expected dynamic_shapes of a {type(combined_args)} to be a Mapping, "
                    f"got {dynamic_shapes} instead",
                )
            if len(combined_args) != len(dynamic_shapes):
                raise UserError(
                    UserErrorType.INVALID_INPUT,
                    f"Expected {dynamic_shapes} to have {len(combined_args)} items",
                )
            for k, shape in dynamic_shapes.items():
                yield from tree_zip(combined_args[k], shape)
        elif type(combined_args) in SUPPORTED_NODES:
            if not isinstance(dynamic_shapes, Sequence):
                raise UserError(
                    UserErrorType.INVALID_INPUT,
                    f"Expected dynamic_shapes of a user-registered class (e.g., "
                    f"{type(combined_args)}) to be a Sequence that matches the "
                    f"flattened structure, but got {dynamic_shapes} instead",
                )
            yield from tree_zip(
                SUPPORTED_NODES[type(combined_args)].flatten_fn(combined_args)[0],
                dynamic_shapes,
            )
        elif isinstance(combined_args, torch.Tensor):
            yield (combined_args, dynamic_shapes)
        else:
            if dynamic_shapes is not None:
                raise UserError(
                    UserErrorType.INVALID_INPUT,
                    f"Expected dynamic_shapes of a {type(combined_args)} to be None, "
                    f"got {dynamic_shapes} instead",
                )

    # map of Dim names representing input shape dimensions to constraints on them
    symbols: Dict[str, List[Constraint]] = defaultdict(list)
    # track roots that do not directly represent input shape dimensions
    phantom_roots: Dict[str, _PhantomRoot] = {}
    derived_constraints_with_phantom_root: List[_DerivedConstraint] = []

    def to_constraint(dim, tensor, i):
        import sympy

        from torch.fx.experimental.symbolic_shapes import StrictMinMaxConstraint
        from torch.utils._sympy.solve import try_solve
        from torch.utils._sympy.value_ranges import ValueRanges

        def root_value():
            # given tensor.shape[i] is the value of dim = fn(root),
            # find the value of root
            symbol = sympy.Symbol(dim.root.__name__, integer=True)
            expr = dim.fn(symbol)
            solution = try_solve(sympy.Eq(expr, tensor.shape[i]), symbol)
            if solution is not None:
                return int(solution[1])  # type: ignore[call-overload]
            else:
                raise UserError(  # noqa: TRY200
                    UserErrorType.CONSTRAINT_VIOLATION,
                    f"Expected shape[{i}] = {tensor.shape[i]} of input Tensor to be "
                    f"of the form {expr}, where {symbol} is an integer",
                )

        if isinstance(dim, _DerivedDim):
            # generate a _DerivedConstraint where the root is:
            # - either a _ConstraintTarget (if dim.root directly describes an input shape)
            # - or a _PhantomRoot (otherwise)
            dim_root = dim.root  # type: ignore[attr-defined]
            if dim_root.__name__ in symbols:
                # root represents an input shape dimension
                root_constraint = symbols[dim_root.__name__][0]
                root = _ConstraintTarget(
                    root_constraint.w_tensor,
                    root_constraint.t_id,
                    root_constraint.dim,
                )
            elif dim_root.__name__ not in phantom_roots:
                # create a phantom root
                root = _PhantomRoot(  # type: ignore[assignment]
                    name=dim_root.__name__,
                    constraint_range=StrictMinMaxConstraint(
                        vr=ValueRanges(lower=dim_root.min, upper=dim_root.max),
                        warn_only=False,
                    ),
                    val=root_value(),
                )
                phantom_roots[dim_root.__name__] = root  # type: ignore[assignment]
            else:
                root = phantom_roots[dim_root.__name__]  # type: ignore[assignment]
            constraint = _DerivedConstraint(
                weakref.ref(tensor),
                id(tensor),
                i,
                root,
                dim.fn,  # type: ignore[attr-defined]
                StrictMinMaxConstraint(
                    vr=ValueRanges(lower=dim.min, upper=dim.max),
                    warn_only=False,
                ),
                debug_name=dim.__name__,
            )
            if isinstance(root, _PhantomRoot):
                # NOTE(avik): since we have not processed all inputs yet, we may replace this
                # with a root that does represent an input shape dimension later (see below)
                derived_constraints_with_phantom_root.append(constraint)
<<<<<<< HEAD
        else:
            constraint = dynamic_dim(tensor, i, debug_name=dim.__name__)
            if dim.min != 2:
=======
        elif isinstance(dim, _StaticDim):
            constraint = _create_constraint(
                weakref.ref(tensor),
                id(tensor),
                i,
                StrictMinMaxConstraint(
                    vr=ValueRanges(lower=dim.value, upper=dim.value), warn_only=False  # type: ignore[attr-defined]
                ),
                debug_name=dim.__name__,
            )
        else:
            constraint = dynamic_dim(tensor, i, debug_name=dim.__name__)
            if dim.min != 0:
>>>>>>> 22ba180e
                constraint = constraint >= dim.min
            if dim.max != sys.maxsize - 1:
                constraint = constraint <= dim.max
        return constraint

    bounds: Dict[str, Tuple[int, int]] = {}

    def check_same_bounds(dim):
        if dim.__name__ in symbols:
            min_, max_ = bounds[dim.__name__]
            if dim.min != min_ or dim.max != max_:
                this_ = _Dim.readable(dim.__name__, min_, max_)
                that_ = _Dim.readable(dim.__name__, dim.min, dim.max)
                raise UserError(
                    UserErrorType.INVALID_INPUT,
                    f"Found different definitions {this_} and {that_} "
                    f"for the same symbolic dimension {dim}!",
                )

        else:
            bounds[dim.__name__] = (dim.min, dim.max)

    def update_symbols(tensor, shape):
        def _create_static_dim(tensor, i, value):
            return _StaticDim(str(value), (int,), {"value": value})

        if isinstance(shape, dict):
            for i, dim in shape.items():
                if isinstance(dim, (int, _Dim)):
                    if isinstance(dim, int):
                        dim = _create_static_dim(tensor, i, dim)
                    check_same_bounds(dim)
                    constraint = to_constraint(dim, tensor, i)
                    symbols[dim.__name__].append(constraint)
                else:
                    if dim is not None:
                        raise UserError(
                            UserErrorType.INVALID_INPUT,
                            f"Unexpected item #{i} ({dim}) in dynamic_shape {shape} of Tensor, "
                            "try None instead",
                        )
        elif isinstance(shape, (tuple, list)):
            for i, dim in enumerate(shape):
                if isinstance(dim, (int, _Dim)):
                    if isinstance(dim, int):
                        dim = _create_static_dim(tensor, i, dim)
                    check_same_bounds(dim)
                    constraint = to_constraint(dim, tensor, i)
                    symbols[dim.__name__].append(constraint)
                else:
                    if dim is not None:
                        raise UserError(
                            UserErrorType.INVALID_INPUT,
                            f"Unexpected item #{i} ({dim}) in dynamic_shape {shape} of Tensor, "
                            "try None instead",
                        )
        else:
            if shape is not None:
                raise UserError(
                    UserErrorType.INVALID_INPUT,
                    f"Unexpected dynamic_shape {shape} of Tensor, " "try None instead",
                )

    import inspect

    if isinstance(f, ExportedProgram):
        f = f.module()
    signature = (
        inspect.signature(f.forward)
        if isinstance(f, torch.nn.Module)
        else inspect.signature(f)
    )
    combined_args = signature.bind(*args, **kwargs).arguments

    # This means user didn't specify dynamic shapes with argument names.
    combined_args = combined_args if isinstance(dynamic_shapes, Mapping) else list(combined_args.values())  # type: ignore[assignment]
    for tensor, shape in tree_zip(combined_args, dynamic_shapes):
        update_symbols(tensor, shape)

    constraints = []
    for derived_constraint_with_phantom_root in derived_constraints_with_phantom_root:
        phantom_root_name = derived_constraint_with_phantom_root.root.name  # type: ignore[union-attr]
        if phantom_root_name in symbols:
            # We found an input shape dimension corresponding to this name, so we
            # do not need a phantom symbol for it after all.
            # NOTE(avik): Overall we want to maintain the invariant that roots that
            # are phantom symbols are really "phantom," i.e., they cannot be represented
            # by any input source. This is important when we are deciding derived equalities,
            # since we can focus our attention exclusively on input sources: deciding
            # derived equalities involving phantom symbols are, in comparison, trivial.
            derived_constraint_with_phantom_root.root = symbols[phantom_root_name][0]

    for dynamic_dims in symbols.values():
        if all(
            isinstance(dynamic_dim, _DerivedConstraint) for dynamic_dim in dynamic_dims
        ):
            constraints.extend(dynamic_dims)
        else:
            primary, *others = dynamic_dims
            if others:
                for other in others:
                    constraints.append(primary == other)  # type: ignore[arg-type]
            else:
                constraints.append(primary)

    return constraints  # type: ignore[return-value]


def _process_constraints(
    fake_mode,
    graph_module: torch.fx.GraphModule,
    num_lifted_params_buffers: int,
    example_inputs: List[torch.Tensor],
) -> Dict:
    """
    Process the constraints stored in the graph module to return something more readable.

    Args:
        graph_module (torch.fx.GraphModule): GraphModule returned from
            dynamo.export, which contains the "input_shape_constraints" and
            "inline_constraints" metadata

        example_inputs: Flattened list of example inputs used to export the graph module

    Returns:
        range_constraints (Dict[sympy.Symbol, ValueRanges]): Mapping of
            symbols (from SymInts) appearing in the fake tensors in
            node.meta["val"] to their range constraints, which are a tuple
            containing (lower, upper) constraints.
    """
    from torch._export.passes.add_runtime_assertions_for_constraints_pass import (
        InputDim,
    )

    # Import sympy locally
    from torch.fx.experimental.symbolic_shapes import SymInt
    from torch.utils._sympy.value_ranges import ValueRanges

    input_shape_constraints = graph_module.meta.get("input_shape_constraints", [])
    inline_constraints = graph_module.meta.get("inline_constraints", [])

    # Create dict mapping tensor_id to node names
    tensor_id_to_nodes: Dict[int, List[str]] = defaultdict(list)
    # Create dict mapping placeholder node names to their nodes
    placeholder_nodes: Dict[str, torch.fx.Node] = {}
    for i, node in enumerate(graph_module.graph.nodes):
        if node.op != "placeholder":
            # All placeholder nodes should be together in the beginning of the
            # graph
            break
        if i >= num_lifted_params_buffers:
            example_input = example_inputs[i - num_lifted_params_buffers]
            tensor_id_to_nodes[id(example_input)].append(node.name)
            placeholder_nodes[node.name] = node

    # Create dict mapping (node name, dim) a list of range (lower, upper)
    # constraints
    multi_range_constraints: Dict[InputDim, List[ValueRanges]] = defaultdict(list)
    for constraint in input_shape_constraints:
        for node in tensor_id_to_nodes[constraint["t_id"]]:
            # skip static shape constraints
            if constraint["min"] == constraint["max"]:
                continue
            node_dim = InputDim(node, constraint["dim"])

            # Accumulate range constraints
            multi_range_constraints[node_dim].append(
                ValueRanges(constraint["min"], constraint["max"])
            )

    # Create dict mapping symbol to a singular range (lower, upper)
    range_constraints: Dict[Any, ValueRanges] = {}

    # Add inline constraints to range_constraints
    range_constraints = {
        symbol: inline_constraints[symbol] for symbol in inline_constraints
    }

    free_symbols: Set["Symbol"] = set()
    # Add input range constraints to range_constraints
    for input_dim, multi_range_constraint in multi_range_constraints.items():  # type: ignore[assignment]
        # Simplify the range constraints into a single range constraint
        # Ex. ranges [2, 10] and [3, 11] would get merged to [3, 10]
        min_vals = [rc.lower for rc in multi_range_constraint]
        max_vals = [rc.upper for rc in multi_range_constraint]
        min_val = max(min_vals)  # type: ignore[type-var]
        max_val = min(max_vals)  # type: ignore[type-var]
        assert min_val <= max_val  # type: ignore[operator]

        # Add input node range constraints
        val = placeholder_nodes[input_dim.input_name].meta["val"]
        assert isinstance(val, FakeTensor)
        symint = val.shape[input_dim.dim]
        assert isinstance(
            symint, SymInt
        ), f"Expected SymInt but got {symint}: {type(symint)}"
        symbol = symint.node.expr
        range_constraints[symbol] = ValueRanges(min_val, max_val)
        free_symbols.update(symbol.free_symbols)

    for symbol in free_symbols:
        if symbol not in range_constraints:
            # Placeholders can have symbolic shapes that are derived expressions.
            # The above code will record direct range constraints for them
            # so that we can do runtime assertions. In addition, for serde checks
            # we want to record range constraints for their root symbols.
            range_constraints[symbol] = fake_mode.shape_env.var_to_range[symbol]

    return range_constraints<|MERGE_RESOLUTION|>--- conflicted
+++ resolved
@@ -90,8 +90,6 @@
         return _DerivedDim(cls._derived_name(fn), (int,), {"root": cls, "fn": fn})
 
 
-<<<<<<< HEAD
-=======
 class _StaticDim(_Dim):
     """
     Meta class for static :func:`Dim` types.
@@ -109,7 +107,6 @@
         return self.value  # type: ignore[attr-defined]
 
 
->>>>>>> 22ba180e
 class _DerivedDim(_Dim):
     """
     Metaclass for derived :func:`Dim` types.
@@ -133,18 +130,11 @@
         from sympy import Integer
 
         _min_symint = self.fn(Integer(self.root.min))  # type: ignore[attr-defined]
-<<<<<<< HEAD
-        assert _min_symint >= 2, (
-            f"Expected derived min value of {self.__name__} to be >= 2. "
-            f"Please specify an appropriate min value for {self.root.__name__} "  # type: ignore[attr-defined]
-            f"(currently {self.root.min})."  # type: ignore[attr-defined]
-=======
         root = self.root  # type: ignore[attr-defined]
         assert _min_symint >= 0, (
             f"Expected derived min value of {self.__name__} to be >= 0. "
             f"Please specify an appropriate min value for {root.__name__} "
             f"(currently {root.min})."
->>>>>>> 22ba180e
         )
         return int(_min_symint)
 
@@ -155,18 +145,11 @@
         from sympy import Integer
 
         _max_symint = self.fn(Integer(self.root.max))  # type: ignore[attr-defined]
-<<<<<<< HEAD
-        assert _max_symint <= sys.maxsize - 1, (
-            f"Expected derived max value of {self.__name__} to be <= {sys.maxsize - 1}. "
-            f"Please specify an appropriate max value for {self.root.__name__} "  # type: ignore[attr-defined]
-            f"(currently {self.root.max})."  # type: ignore[attr-defined]
-=======
         root = self.root  # type: ignore[attr-defined]
         assert _max_symint <= sys.maxsize - 1, (
             f"Expected derived max value of {self.__name__} to be <= {sys.maxsize - 1}. "
             f"Please specify an appropriate max value for {root.__name__} "
             f"(currently {root.max})."
->>>>>>> 22ba180e
         )
         return int(_max_symint)
 
@@ -708,11 +691,6 @@
                 # NOTE(avik): since we have not processed all inputs yet, we may replace this
                 # with a root that does represent an input shape dimension later (see below)
                 derived_constraints_with_phantom_root.append(constraint)
-<<<<<<< HEAD
-        else:
-            constraint = dynamic_dim(tensor, i, debug_name=dim.__name__)
-            if dim.min != 2:
-=======
         elif isinstance(dim, _StaticDim):
             constraint = _create_constraint(
                 weakref.ref(tensor),
@@ -726,7 +704,6 @@
         else:
             constraint = dynamic_dim(tensor, i, debug_name=dim.__name__)
             if dim.min != 0:
->>>>>>> 22ba180e
                 constraint = constraint >= dim.min
             if dim.max != sys.maxsize - 1:
                 constraint = constraint <= dim.max
