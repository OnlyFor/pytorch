#include <torch/csrc/lazy/core/helpers.h>

#include <c10/util/Half.h>
#include <c10/util/irange.h>
#include <torch/csrc/lazy/core/tensor_util.h>

<<<<<<< HEAD
#include <limits>

namespace torch {
namespace lazy {
=======
namespace torch::lazy {
>>>>>>> 47a515d2

std::vector<int64_t> DropDimensions(
    c10::ArrayRef<int64_t> sizes,
    c10::ArrayRef<int64_t> drop_dims) {
  std::vector<int64_t> new_dims;
  size_t drop_index = 0;
  for (const auto i : c10::irange(sizes.size())) {
    if (drop_index < drop_dims.size() &&
        static_cast<int64_t>(i) == drop_dims[drop_index]) {
      ++drop_index;
    } else {
      new_dims.push_back(sizes[i]);
    }
  }
  TORCH_CHECK(drop_index == drop_dims.size());
  return new_dims;
}

int64_t GetCanonicalDimensionIndex(int64_t dim, int64_t rank) {
  int64_t min_shape_dim = -rank;
  int64_t max_shape_dim = rank - 1;
  TORCH_CHECK(
      min_shape_dim <= dim && dim <= max_shape_dim,
      "Value out of range (expected to be in range of [",
      min_shape_dim,
      ", ",
      max_shape_dim,
      "], but got ",
      dim,
      ")");
  int64_t dim_index = dim < 0 ? rank + dim : dim;
  TORCH_CHECK(dim_index >= 0);
  TORCH_CHECK(dim_index < rank);
  return dim_index;
}

std::vector<int64_t> GetCanonicalDimensionIndices(
    c10::ArrayRef<int64_t> dimensions,
    int64_t rank) {
  std::vector<int64_t> canonical_dim_indices;
  for (int64_t dim : dimensions) {
    canonical_dim_indices.push_back(GetCanonicalDimensionIndex(dim, rank));
  }
  return canonical_dim_indices;
}

int64_t GetCanonicalPosition(
    c10::ArrayRef<int64_t> dimensions,
    int64_t dim,
    int64_t pos) {
  dim =
      GetCanonicalDimensionIndex(dim, static_cast<int64_t>(dimensions.size()));
  if (pos < 0) {
    pos = GetCanonicalDimensionIndex(pos, dimensions[dim]);
  } else {
    pos = std::min<int64_t>(pos, dimensions[dim]);
  }
  return pos;
}

std::vector<int64_t> MakeTransposePermutation(
    int64_t dim0,
    int64_t dim1,
    int64_t rank) {
  int64_t canonical_dim0 = GetCanonicalDimensionIndex(dim0, rank);
  int64_t canonical_dim1 = GetCanonicalDimensionIndex(dim1, rank);
  auto permute_dims = Iota<int64_t>(rank);
  std::swap(permute_dims[canonical_dim0], permute_dims[canonical_dim1]);
  return permute_dims;
}

std::vector<int64_t> GetPromotedShape(
    c10::ArrayRef<int64_t> shape1_dims,
    c10::ArrayRef<int64_t> shape2_dims) {
  std::vector<int64_t> dimensions;
  // If the rank of a shape is bigger than then other, fill up the first
  // dimensions with the ones of the bigger.
  // Example:
  //   shape1 = [9, 7, 6, 5, 2]
  //   shape2 =       [6, 1, 2]
  // Insert [9, 7] into the dimensions vector.
  if (shape1_dims.size() > shape2_dims.size()) {
    dimensions.insert(
        dimensions.end(),
        shape1_dims.begin(),
        shape1_dims.begin() + (shape1_dims.size() - shape2_dims.size()));
  } else if (shape2_dims.size() > shape1_dims.size()) {
    dimensions.insert(
        dimensions.end(),
        shape2_dims.begin(),
        shape2_dims.begin() + (shape2_dims.size() - shape1_dims.size()));
  }
  // For the common dimensions, they must match, or one of them be 1.
  size_t min_size = std::min(shape1_dims.size(), shape2_dims.size());
  for (const auto i : c10::irange(min_size)) {
    int64_t dim1 = shape1_dims[shape1_dims.size() - min_size + i];
    int64_t dim2 = shape2_dims[shape2_dims.size() - min_size + i];
    TORCH_CHECK(
        dim1 == dim2 || dim1 == 1 || dim2 == 1,
        "(",
        c10::Join(", ", shape1_dims),
        ") and (",
        c10::Join(", ", shape1_dims),
        ")");
    if (dim1 == 0 || dim2 == 0) {
      dimensions.push_back(0);
    } else {
      dimensions.push_back(std::max<int64_t>(dim1, dim2));
    }
  }
  return dimensions;
}

Shape GetPromotedBinaryOpShape(const Shape& shape1, const Shape& shape2) {
  return Shape(
      promoteTypes(shape1.scalar_type(), shape2.scalar_type()),
      GetPromotedShape(shape1.sizes(), shape2.sizes()));
}

std::vector<std::string> StrSplit(c10::string_view text, char delim) {
  size_t start = 0;
  size_t end = 0;

  std::vector<std::string> tokens;
  while ((start = text.find_first_not_of(delim, end)) != std::string::npos) {
    end = text.find(delim, start);
    auto token = text.substr(start, end - start);
    tokens.emplace_back(token.begin(), token.end());
  }
  return tokens;
}

} // namespace lazy
} // namespace torch<|MERGE_RESOLUTION|>--- conflicted
+++ resolved
@@ -4,14 +4,7 @@
 #include <c10/util/irange.h>
 #include <torch/csrc/lazy/core/tensor_util.h>
 
-<<<<<<< HEAD
-#include <limits>
-
-namespace torch {
-namespace lazy {
-=======
 namespace torch::lazy {
->>>>>>> 47a515d2
 
 std::vector<int64_t> DropDimensions(
     c10::ArrayRef<int64_t> sizes,
@@ -144,5 +137,4 @@
   return tokens;
 }
 
-} // namespace lazy
-} // namespace torch+} // namespace torch::lazy