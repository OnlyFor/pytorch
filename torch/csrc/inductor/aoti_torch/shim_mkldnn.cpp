
#include <torch/csrc/inductor/aoti_torch/c/shim_mkldnn.h>
#include <torch/csrc/inductor/aoti_torch/utils.h>

#ifndef AT_PER_OPERATOR_HEADERS
#include <ATen/CPUFunctions.h>
#else
#include <ATen/ops/mkldnn_rnn_layer_cpu_dispatch.h>
#endif
#include <ATen/native/mkldnn/Conv.h>
#include <ATen/native/mkldnn/Linear.h>

using namespace torch::aot_inductor;

#if AT_ONEDNN_ENABLED()

AOTITorchError aoti_torch_cpu_mkldnn__convolution_pointwise_binary(
    AtenTensorHandle X,
    AtenTensorHandle other,
    AtenTensorHandle W,
    AtenTensorHandle* B,
    const int64_t* padding,
    int64_t padding_len_,
    const int64_t* stride,
    int64_t stride_len_,
    const int64_t* dilation,
    int64_t dilation_len_,
    int64_t groups,
    const char* binary_attr,
    double* alpha,
    const char** unary_attr,
    const double** unary_scalars,
    int64_t unary_scalars_len_,
    const char** unary_algorithm,
    AtenTensorHandle* ret0) {
  AOTI_TORCH_CONVERT_EXCEPTION_TO_ERROR_CODE({
    c10::List<std::optional<c10::Scalar>> unary_scalars_list;
    unary_scalars_list.reserve(unary_scalars_len_);
    for (int64_t i = 0; i < unary_scalars_len_; i++) {
      unary_scalars_list.emplace_back(pointer_to_optional(unary_scalars[i]));
    }
    auto tmp_result = at::native::mkldnn_convolution_pointwise_binary(
        *tensor_handle_to_tensor_pointer(X),
        *tensor_handle_to_tensor_pointer(other),
        *tensor_handle_to_tensor_pointer(W),
        pointer_to_optional<at::Tensor>(B),
        pointer_to_list<int64_t>(padding, padding_len_),
        pointer_to_list<int64_t>(stride, stride_len_),
        pointer_to_list<int64_t>(dilation, dilation_len_),
        groups,
        binary_attr,
        pointer_to_optional<c10::Scalar>(alpha),
        pointer_to_optional<c10::string_view>(unary_attr),
        unary_scalars_list,
        pointer_to_optional<c10::string_view>(unary_algorithm));
    *ret0 = new_tensor_handle(std::move(tmp_result));
  });
}

AOTITorchError aoti_torch_cpu_mkldnn__convolution_pointwise_binary_(
    AtenTensorHandle other,
    AtenTensorHandle X,
    AtenTensorHandle W,
    AtenTensorHandle* B,
    const int64_t* padding,
    int64_t padding_len_,
    const int64_t* stride,
    int64_t stride_len_,
    const int64_t* dilation,
    int64_t dilation_len_,
    int64_t groups,
    const char* binary_attr,
    double* alpha,
    const char** unary_attr,
    const double** unary_scalars,
    int64_t unary_scalars_len_,
    const char** unary_algorithm,
    AtenTensorHandle* ret0) {
  AOTI_TORCH_CONVERT_EXCEPTION_TO_ERROR_CODE({
    c10::List<std::optional<c10::Scalar>> unary_scalars_list;
    unary_scalars_list.reserve(unary_scalars_len_);
    for (int64_t i = 0; i < unary_scalars_len_; i++) {
      unary_scalars_list.emplace_back(pointer_to_optional(unary_scalars[i]));
    }
    auto tmp_result = at::native::mkldnn_convolution_pointwise_binary_(
        *tensor_handle_to_tensor_pointer(other),
        *tensor_handle_to_tensor_pointer(X),
        *tensor_handle_to_tensor_pointer(W),
        pointer_to_optional<at::Tensor>(B),
        pointer_to_list<int64_t>(padding, padding_len_),
        pointer_to_list<int64_t>(stride, stride_len_),
        pointer_to_list<int64_t>(dilation, dilation_len_),
        groups,
        binary_attr,
        pointer_to_optional<c10::Scalar>(alpha),
        pointer_to_optional<c10::string_view>(unary_attr),
        unary_scalars_list,
        pointer_to_optional<c10::string_view>(unary_algorithm));
    *ret0 = new_tensor_handle(std::move(tmp_result));
  });
}

AOTITorchError aoti_torch_cpu_mkldnn__convolution_pointwise(
    AtenTensorHandle X,
    AtenTensorHandle W,
    AtenTensorHandle* B,
    const int64_t* padding,
    int64_t padding_len_,
    const int64_t* stride,
    int64_t stride_len_,
    const int64_t* dilation,
    int64_t dilation_len_,
    int64_t groups,
    const char* attr,
    const double** scalars,
    int64_t scalars_len_,
    const char** algorithm,
    AtenTensorHandle* ret0) {
  AOTI_TORCH_CONVERT_EXCEPTION_TO_ERROR_CODE({
    c10::List<std::optional<c10::Scalar>> scalars_list;
    scalars_list.reserve(scalars_len_);
    for (int64_t i = 0; i < scalars_len_; i++) {
      scalars_list.emplace_back(pointer_to_optional(scalars[i]));
    }
    auto tmp_result = at::native::mkldnn_convolution_pointwise(
        *tensor_handle_to_tensor_pointer(X),
        *tensor_handle_to_tensor_pointer(W),
        pointer_to_optional<at::Tensor>(B),
        pointer_to_list<int64_t>(padding, padding_len_),
        pointer_to_list<int64_t>(stride, stride_len_),
        pointer_to_list<int64_t>(dilation, dilation_len_),
        groups,
        attr,
        scalars_list,
        pointer_to_optional<c10::string_view>(algorithm));
    *ret0 = new_tensor_handle(std::move(tmp_result));
  });
}

AOTI_TORCH_EXPORT AOTITorchError
aoti_torch_cpu_mkldnn__convolution_transpose_pointwise(
    AtenTensorHandle X,
    AtenTensorHandle W,
    AtenTensorHandle* B,
    const int64_t* padding,
    int64_t padding_len_,
    const int64_t* output_padding,
    int64_t output_padding_len_,
    const int64_t* stride,
    int64_t stride_len_,
    const int64_t* dilation,
    int64_t dilation_len_,
    int64_t groups,
    const char* attr,
    const double** scalars,
    int64_t scalars_len_,
    const char** algorithm,
    AtenTensorHandle* ret0) {
  AOTI_TORCH_CONVERT_EXCEPTION_TO_ERROR_CODE({
    c10::List<std::optional<c10::Scalar>> scalars_list;
    scalars_list.reserve(scalars_len_);
    for (int64_t i = 0; i < scalars_len_; i++) {
      scalars_list.emplace_back(pointer_to_optional(scalars[i]));
    }
    auto tmp_result = at::native::mkldnn_convolution_transpose_pointwise(
        *tensor_handle_to_tensor_pointer(X),
        *tensor_handle_to_tensor_pointer(W),
        pointer_to_optional<at::Tensor>(B),
        pointer_to_list<int64_t>(padding, padding_len_),
        pointer_to_list<int64_t>(output_padding, output_padding_len_),
        pointer_to_list<int64_t>(stride, stride_len_),
        pointer_to_list<int64_t>(dilation, dilation_len_),
        groups,
        attr,
        scalars_list,
        pointer_to_optional<c10::string_view>(algorithm));
    *ret0 = new_tensor_handle(std::move(tmp_result));
  });
}

AOTITorchError aoti_torch_cpu_mkldnn_rnn_layer(
    AtenTensorHandle input,
    AtenTensorHandle weight0,
    AtenTensorHandle weight1,
    AtenTensorHandle weight2,
    AtenTensorHandle weight3,
    AtenTensorHandle hx_,
    AtenTensorHandle cx_,
    int32_t reverse,
    const int64_t* batch_sizes,
    int64_t batch_sizes_len_,
    int64_t mode,
    int64_t hidden_size,
    int64_t num_layers,
    int32_t has_biases,
    int32_t bidirectional,
    int32_t batch_first,
    int32_t train,
    AtenTensorHandle* ret0,
    AtenTensorHandle* ret1,
    AtenTensorHandle* ret2,
    AtenTensorHandle* ret3) {
  AOTI_TORCH_CONVERT_EXCEPTION_TO_ERROR_CODE({
    auto tmp_result = at::cpu::mkldnn_rnn_layer(
        *tensor_handle_to_tensor_pointer(input),
        *tensor_handle_to_tensor_pointer(weight0),
        *tensor_handle_to_tensor_pointer(weight1),
        *tensor_handle_to_tensor_pointer(weight2),
        *tensor_handle_to_tensor_pointer(weight3),
        *tensor_handle_to_tensor_pointer(hx_),
        *tensor_handle_to_tensor_pointer(cx_),
        reverse,
        pointer_to_list<int64_t>(batch_sizes, batch_sizes_len_),
        mode,
        hidden_size,
        num_layers,
        has_biases,
        bidirectional,
        batch_first,
        train);
    *ret0 = new_tensor_handle(std::move(std::get<0>(tmp_result)));
    *ret1 = new_tensor_handle(std::move(std::get<1>(tmp_result)));
    *ret2 = new_tensor_handle(std::move(std::get<2>(tmp_result)));
    *ret3 = new_tensor_handle(std::move(std::get<3>(tmp_result)));
  });
}

<<<<<<< HEAD
#endif // AT_ONEDNN_ENABLED()
=======
AOTITorchError aoti_torch_cpu__linear_pointwise(
    AtenTensorHandle X,
    AtenTensorHandle W,
    AtenTensorHandle* B,
    const char* attr,
    const double** scalars,
    int64_t scalars_len_,
    const char** algorithm,
    AtenTensorHandle* ret0) {
  AOTI_TORCH_CONVERT_EXCEPTION_TO_ERROR_CODE({
    c10::List<std::optional<c10::Scalar>> scalars_list;
    scalars_list.reserve(scalars_len_);
    for (int64_t i = 0; i < scalars_len_; i++) {
      scalars_list.emplace_back(pointer_to_optional(scalars[i]));
    }
    auto tmp_result = at::native::mkldnn_linear_pointwise(
        *tensor_handle_to_tensor_pointer(X),
        *tensor_handle_to_tensor_pointer(W),
        pointer_to_optional<at::Tensor>(B),
        attr,
        scalars_list,
        pointer_to_optional<c10::string_view>(algorithm));
    *ret0 = new_tensor_handle(std::move(tmp_result));
  });
}

AOTITorchError aoti_torch_cpu__linear_pointwise_binary(
    AtenTensorHandle X,
    AtenTensorHandle other,
    AtenTensorHandle W,
    AtenTensorHandle* B,
    const char* attr,
    AtenTensorHandle* ret0) {
  AOTI_TORCH_CONVERT_EXCEPTION_TO_ERROR_CODE({
    auto tmp_result = at::native::mkldnn_linear_pointwise_binary(
        *tensor_handle_to_tensor_pointer(X),
        *tensor_handle_to_tensor_pointer(other),
        *tensor_handle_to_tensor_pointer(W),
        pointer_to_optional<at::Tensor>(B),
        attr);
    *ret0 = new_tensor_handle(std::move(tmp_result));
  });
}

#endif // AT_MKLDNN_ENABLED()
>>>>>>> ea83c781
<|MERGE_RESOLUTION|>--- conflicted
+++ resolved
@@ -225,9 +225,6 @@
   });
 }
 
-<<<<<<< HEAD
-#endif // AT_ONEDNN_ENABLED()
-=======
 AOTITorchError aoti_torch_cpu__linear_pointwise(
     AtenTensorHandle X,
     AtenTensorHandle W,
@@ -272,5 +269,4 @@
   });
 }
 
-#endif // AT_MKLDNN_ENABLED()
->>>>>>> ea83c781
+#endif // AT_MKLDNN_ENABLED()