--- conflicted
+++ resolved
@@ -20,11 +20,6 @@
 
 namespace {
 
-<<<<<<< HEAD
-bool has_multicast_support() {
-#if defined(CUDART_SUPPORTS_MULTICAST)
-  return c10::cuda::DriverAPI::get()->cuMulticastCreate_ != nullptr;
-=======
 bool device_has_multicast_support(int device_idx) {
 #if defined(CUDART_SUPPORTS_MULTICAST)
   if (c10::utils::check_env("TORCH_SYMM_MEM_DISABLE_MULTICAST") == true) {
@@ -44,7 +39,6 @@
       CU_DEVICE_ATTRIBUTE_MULTICAST_SUPPORTED,
       device_idx));
   return driver_api->cuMulticastCreate_ != nullptr && multicast_supported;
->>>>>>> 9b2e453e
 #else
   return false;
 #endif
@@ -354,11 +348,7 @@
 }
 
 bool CUDASymmetricMemory::has_multicast_support() {
-<<<<<<< HEAD
-  return ::has_multicast_support();
-=======
   return mc_addr_ != nullptr;
->>>>>>> 9b2e453e
 }
 
 void* CUDASymmetricMemory::get_multicast_ptr() {
@@ -787,47 +777,6 @@
   store_barrier(store, rank, world_size);
   close(block_fd);
 
-<<<<<<< HEAD
-  CUmemGenericAllocationHandle mc_handle{};
-  void* mc_addr = nullptr;
-#if defined(CUDART_SUPPORTS_MULTICAST)
-  // We have to further check if the driver supports multicast
-  if (has_multicast_support()) {
-    // Rank 0 creates a multicast object and share it with peers
-    if (rank == 0) {
-      CUmulticastObjectProp mc_prop{};
-      mc_prop.numDevices = world_size;
-      mc_prop.handleTypes = CU_MEM_HANDLE_TYPE_POSIX_FILE_DESCRIPTOR;
-      mc_prop.size = block->block_size;
-
-      CUresult res = driver_api->cuMulticastCreate_(&mc_handle, &mc_prop);
-      TORCH_CHECK(res == CUDA_SUCCESS);
-
-      int mc_fd;
-      C10_CUDA_DRIVER_CHECK(driver_api->cuMemExportToShareableHandle_(
-          &mc_fd, mc_handle, CU_MEM_HANDLE_TYPE_POSIX_FILE_DESCRIPTOR, 0));
-      ipc_channel.broadcast_fds(rank, 0, pids, mc_fd);
-      // Ref count is incremented as soon as SCM_RIGHTS send happens
-      close(mc_fd);
-    } else {
-      int mc_fd = ipc_channel.broadcast_fds(rank, 0, pids, -1);
-      C10_CUDA_DRIVER_CHECK(driver_api->cuMemImportFromShareableHandle_(
-          &mc_handle,
-          (void*)(uintptr_t)mc_fd,
-          CU_MEM_HANDLE_TYPE_POSIX_FILE_DESCRIPTOR));
-      close(mc_fd);
-    }
-    // All rank adds their physical allocation to the multicast object
-    C10_CUDA_DRIVER_CHECK(
-        driver_api->cuMulticastAddDevice_(mc_handle, block->device_idx));
-    C10_CUDA_DRIVER_CHECK(driver_api->cuMulticastBindMem_(
-        mc_handle, 0, block->handle, 0, block->block_size, 0));
-
-    map_block(&mc_addr, mc_handle, block->block_size, block->device_idx);
-    store_barrier(store, rank, world_size);
-  }
-#endif
-=======
   HandleType mc_handle{};
   void* mc_addr = nullptr;
   bool group_has_multicast_support = check_group_multicast_support(reqs);
@@ -835,7 +784,6 @@
     init_multicast_for_block(
         mc_handle, mc_addr, block, ipc_channel, pids, store, rank, world_size);
   }
->>>>>>> 9b2e453e
 
   // Initializing CUDASymmetricMemory with an allocation transfers its
   // ownership to the CUDASymmetricMemory object. So that outstanding
@@ -868,13 +816,8 @@
   return block->symm_mem != nullptr;
 }
 
-<<<<<<< HEAD
-bool CUDASymmetricMemoryAllocator::has_multicast_support() {
-  return ::has_multicast_support();
-=======
 bool CUDASymmetricMemoryAllocator::has_multicast_support(int device_idx) {
   return device_has_multicast_support(device_idx);
->>>>>>> 9b2e453e
 }
 
 c10::intrusive_ptr<Block> CUDASymmetricMemoryAllocator::find_block(void* ptr) {
