--- conflicted
+++ resolved
@@ -5,12 +5,7 @@
 #include <torch/csrc/Event.h>
 #include <torch/csrc/python_headers.h>
 
-<<<<<<< HEAD
-struct THCPEvent {
-  PyObject_HEAD
-=======
 struct THCPEvent : THPEvent {
->>>>>>> 862029a1
   at::cuda::CUDAEvent cuda_event;
 };
 extern PyObject* THCPEventClass;
