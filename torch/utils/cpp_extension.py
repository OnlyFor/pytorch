# mypy: allow-untyped-defs
import copy
import glob
import importlib
import importlib.abc
import os
import re
import shlex
import shutil
import setuptools
import subprocess
import sys
import sysconfig
import warnings
import collections
from pathlib import Path
import errno

import torch
import torch._appdirs
from .file_baton import FileBaton
from ._cpp_extension_versioner import ExtensionVersioner
from .hipify import hipify_python
from .hipify.hipify_python import GeneratedFileCleaner
from typing import Dict, List, Optional, Union, Tuple
from torch.torch_version import TorchVersion, Version

from setuptools.command.build_ext import build_ext

IS_WINDOWS = sys.platform == 'win32'
IS_MACOS = sys.platform.startswith('darwin')
IS_LINUX = sys.platform.startswith('linux')
LIB_EXT = '.pyd' if IS_WINDOWS else '.so'
EXEC_EXT = '.exe' if IS_WINDOWS else ''
CLIB_PREFIX = '' if IS_WINDOWS else 'lib'
CLIB_EXT = '.dll' if IS_WINDOWS else '.so'
SHARED_FLAG = '/DLL' if IS_WINDOWS else '-shared'

_HERE = os.path.abspath(__file__)
_TORCH_PATH = os.path.dirname(os.path.dirname(_HERE))
TORCH_LIB_PATH = os.path.join(_TORCH_PATH, 'lib')


SUBPROCESS_DECODE_ARGS = ('oem',) if IS_WINDOWS else ()
MINIMUM_GCC_VERSION = (5, 0, 0)
MINIMUM_MSVC_VERSION = (19, 0, 24215)

VersionRange = Tuple[Tuple[int, ...], Tuple[int, ...]]
VersionMap = Dict[str, VersionRange]
# The following values were taken from the following GitHub gist that
# summarizes the minimum valid major versions of g++/clang++ for each supported
# CUDA version: https://gist.github.com/ax3l/9489132
# Or from include/crt/host_config.h in the CUDA SDK
# The second value is the exclusive(!) upper bound, i.e. min <= version < max
CUDA_GCC_VERSIONS: VersionMap = {
    '11.0': (MINIMUM_GCC_VERSION, (10, 0)),
    '11.1': (MINIMUM_GCC_VERSION, (11, 0)),
    '11.2': (MINIMUM_GCC_VERSION, (11, 0)),
    '11.3': (MINIMUM_GCC_VERSION, (11, 0)),
    '11.4': ((6, 0, 0), (12, 0)),
    '11.5': ((6, 0, 0), (12, 0)),
    '11.6': ((6, 0, 0), (12, 0)),
    '11.7': ((6, 0, 0), (12, 0)),
}

MINIMUM_CLANG_VERSION = (3, 3, 0)
CUDA_CLANG_VERSIONS: VersionMap = {
    '11.1': (MINIMUM_CLANG_VERSION, (11, 0)),
    '11.2': (MINIMUM_CLANG_VERSION, (12, 0)),
    '11.3': (MINIMUM_CLANG_VERSION, (12, 0)),
    '11.4': (MINIMUM_CLANG_VERSION, (13, 0)),
    '11.5': (MINIMUM_CLANG_VERSION, (13, 0)),
    '11.6': (MINIMUM_CLANG_VERSION, (14, 0)),
    '11.7': (MINIMUM_CLANG_VERSION, (14, 0)),
}

__all__ = ["get_default_build_root", "check_compiler_ok_for_platform", "get_compiler_abi_compatibility_and_version", "BuildExtension",
           "CppExtension", "CUDAExtension", "include_paths", "library_paths", "load", "load_inline", "is_ninja_available",
           "verify_ninja_availability", "remove_extension_h_precompiler_headers", "get_cxx_compiler", "check_compiler_is_gcc"]
# Taken directly from python stdlib < 3.9
# See https://github.com/pytorch/pytorch/issues/48617
def _nt_quote_args(args: Optional[List[str]]) -> List[str]:
    """Quote command-line arguments for DOS/Windows conventions.

    Just wraps every argument which contains blanks in double quotes, and
    returns a new argument list.
    """
    # Cover None-type
    if not args:
        return []
    return [f'"{arg}"' if ' ' in arg else arg for arg in args]

def _find_cuda_home() -> Optional[str]:
    """Find the CUDA install path."""
    # Guess #1
    cuda_home = os.environ.get('CUDA_HOME') or os.environ.get('CUDA_PATH')
    if cuda_home is None:
        # Guess #2
        nvcc_path = shutil.which("nvcc")
        if nvcc_path is not None:
            cuda_home = os.path.dirname(os.path.dirname(nvcc_path))
        else:
            # Guess #3
            if IS_WINDOWS:
                cuda_homes = glob.glob(
                    'C:/Program Files/NVIDIA GPU Computing Toolkit/CUDA/v*.*')
                if len(cuda_homes) == 0:
                    cuda_home = ''
                else:
                    cuda_home = cuda_homes[0]
            else:
                cuda_home = '/usr/local/cuda'
            if not os.path.exists(cuda_home):
                cuda_home = None
    if cuda_home and not torch.cuda.is_available():
        print(f"No CUDA runtime is found, using CUDA_HOME='{cuda_home}'",
              file=sys.stderr)
    return cuda_home

def _find_rocm_home() -> Optional[str]:
    """Find the ROCm install path."""
    # Guess #1
    rocm_home = os.environ.get('ROCM_HOME') or os.environ.get('ROCM_PATH')
    if rocm_home is None:
        # Guess #2
        hipcc_path = shutil.which('hipcc')
        if hipcc_path is not None:
            rocm_home = os.path.dirname(os.path.dirname(
                os.path.realpath(hipcc_path)))
            # can be either <ROCM_HOME>/hip/bin/hipcc or <ROCM_HOME>/bin/hipcc
            if os.path.basename(rocm_home) == 'hip':
                rocm_home = os.path.dirname(rocm_home)
        else:
            # Guess #3
            fallback_path = '/opt/rocm'
            if os.path.exists(fallback_path):
                rocm_home = fallback_path
    if rocm_home and torch.version.hip is None:
        print(f"No ROCm runtime is found, using ROCM_HOME='{rocm_home}'",
              file=sys.stderr)
    return rocm_home

def _find_sycl_home() -> Optional[str]:
    """Find the OneAPI install path."""
    # Guess #1
    sycl_home = os.environ.get('ONEAPI_ROOT')
    if sycl_home is None:
        # Guess #2
        icpx_path = shutil.which('icpx')
        if icpx_path is not None:
            sycl_home = os.path.dirname(os.path.dirname(
                os.path.realpath(icpx_path)))

    if sycl_home and not torch.xpu.is_available():
        print(f"No XPU runtime is found, using ONEAPI_ROOT='{sycl_home}'",
              file=sys.stderr)
    return sycl_home

def _join_rocm_home(*paths) -> str:
    """
    Join paths with ROCM_HOME, or raises an error if it ROCM_HOME is not set.

    This is basically a lazy way of raising an error for missing $ROCM_HOME
    only once we need to get any ROCm-specific path.
    """
    if ROCM_HOME is None:
        raise OSError('ROCM_HOME environment variable is not set. '
                      'Please set it to your ROCm install root.')
    elif IS_WINDOWS:
        raise OSError('Building PyTorch extensions using '
                      'ROCm and Windows is not supported.')
    return os.path.join(ROCM_HOME, *paths)

def _join_sycl_home(*paths) -> str:
    """
    Join paths with SYCL_HOME, or raises an error if it SYCL_HOME is not set.

    This is basically a lazy way of raising an error for missing $SYCL_HOME
    only once we need to get any SYCL-specific path.
    """
    if SYCL_HOME is None:
        raise OSError('SYCL_HOME environment variable is not set. '
                      'Please set it to your OneAPI install root.')

    return os.path.join(SYCL_HOME, *paths)



ABI_INCOMPATIBILITY_WARNING = '''

                               !! WARNING !!

!!!!!!!!!!!!!!!!!!!!!!!!!!!!!!!!!!!!!!!!!!!!!!!!!!!!!!!!!!!!!!!!!!!!!!!!!!!!!!!
Your compiler ({}) may be ABI-incompatible with PyTorch!
Please use a compiler that is ABI-compatible with GCC 5.0 and above.
See https://gcc.gnu.org/onlinedocs/libstdc++/manual/abi.html.

See https://gist.github.com/goldsborough/d466f43e8ffc948ff92de7486c5216d6
for instructions on how to install GCC 5 or higher.
!!!!!!!!!!!!!!!!!!!!!!!!!!!!!!!!!!!!!!!!!!!!!!!!!!!!!!!!!!!!!!!!!!!!!!!!!!!!!!!

                              !! WARNING !!
'''
WRONG_COMPILER_WARNING = '''

                               !! WARNING !!

!!!!!!!!!!!!!!!!!!!!!!!!!!!!!!!!!!!!!!!!!!!!!!!!!!!!!!!!!!!!!!!!!!!!!!!!!!!!!!!
Your compiler ({user_compiler}) is not compatible with the compiler Pytorch was
built with for this platform, which is {pytorch_compiler} on {platform}. Please
use {pytorch_compiler} to to compile your extension. Alternatively, you may
compile PyTorch from source using {user_compiler}, and then you can also use
{user_compiler} to compile your extension.

See https://github.com/pytorch/pytorch/blob/master/CONTRIBUTING.md for help
with compiling PyTorch from source.
!!!!!!!!!!!!!!!!!!!!!!!!!!!!!!!!!!!!!!!!!!!!!!!!!!!!!!!!!!!!!!!!!!!!!!!!!!!!!!!

                              !! WARNING !!
'''
CUDA_MISMATCH_MESSAGE = '''
The detected CUDA version ({0}) mismatches the version that was used to compile
PyTorch ({1}). Please make sure to use the same CUDA versions.
'''
CUDA_MISMATCH_WARN = "The detected CUDA version ({0}) has a minor version mismatch with the version that was used to compile PyTorch ({1}). Most likely this shouldn't be a problem."
CUDA_NOT_FOUND_MESSAGE = '''
CUDA was not found on the system, please set the CUDA_HOME or the CUDA_PATH
environment variable or add NVCC to your system PATH. The extension compilation will fail.
'''
ROCM_HOME = _find_rocm_home()
HIP_HOME = _join_rocm_home('hip') if ROCM_HOME else None
IS_HIP_EXTENSION = True if ((ROCM_HOME is not None) and (torch.version.hip is not None)) else False
ROCM_VERSION = None
if torch.version.hip is not None:
    ROCM_VERSION = tuple(int(v) for v in torch.version.hip.split('.')[:2])

CUDA_HOME = _find_cuda_home() if torch.cuda._is_compiled() else None
CUDNN_HOME = os.environ.get('CUDNN_HOME') or os.environ.get('CUDNN_PATH')
SYCL_HOME = _find_sycl_home() if torch.xpu._is_compiled() else None

# PyTorch releases have the version pattern major.minor.patch, whereas when
# PyTorch is built from source, we append the git commit hash, which gives
# it the below pattern.
BUILT_FROM_SOURCE_VERSION_PATTERN = re.compile(r'\d+\.\d+\.\d+\w+\+\w+')

COMMON_MSVC_FLAGS = ['/MD', '/wd4819', '/wd4251', '/wd4244', '/wd4267', '/wd4275', '/wd4018', '/wd4190', '/wd4624', '/wd4067', '/wd4068', '/EHsc']

MSVC_IGNORE_CUDAFE_WARNINGS = [
    'base_class_has_different_dll_interface',
    'field_without_dll_interface',
    'dll_interface_conflict_none_assumed',
    'dll_interface_conflict_dllexport_assumed'
]

COMMON_NVCC_FLAGS = [
    '-D__CUDA_NO_HALF_OPERATORS__',
    '-D__CUDA_NO_HALF_CONVERSIONS__',
    '-D__CUDA_NO_BFLOAT16_CONVERSIONS__',
    '-D__CUDA_NO_HALF2_OPERATORS__',
    '--expt-relaxed-constexpr'
]

COMMON_HIP_FLAGS = [
    '-fPIC',
    '-D__HIP_PLATFORM_AMD__=1',
    '-DUSE_ROCM=1',
    '-DHIPBLAS_V2',
]

COMMON_HIPCC_FLAGS = [
    '-DCUDA_HAS_FP16=1',
    '-D__HIP_NO_HALF_OPERATORS__=1',
    '-D__HIP_NO_HALF_CONVERSIONS__=1',
]

JIT_EXTENSION_VERSIONER = ExtensionVersioner()

PLAT_TO_VCVARS = {
    'win32' : 'x86',
    'win-amd64' : 'x86_amd64',
}

def get_cxx_compiler():
    if IS_WINDOWS:
        compiler = os.environ.get('CXX', 'cl')
    else:
        compiler = os.environ.get('CXX', 'c++')
    return compiler

def _is_binary_build() -> bool:
    return not BUILT_FROM_SOURCE_VERSION_PATTERN.match(torch.version.__version__)


def _accepted_compilers_for_platform() -> List[str]:
    # gnu-c++ and gnu-cc are the conda gcc compilers
    return ['clang++', 'clang'] if IS_MACOS else ['g++', 'gcc', 'gnu-c++', 'gnu-cc', 'clang++', 'clang']

def _maybe_write(filename, new_content):
    r'''
    Equivalent to writing the content into the file but will not touch the file
    if it already had the right content (to avoid triggering recompile).
    '''
    if os.path.exists(filename):
        with open(filename) as f:
            content = f.read()

        if content == new_content:
            # The file already contains the right thing!
            return

    with open(filename, 'w') as source_file:
        source_file.write(new_content)

def get_default_build_root() -> str:
    """
    Return the path to the root folder under which extensions will built.

    For each extension module built, there will be one folder underneath the
    folder returned by this function. For example, if ``p`` is the path
    returned by this function and ``ext`` the name of an extension, the build
    folder for the extension will be ``p/ext``.

    This directory is **user-specific** so that multiple users on the same
    machine won't meet permission issues.
    """
    return os.path.realpath(torch._appdirs.user_cache_dir(appname='torch_extensions'))


def check_compiler_ok_for_platform(compiler: str) -> bool:
    """
    Verify that the compiler is the expected one for the current platform.

    Args:
        compiler (str): The compiler executable to check.

    Returns:
        True if the compiler is gcc/g++ on Linux or clang/clang++ on macOS,
        and always True for Windows.
    """
    if IS_WINDOWS:
        return True
    compiler_path = shutil.which(compiler)
    if compiler_path is None:
        return False
    # Use os.path.realpath to resolve any symlinks, in particular from 'c++' to e.g. 'g++'.
    compiler_path = os.path.realpath(compiler_path)
    # Check the compiler name
    if any(name in compiler_path for name in _accepted_compilers_for_platform()):
        return True
    # If compiler wrapper is used try to infer the actual compiler by invoking it with -v flag
    env = os.environ.copy()
    env['LC_ALL'] = 'C'  # Don't localize output
    version_string = subprocess.check_output([compiler, '-v'], stderr=subprocess.STDOUT, env=env).decode(*SUBPROCESS_DECODE_ARGS)
    if IS_LINUX:
        # Check for 'gcc' or 'g++' for sccache wrapper
        pattern = re.compile("^COLLECT_GCC=(.*)$", re.MULTILINE)
        results = re.findall(pattern, version_string)
        if len(results) != 1:
            # Clang is also a supported compiler on Linux
            # Though on Ubuntu it's sometimes called "Ubuntu clang version"
            return 'clang version' in version_string
        compiler_path = os.path.realpath(results[0].strip())
        # On RHEL/CentOS c++ is a gcc compiler wrapper
        if os.path.basename(compiler_path) == 'c++' and 'gcc version' in version_string:
            return True
        return any(name in compiler_path for name in _accepted_compilers_for_platform())
    if IS_MACOS:
        # Check for 'clang' or 'clang++'
        return version_string.startswith("Apple clang")
    return False


def get_compiler_abi_compatibility_and_version(compiler) -> Tuple[bool, TorchVersion]:
    """
    Determine if the given compiler is ABI-compatible with PyTorch alongside its version.

    Args:
        compiler (str): The compiler executable name to check (e.g. ``g++``).
            Must be executable in a shell process.

    Returns:
        A tuple that contains a boolean that defines if the compiler is (likely) ABI-incompatible with PyTorch,
        followed by a `TorchVersion` string that contains the compiler version separated by dots.
    """
    if not _is_binary_build():
        return (True, TorchVersion('0.0.0'))
    if os.environ.get('TORCH_DONT_CHECK_COMPILER_ABI') in ['ON', '1', 'YES', 'TRUE', 'Y']:
        return (True, TorchVersion('0.0.0'))

    # First check if the compiler is one of the expected ones for the particular platform.
    if not check_compiler_ok_for_platform(compiler):
        warnings.warn(WRONG_COMPILER_WARNING.format(
            user_compiler=compiler,
            pytorch_compiler=_accepted_compilers_for_platform()[0],
            platform=sys.platform))
        return (False, TorchVersion('0.0.0'))

    if IS_MACOS:
        # There is no particular minimum version we need for clang, so we're good here.
        return (True, TorchVersion('0.0.0'))
    try:
        if IS_LINUX:
            minimum_required_version = MINIMUM_GCC_VERSION
            versionstr = subprocess.check_output([compiler, '-dumpfullversion', '-dumpversion'])
            version = versionstr.decode(*SUBPROCESS_DECODE_ARGS).strip().split('.')
        else:
            minimum_required_version = MINIMUM_MSVC_VERSION
            compiler_info = subprocess.check_output(compiler, stderr=subprocess.STDOUT)
            match = re.search(r'(\d+)\.(\d+)\.(\d+)', compiler_info.decode(*SUBPROCESS_DECODE_ARGS).strip())
            version = ['0', '0', '0'] if match is None else list(match.groups())
    except Exception:
        _, error, _ = sys.exc_info()
        warnings.warn(f'Error checking compiler version for {compiler}: {error}')
        return (False, TorchVersion('0.0.0'))

    if tuple(map(int, version)) >= minimum_required_version:
        return (True, TorchVersion('.'.join(version)))

    compiler = f'{compiler} {".".join(version)}'
    warnings.warn(ABI_INCOMPATIBILITY_WARNING.format(compiler))

    return (False, TorchVersion('.'.join(version)))


def _check_cuda_version(compiler_name: str, compiler_version: TorchVersion) -> None:
    if not CUDA_HOME:
        raise RuntimeError(CUDA_NOT_FOUND_MESSAGE)

    nvcc = os.path.join(CUDA_HOME, 'bin', 'nvcc')
    cuda_version_str = subprocess.check_output([nvcc, '--version']).strip().decode(*SUBPROCESS_DECODE_ARGS)
    cuda_version = re.search(r'release (\d+[.]\d+)', cuda_version_str)
    if cuda_version is None:
        return

    cuda_str_version = cuda_version.group(1)
    cuda_ver = Version(cuda_str_version)
    if torch.version.cuda is None:
        return

    torch_cuda_version = Version(torch.version.cuda)
    if cuda_ver != torch_cuda_version:
        # major/minor attributes are only available in setuptools>=49.4.0
        if getattr(cuda_ver, "major", None) is None:
            raise ValueError("setuptools>=49.4.0 is required")
        if cuda_ver.major != torch_cuda_version.major:
            raise RuntimeError(CUDA_MISMATCH_MESSAGE.format(cuda_str_version, torch.version.cuda))
        warnings.warn(CUDA_MISMATCH_WARN.format(cuda_str_version, torch.version.cuda))

    if not (sys.platform.startswith('linux') and
            os.environ.get('TORCH_DONT_CHECK_COMPILER_ABI') not in ['ON', '1', 'YES', 'TRUE', 'Y'] and
            _is_binary_build()):
        return

    cuda_compiler_bounds: VersionMap = CUDA_CLANG_VERSIONS if compiler_name.startswith('clang') else CUDA_GCC_VERSIONS

    if cuda_str_version not in cuda_compiler_bounds:
        warnings.warn(f'There are no {compiler_name} version bounds defined for CUDA version {cuda_str_version}')
    else:
        min_compiler_version, max_excl_compiler_version = cuda_compiler_bounds[cuda_str_version]
        # Special case for 11.4.0, which has lower compiler bounds than 11.4.1
        if "V11.4.48" in cuda_version_str and cuda_compiler_bounds == CUDA_GCC_VERSIONS:
            max_excl_compiler_version = (11, 0)
        min_compiler_version_str = '.'.join(map(str, min_compiler_version))
        max_excl_compiler_version_str = '.'.join(map(str, max_excl_compiler_version))

        version_bound_str = f'>={min_compiler_version_str}, <{max_excl_compiler_version_str}'

        if compiler_version < TorchVersion(min_compiler_version_str):
            raise RuntimeError(
                f'The current installed version of {compiler_name} ({compiler_version}) is less '
                f'than the minimum required version by CUDA {cuda_str_version} ({min_compiler_version_str}). '
                f'Please make sure to use an adequate version of {compiler_name} ({version_bound_str}).'
            )
        if compiler_version >= TorchVersion(max_excl_compiler_version_str):
            raise RuntimeError(
                f'The current installed version of {compiler_name} ({compiler_version}) is greater '
                f'than the maximum required version by CUDA {cuda_str_version}. '
                f'Please make sure to use an adequate version of {compiler_name} ({version_bound_str}).'
            )


class BuildExtension(build_ext):
    """
    A custom :mod:`setuptools` build extension .

    This :class:`setuptools.build_ext` subclass takes care of passing the
    minimum required compiler flags (e.g. ``-std=c++17``) as well as mixed
    C++/CUDA compilation (and support for CUDA files in general).

    When using :class:`BuildExtension`, it is allowed to supply a dictionary
    for ``extra_compile_args`` (rather than the usual list) that maps from
    languages (``cxx`` or ``nvcc``) to a list of additional compiler flags to
    supply to the compiler. This makes it possible to supply different flags to
    the C++ and CUDA compiler during mixed compilation.

    ``use_ninja`` (bool): If ``use_ninja`` is ``True`` (default), then we
    attempt to build using the Ninja backend. Ninja greatly speeds up
    compilation compared to the standard ``setuptools.build_ext``.
    Fallbacks to the standard distutils backend if Ninja is not available.

    .. note::
        By default, the Ninja backend uses #CPUS + 2 workers to build the
        extension. This may use up too many resources on some systems. One
        can control the number of workers by setting the `MAX_JOBS` environment
        variable to a non-negative number.
    """

    @classmethod
    def with_options(cls, **options):
        """Return a subclass with alternative constructor that extends any original keyword arguments to the original constructor with the given options."""
        class cls_with_options(cls):  # type: ignore[misc, valid-type]
            def __init__(self, *args, **kwargs):
                kwargs.update(options)
                super().__init__(*args, **kwargs)

        return cls_with_options

    def __init__(self, *args, **kwargs) -> None:
        super().__init__(*args, **kwargs)
        self.no_python_abi_suffix = kwargs.get("no_python_abi_suffix", False)

        self.use_ninja = kwargs.get('use_ninja', True)
        if self.use_ninja:
            # Test if we can use ninja. Fallback otherwise.
            msg = ('Attempted to use ninja as the BuildExtension backend but '
                   '{}. Falling back to using the slow distutils backend.')
            if not is_ninja_available():
                warnings.warn(msg.format('we could not find ninja.'))
                self.use_ninja = False

    def finalize_options(self) -> None:
        super().finalize_options()
        if self.use_ninja:
            self.force = True

    def build_extensions(self) -> None:
        compiler_name, compiler_version = self._check_abi()

        cuda_ext = False
        extension_iter = iter(self.extensions)
        extension = next(extension_iter, None)
        while not cuda_ext and extension:
            for source in extension.sources:
                _, ext = os.path.splitext(source)
                if ext == '.cu':
                    cuda_ext = True
                    break
            extension = next(extension_iter, None)

        if cuda_ext and not IS_HIP_EXTENSION:
            _check_cuda_version(compiler_name, compiler_version)

        for extension in self.extensions:
            # Ensure at least an empty list of flags for 'cxx' and 'nvcc' when
            # extra_compile_args is a dict. Otherwise, default torch flags do
            # not get passed. Necessary when only one of 'cxx' and 'nvcc' is
            # passed to extra_compile_args in CUDAExtension, i.e.
            #   CUDAExtension(..., extra_compile_args={'cxx': [...]})
            # or
            #   CUDAExtension(..., extra_compile_args={'nvcc': [...]})
            if isinstance(extension.extra_compile_args, dict):
                for ext in ['cxx', 'nvcc']:
                    if ext not in extension.extra_compile_args:
                        extension.extra_compile_args[ext] = []

            self._add_compile_flag(extension, '-DTORCH_API_INCLUDE_EXTENSION_H')
            # See note [Pybind11 ABI constants]
            for name in ["COMPILER_TYPE", "STDLIB", "BUILD_ABI"]:
                val = getattr(torch._C, f"_PYBIND11_{name}")
                if val is not None and not IS_WINDOWS:
                    self._add_compile_flag(extension, f'-DPYBIND11_{name}="{val}"')
            self._define_torch_extension_name(extension)
            self._add_gnu_cpp_abi_flag(extension)

            if 'nvcc_dlink' in extension.extra_compile_args:
                assert self.use_ninja, f"With dlink=True, ninja is required to build cuda extension {extension.name}."

        # Register .cu, .cuh, .hip, and .mm as valid source extensions.
        self.compiler.src_extensions += ['.cu', '.cuh', '.hip']
        if torch.backends.mps.is_built():
            self.compiler.src_extensions += ['.mm']
        # Save the original _compile method for later.
        if self.compiler.compiler_type == 'msvc':
            self.compiler._cpp_extensions += ['.cu', '.cuh']
            original_compile = self.compiler.compile
            original_spawn = self.compiler.spawn
        else:
            original_compile = self.compiler._compile

        def append_std17_if_no_std_present(cflags) -> None:
            # NVCC does not allow multiple -std to be passed, so we avoid
            # overriding the option if the user explicitly passed it.
            cpp_format_prefix = '/{}:' if self.compiler.compiler_type == 'msvc' else '-{}='
            cpp_flag_prefix = cpp_format_prefix.format('std')
            cpp_flag = cpp_flag_prefix + 'c++17'
            if not any(flag.startswith(cpp_flag_prefix) for flag in cflags):
                cflags.append(cpp_flag)

        def unix_cuda_flags(cflags):
            cflags = (COMMON_NVCC_FLAGS +
                      ['--compiler-options', "'-fPIC'"] +
                      cflags + _get_cuda_arch_flags(cflags))

            # NVCC does not allow multiple -ccbin/--compiler-bindir to be passed, so we avoid
            # overriding the option if the user explicitly passed it.
            _ccbin = os.getenv("CC")
            if (
                _ccbin is not None
                and not any(flag.startswith(('-ccbin', '--compiler-bindir')) for flag in cflags)
            ):
                cflags.extend(['-ccbin', _ccbin])

            return cflags

        def convert_to_absolute_paths_inplace(paths):
            # Helper function. See Note [Absolute include_dirs]
            if paths is not None:
                for i in range(len(paths)):
                    if not os.path.isabs(paths[i]):
                        paths[i] = os.path.abspath(paths[i])

        def unix_wrap_single_compile(obj, src, ext, cc_args, extra_postargs, pp_opts) -> None:
            # Copy before we make any modifications.
            cflags = copy.deepcopy(extra_postargs)
            try:
                original_compiler = self.compiler.compiler_so
                if _is_cuda_file(src):
                    nvcc = [_join_rocm_home('bin', 'hipcc') if IS_HIP_EXTENSION else _join_cuda_home('bin', 'nvcc')]
                    self.compiler.set_executable('compiler_so', nvcc)
                    if isinstance(cflags, dict):
                        cflags = cflags['nvcc']
                    if IS_HIP_EXTENSION:
                        cflags = COMMON_HIPCC_FLAGS + cflags + _get_rocm_arch_flags(cflags)
                    else:
                        cflags = unix_cuda_flags(cflags)
                elif isinstance(cflags, dict):
                    cflags = cflags['cxx']
                if IS_HIP_EXTENSION:
                    cflags = COMMON_HIP_FLAGS + cflags
                append_std17_if_no_std_present(cflags)

                original_compile(obj, src, ext, cc_args, cflags, pp_opts)
            finally:
                # Put the original compiler back in place.
                self.compiler.set_executable('compiler_so', original_compiler)

        def unix_wrap_ninja_compile(sources,
                                    output_dir=None,
                                    macros=None,
                                    include_dirs=None,
                                    debug=0,
                                    extra_preargs=None,
                                    extra_postargs=None,
                                    depends=None):
            r"""Compiles sources by outputting a ninja file and running it."""
            # NB: I copied some lines from self.compiler (which is an instance
            # of distutils.UnixCCompiler). See the following link.
            # https://github.com/python/cpython/blob/f03a8f8d5001963ad5b5b28dbd95497e9cc15596/Lib/distutils/ccompiler.py#L564-L567
            # This can be fragile, but a lot of other repos also do this
            # (see https://github.com/search?q=_setup_compile&type=Code)
            # so it is probably OK; we'll also get CI signal if/when
            # we update our python version (which is when distutils can be
            # upgraded)

            # Use absolute path for output_dir so that the object file paths
            # (`objects`) get generated with absolute paths.
            output_dir = os.path.abspath(output_dir)

            # See Note [Absolute include_dirs]
            convert_to_absolute_paths_inplace(self.compiler.include_dirs)

            _, objects, extra_postargs, pp_opts, _ = \
                self.compiler._setup_compile(output_dir, macros,
                                             include_dirs, sources,
                                             depends, extra_postargs)
            common_cflags = self.compiler._get_cc_args(pp_opts, debug, extra_preargs)
            extra_cc_cflags = self.compiler.compiler_so[1:]
            with_cuda = any(map(_is_cuda_file, sources))

            # extra_postargs can be either:
            # - a dict mapping cxx/nvcc to extra flags
            # - a list of extra flags.
            if isinstance(extra_postargs, dict):
                post_cflags = extra_postargs['cxx']
            else:
                post_cflags = list(extra_postargs)
            if IS_HIP_EXTENSION:
                post_cflags = COMMON_HIP_FLAGS + post_cflags
            append_std17_if_no_std_present(post_cflags)

            cuda_post_cflags = None
            cuda_cflags = None
            if with_cuda:
                cuda_cflags = common_cflags
                if isinstance(extra_postargs, dict):
                    cuda_post_cflags = extra_postargs['nvcc']
                else:
                    cuda_post_cflags = list(extra_postargs)
                if IS_HIP_EXTENSION:
                    cuda_post_cflags = cuda_post_cflags + _get_rocm_arch_flags(cuda_post_cflags)
                    cuda_post_cflags = COMMON_HIP_FLAGS + COMMON_HIPCC_FLAGS + cuda_post_cflags
                else:
                    cuda_post_cflags = unix_cuda_flags(cuda_post_cflags)
                append_std17_if_no_std_present(cuda_post_cflags)
                cuda_cflags = [shlex.quote(f) for f in cuda_cflags]
                cuda_post_cflags = [shlex.quote(f) for f in cuda_post_cflags]

            if isinstance(extra_postargs, dict) and 'nvcc_dlink' in extra_postargs:
                cuda_dlink_post_cflags = unix_cuda_flags(extra_postargs['nvcc_dlink'])
            else:
                cuda_dlink_post_cflags = None
            _write_ninja_file_and_compile_objects(
                sources=sources,
                objects=objects,
                cflags=[shlex.quote(f) for f in extra_cc_cflags + common_cflags],
                post_cflags=[shlex.quote(f) for f in post_cflags],
                cuda_cflags=cuda_cflags,
                cuda_post_cflags=cuda_post_cflags,
                cuda_dlink_post_cflags=cuda_dlink_post_cflags,
                build_directory=output_dir,
                verbose=True,
                with_cuda=with_cuda)

            # Return *all* object filenames, not just the ones we just built.
            return objects

        def win_cuda_flags(cflags):
            return (COMMON_NVCC_FLAGS +
                    cflags + _get_cuda_arch_flags(cflags))

        def win_wrap_single_compile(sources,
                                    output_dir=None,
                                    macros=None,
                                    include_dirs=None,
                                    debug=0,
                                    extra_preargs=None,
                                    extra_postargs=None,
                                    depends=None):

            self.cflags = copy.deepcopy(extra_postargs)
            extra_postargs = None

            def spawn(cmd):
                # Using regex to match src, obj and include files
                src_regex = re.compile('/T(p|c)(.*)')
                src_list = [
                    m.group(2) for m in (src_regex.match(elem) for elem in cmd)
                    if m
                ]

                obj_regex = re.compile('/Fo(.*)')
                obj_list = [
                    m.group(1) for m in (obj_regex.match(elem) for elem in cmd)
                    if m
                ]

                include_regex = re.compile(r'((\-|\/)I.*)')
                include_list = [
                    m.group(1)
                    for m in (include_regex.match(elem) for elem in cmd) if m
                ]

                if len(src_list) >= 1 and len(obj_list) >= 1:
                    src = src_list[0]
                    obj = obj_list[0]
                    if _is_cuda_file(src):
                        nvcc = _join_cuda_home('bin', 'nvcc')
                        if isinstance(self.cflags, dict):
                            cflags = self.cflags['nvcc']
                        elif isinstance(self.cflags, list):
                            cflags = self.cflags
                        else:
                            cflags = []

                        cflags = win_cuda_flags(cflags) + ['-std=c++17', '--use-local-env']
                        for flag in COMMON_MSVC_FLAGS:
                            cflags = ['-Xcompiler', flag] + cflags
                        for ignore_warning in MSVC_IGNORE_CUDAFE_WARNINGS:
                            cflags = ['-Xcudafe', '--diag_suppress=' + ignore_warning] + cflags
                        cmd = [nvcc, '-c', src, '-o', obj] + include_list + cflags
                    elif isinstance(self.cflags, dict):
                        cflags = COMMON_MSVC_FLAGS + self.cflags['cxx']
                        append_std17_if_no_std_present(cflags)
                        cmd += cflags
                    elif isinstance(self.cflags, list):
                        cflags = COMMON_MSVC_FLAGS + self.cflags
                        append_std17_if_no_std_present(cflags)
                        cmd += cflags

                return original_spawn(cmd)

            try:
                self.compiler.spawn = spawn
                return original_compile(sources, output_dir, macros,
                                        include_dirs, debug, extra_preargs,
                                        extra_postargs, depends)
            finally:
                self.compiler.spawn = original_spawn

        def win_wrap_ninja_compile(sources,
                                   output_dir=None,
                                   macros=None,
                                   include_dirs=None,
                                   debug=0,
                                   extra_preargs=None,
                                   extra_postargs=None,
                                   depends=None):

            if not self.compiler.initialized:
                self.compiler.initialize()
            output_dir = os.path.abspath(output_dir)

            # Note [Absolute include_dirs]
            # Convert relative path in self.compiler.include_dirs to absolute path if any,
            # For ninja build, the build location is not local, the build happens
            # in a in script created build folder, relative path lost their correctness.
            # To be consistent with jit extension, we allow user to enter relative include_dirs
            # in setuptools.setup, and we convert the relative path to absolute path here
            convert_to_absolute_paths_inplace(self.compiler.include_dirs)

            _, objects, extra_postargs, pp_opts, _ = \
                self.compiler._setup_compile(output_dir, macros,
                                             include_dirs, sources,
                                             depends, extra_postargs)
            common_cflags = extra_preargs or []
            cflags = []
            if debug:
                cflags.extend(self.compiler.compile_options_debug)
            else:
                cflags.extend(self.compiler.compile_options)
            common_cflags.extend(COMMON_MSVC_FLAGS)
            cflags = cflags + common_cflags + pp_opts
            with_cuda = any(map(_is_cuda_file, sources))

            # extra_postargs can be either:
            # - a dict mapping cxx/nvcc to extra flags
            # - a list of extra flags.
            if isinstance(extra_postargs, dict):
                post_cflags = extra_postargs['cxx']
            else:
                post_cflags = list(extra_postargs)
            append_std17_if_no_std_present(post_cflags)

            cuda_post_cflags = None
            cuda_cflags = None
            if with_cuda:
                cuda_cflags = ['-std=c++17', '--use-local-env']
                for common_cflag in common_cflags:
                    cuda_cflags.append('-Xcompiler')
                    cuda_cflags.append(common_cflag)
                for ignore_warning in MSVC_IGNORE_CUDAFE_WARNINGS:
                    cuda_cflags.append('-Xcudafe')
                    cuda_cflags.append('--diag_suppress=' + ignore_warning)
                cuda_cflags.extend(pp_opts)
                if isinstance(extra_postargs, dict):
                    cuda_post_cflags = extra_postargs['nvcc']
                else:
                    cuda_post_cflags = list(extra_postargs)
                cuda_post_cflags = win_cuda_flags(cuda_post_cflags)

            cflags = _nt_quote_args(cflags)
            post_cflags = _nt_quote_args(post_cflags)
            if with_cuda:
                cuda_cflags = _nt_quote_args(cuda_cflags)
                cuda_post_cflags = _nt_quote_args(cuda_post_cflags)
            if isinstance(extra_postargs, dict) and 'nvcc_dlink' in extra_postargs:
                cuda_dlink_post_cflags = win_cuda_flags(extra_postargs['nvcc_dlink'])
            else:
                cuda_dlink_post_cflags = None

            _write_ninja_file_and_compile_objects(
                sources=sources,
                objects=objects,
                cflags=cflags,
                post_cflags=post_cflags,
                cuda_cflags=cuda_cflags,
                cuda_post_cflags=cuda_post_cflags,
                cuda_dlink_post_cflags=cuda_dlink_post_cflags,
                build_directory=output_dir,
                verbose=True,
                with_cuda=with_cuda)

            # Return *all* object filenames, not just the ones we just built.
            return objects

        # Monkey-patch the _compile or compile method.
        # https://github.com/python/cpython/blob/dc0284ee8f7a270b6005467f26d8e5773d76e959/Lib/distutils/ccompiler.py#L511
        if self.compiler.compiler_type == 'msvc':
            if self.use_ninja:
                self.compiler.compile = win_wrap_ninja_compile
            else:
                self.compiler.compile = win_wrap_single_compile
        else:
            if self.use_ninja:
                self.compiler.compile = unix_wrap_ninja_compile
            else:
                self.compiler._compile = unix_wrap_single_compile

        build_ext.build_extensions(self)

    def get_ext_filename(self, ext_name):
        # Get the original shared library name. For Python 3, this name will be
        # suffixed with "<SOABI>.so", where <SOABI> will be something like
        # cpython-37m-x86_64-linux-gnu.
        ext_filename = super().get_ext_filename(ext_name)
        # If `no_python_abi_suffix` is `True`, we omit the Python 3 ABI
        # component. This makes building shared libraries with setuptools that
        # aren't Python modules nicer.
        if self.no_python_abi_suffix:
            # The parts will be e.g. ["my_extension", "cpython-37m-x86_64-linux-gnu", "so"].
            ext_filename_parts = ext_filename.split('.')
            # Omit the second to last element.
            without_abi = ext_filename_parts[:-2] + ext_filename_parts[-1:]
            ext_filename = '.'.join(without_abi)
        return ext_filename

    def _check_abi(self) -> Tuple[str, TorchVersion]:
        # On some platforms, like Windows, compiler_cxx is not available.
        if hasattr(self.compiler, 'compiler_cxx'):
            compiler = self.compiler.compiler_cxx[0]
        else:
            compiler = get_cxx_compiler()
        _, version = get_compiler_abi_compatibility_and_version(compiler)
        # Warn user if VC env is activated but `DISTUILS_USE_SDK` is not set.
        if IS_WINDOWS and 'VSCMD_ARG_TGT_ARCH' in os.environ and 'DISTUTILS_USE_SDK' not in os.environ:
            msg = ('It seems that the VC environment is activated but DISTUTILS_USE_SDK is not set.'
                   'This may lead to multiple activations of the VC env.'
                   'Please set `DISTUTILS_USE_SDK=1` and try again.')
            raise UserWarning(msg)
        return compiler, version

    def _add_compile_flag(self, extension, flag):
        extension.extra_compile_args = copy.deepcopy(extension.extra_compile_args)
        if isinstance(extension.extra_compile_args, dict):
            for args in extension.extra_compile_args.values():
                args.append(flag)
        else:
            extension.extra_compile_args.append(flag)

    def _define_torch_extension_name(self, extension):
        # pybind11 doesn't support dots in the names
        # so in order to support extensions in the packages
        # like torch._C, we take the last part of the string
        # as the library name
        names = extension.name.split('.')
        name = names[-1]
        define = f'-DTORCH_EXTENSION_NAME={name}'
        self._add_compile_flag(extension, define)

    def _add_gnu_cpp_abi_flag(self, extension):
        # use the same CXX ABI as what PyTorch was compiled with
        self._add_compile_flag(extension, '-D_GLIBCXX_USE_CXX11_ABI=' + str(int(torch._C._GLIBCXX_USE_CXX11_ABI)))


def CppExtension(name, sources, *args, **kwargs):
    """
    Create a :class:`setuptools.Extension` for C++.

    Convenience method that creates a :class:`setuptools.Extension` with the
    bare minimum (but often sufficient) arguments to build a C++ extension.

    All arguments are forwarded to the :class:`setuptools.Extension`
    constructor. Full list arguments can be found at
    https://setuptools.pypa.io/en/latest/userguide/ext_modules.html#extension-api-reference

    Example:
        >>> # xdoctest: +SKIP
        >>> # xdoctest: +REQUIRES(env:TORCH_DOCTEST_CPP_EXT)
        >>> from setuptools import setup
        >>> from torch.utils.cpp_extension import BuildExtension, CppExtension
        >>> setup(
        ...     name='extension',
        ...     ext_modules=[
        ...         CppExtension(
        ...             name='extension',
        ...             sources=['extension.cpp'],
        ...             extra_compile_args=['-g'],
        ...             extra_link_args=['-Wl,--no-as-needed', '-lm'])
        ...     ],
        ...     cmdclass={
        ...         'build_ext': BuildExtension
        ...     })
    """
    include_dirs = kwargs.get('include_dirs', [])
    include_dirs += include_paths()
    kwargs['include_dirs'] = include_dirs

    library_dirs = kwargs.get('library_dirs', [])
    library_dirs += library_paths()
    kwargs['library_dirs'] = library_dirs

    libraries = kwargs.get('libraries', [])
    libraries.append('c10')
    libraries.append('torch')
    libraries.append('torch_cpu')
    libraries.append('torch_python')
    if IS_WINDOWS:
        libraries.append("sleef")

    kwargs['libraries'] = libraries

    kwargs['language'] = 'c++'
    return setuptools.Extension(name, sources, *args, **kwargs)


def CUDAExtension(name, sources, *args, **kwargs):
    """
    Create a :class:`setuptools.Extension` for CUDA/C++.

    Convenience method that creates a :class:`setuptools.Extension` with the
    bare minimum (but often sufficient) arguments to build a CUDA/C++
    extension. This includes the CUDA include path, library path and runtime
    library.

    All arguments are forwarded to the :class:`setuptools.Extension`
    constructor. Full list arguments can be found at
    https://setuptools.pypa.io/en/latest/userguide/ext_modules.html#extension-api-reference

    Example:
        >>> # xdoctest: +SKIP
        >>> # xdoctest: +REQUIRES(env:TORCH_DOCTEST_CPP_EXT)
        >>> from setuptools import setup
        >>> from torch.utils.cpp_extension import BuildExtension, CUDAExtension
        >>> setup(
        ...     name='cuda_extension',
        ...     ext_modules=[
        ...         CUDAExtension(
        ...                 name='cuda_extension',
        ...                 sources=['extension.cpp', 'extension_kernel.cu'],
        ...                 extra_compile_args={'cxx': ['-g'],
        ...                                     'nvcc': ['-O2']},
        ...                 extra_link_args=['-Wl,--no-as-needed', '-lcuda'])
        ...     ],
        ...     cmdclass={
        ...         'build_ext': BuildExtension
        ...     })

    Compute capabilities:

    By default the extension will be compiled to run on all archs of the cards visible during the
    building process of the extension, plus PTX. If down the road a new card is installed the
    extension may need to be recompiled. If a visible card has a compute capability (CC) that's
    newer than the newest version for which your nvcc can build fully-compiled binaries, Pytorch
    will make nvcc fall back to building kernels with the newest version of PTX your nvcc does
    support (see below for details on PTX).

    You can override the default behavior using `TORCH_CUDA_ARCH_LIST` to explicitly specify which
    CCs you want the extension to support:

    ``TORCH_CUDA_ARCH_LIST="6.1 8.6" python build_my_extension.py``
    ``TORCH_CUDA_ARCH_LIST="5.2 6.0 6.1 7.0 7.5 8.0 8.6+PTX" python build_my_extension.py``

    The +PTX option causes extension kernel binaries to include PTX instructions for the specified
    CC. PTX is an intermediate representation that allows kernels to runtime-compile for any CC >=
    the specified CC (for example, 8.6+PTX generates PTX that can runtime-compile for any GPU with
    CC >= 8.6). This improves your binary's forward compatibility. However, relying on older PTX to
    provide forward compat by runtime-compiling for newer CCs can modestly reduce performance on
    those newer CCs. If you know exact CC(s) of the GPUs you want to target, you're always better
    off specifying them individually. For example, if you want your extension to run on 8.0 and 8.6,
    "8.0+PTX" would work functionally because it includes PTX that can runtime-compile for 8.6, but
    "8.0 8.6" would be better.

    Note that while it's possible to include all supported archs, the more archs get included the
    slower the building process will be, as it will build a separate kernel image for each arch.

    Note that CUDA-11.5 nvcc will hit internal compiler error while parsing torch/extension.h on Windows.
    To workaround the issue, move python binding logic to pure C++ file.

    Example use:
        #include <ATen/ATen.h>
        at::Tensor SigmoidAlphaBlendForwardCuda(....)

    Instead of:
        #include <torch/extension.h>
        torch::Tensor SigmoidAlphaBlendForwardCuda(...)

    Currently open issue for nvcc bug: https://github.com/pytorch/pytorch/issues/69460
    Complete workaround code example: https://github.com/facebookresearch/pytorch3d/commit/cb170ac024a949f1f9614ffe6af1c38d972f7d48

    Relocatable device code linking:

    If you want to reference device symbols across compilation units (across object files),
    the object files need to be built with `relocatable device code` (-rdc=true or -dc).
    An exception to this rule is "dynamic parallelism" (nested kernel launches)  which is not used a lot anymore.
    `Relocatable device code` is less optimized so it needs to be used only on object files that need it.
    Using `-dlto` (Device Link Time Optimization) at the device code compilation step and `dlink` step
    help reduce the protentional perf degradation of `-rdc`.
    Note that it needs to be used at both steps to be useful.

    If you have `rdc` objects you need to have an extra `-dlink` (device linking) step before the CPU symbol linking step.
    There is also a case where `-dlink` is used without `-rdc`:
    when an extension is linked against a static lib containing rdc-compiled objects
    like the [NVSHMEM library](https://developer.nvidia.com/nvshmem).

    Note: Ninja is required to build a CUDA Extension with RDC linking.

    Example:
        >>> # xdoctest: +SKIP
        >>> # xdoctest: +REQUIRES(env:TORCH_DOCTEST_CPP_EXT)
        >>> CUDAExtension(
        ...        name='cuda_extension',
        ...        sources=['extension.cpp', 'extension_kernel.cu'],
        ...        dlink=True,
        ...        dlink_libraries=["dlink_lib"],
        ...        extra_compile_args={'cxx': ['-g'],
        ...                            'nvcc': ['-O2', '-rdc=true']})
    """
    library_dirs = kwargs.get('library_dirs', [])
    library_dirs += library_paths(device_type="cuda")
    kwargs['library_dirs'] = library_dirs

    libraries = kwargs.get('libraries', [])
    libraries.append('c10')
    libraries.append('torch')
    libraries.append('torch_cpu')
    libraries.append('torch_python')
    if IS_HIP_EXTENSION:
        libraries.append('amdhip64')
        libraries.append('c10_hip')
        libraries.append('torch_hip')
    else:
        libraries.append('cudart')
        libraries.append('c10_cuda')
        libraries.append('torch_cuda')
    kwargs['libraries'] = libraries

    include_dirs = kwargs.get('include_dirs', [])

    if IS_HIP_EXTENSION:
        build_dir = os.getcwd()
        hipify_result = hipify_python.hipify(
            project_directory=build_dir,
            output_directory=build_dir,
            header_include_dirs=include_dirs,
            includes=[os.path.join(build_dir, '*')],  # limit scope to build_dir only
            extra_files=[os.path.abspath(s) for s in sources],
            show_detailed=True,
            is_pytorch_extension=True,
            hipify_extra_files_only=True,  # don't hipify everything in includes path
        )

        hipified_sources = set()
        for source in sources:
            s_abs = os.path.abspath(source)
            hipified_s_abs = (hipify_result[s_abs].hipified_path if (s_abs in hipify_result and
                              hipify_result[s_abs].hipified_path is not None) else s_abs)
            # setup() arguments must *always* be /-separated paths relative to the setup.py directory,
            # *never* absolute paths
            hipified_sources.add(os.path.relpath(hipified_s_abs, build_dir))

        sources = list(hipified_sources)

    include_dirs += include_paths(device_type="cuda")
    kwargs['include_dirs'] = include_dirs

    kwargs['language'] = 'c++'

    dlink_libraries = kwargs.get('dlink_libraries', [])
    dlink = kwargs.get('dlink', False) or dlink_libraries
    if dlink:
        extra_compile_args = kwargs.get('extra_compile_args', {})

        extra_compile_args_dlink = extra_compile_args.get('nvcc_dlink', [])
        extra_compile_args_dlink += ['-dlink']
        extra_compile_args_dlink += [f'-L{x}' for x in library_dirs]
        extra_compile_args_dlink += [f'-l{x}' for x in dlink_libraries]

        if (torch.version.cuda is not None) and TorchVersion(torch.version.cuda) >= '11.2':
            extra_compile_args_dlink += ['-dlto']   # Device Link Time Optimization started from cuda 11.2

        extra_compile_args['nvcc_dlink'] = extra_compile_args_dlink

        kwargs['extra_compile_args'] = extra_compile_args

    return setuptools.Extension(name, sources, *args, **kwargs)


def include_paths(device_type: str = "cpu") -> List[str]:
    """
    Get the include paths required to build a C++ or CUDA or SYCL extension.

    Args:
        cuda: If `True`, includes CUDA-specific include paths.

    Returns:
        A list of include path strings.
    """
    lib_include = os.path.join(_TORCH_PATH, 'include')
    paths = [
        lib_include,
        # Remove this once torch/torch.h is officially no longer supported for C++ extensions.
        os.path.join(lib_include, 'torch', 'csrc', 'api', 'include'),
        # Some internal (old) Torch headers don't properly prefix their includes,
        # so we need to pass -Itorch/lib/include/TH as well.
        os.path.join(lib_include, 'TH'),
        os.path.join(lib_include, 'THC')
    ]
    if device_type == "cuda" and IS_HIP_EXTENSION:
        paths.append(os.path.join(lib_include, 'THH'))
        paths.append(_join_rocm_home('include'))
    elif device_type == "cuda":
        cuda_home_include = _join_cuda_home('include')
        # if we have the Debian/Ubuntu packages for cuda, we get /usr as cuda home.
        # but gcc doesn't like having /usr/include passed explicitly
        if cuda_home_include != '/usr/include':
            paths.append(cuda_home_include)

        # Support CUDA_INC_PATH env variable supported by CMake files
        if (cuda_inc_path := os.environ.get("CUDA_INC_PATH", None)) and \
                cuda_inc_path != '/usr/include':
            paths.append(cuda_inc_path)
        if CUDNN_HOME is not None:
            paths.append(os.path.join(CUDNN_HOME, 'include'))
    elif device_type == "xpu":
        paths.append(_join_sycl_home('include'))
    return paths


def library_paths(device_type: str = "cpu") -> List[str]:
    """
    Get the library paths required to build a C++ or CUDA extension.

    Args:
        cuda: If `True`, includes CUDA-specific library paths.

    Returns:
        A list of library path strings.
    """
    # We need to link against libtorch.so
    paths = [TORCH_LIB_PATH]

    if device_type == "cuda" and IS_HIP_EXTENSION:
        lib_dir = 'lib'
        paths.append(_join_rocm_home(lib_dir))
        if HIP_HOME is not None:
            paths.append(os.path.join(HIP_HOME, 'lib'))
    elif device_type == "cuda":
        if IS_WINDOWS:
            lib_dir = os.path.join('lib', 'x64')
        else:
            lib_dir = 'lib64'
            if (not os.path.exists(_join_cuda_home(lib_dir)) and
                    os.path.exists(_join_cuda_home('lib'))):
                # 64-bit CUDA may be installed in 'lib' (see e.g. gh-16955)
                # Note that it's also possible both don't exist (see
                # _find_cuda_home) - in that case we stay with 'lib64'.
                lib_dir = 'lib'

        paths.append(_join_cuda_home(lib_dir))
        if CUDNN_HOME is not None:
            paths.append(os.path.join(CUDNN_HOME, lib_dir))
    elif device_type == "xpu":
        if IS_WINDOWS:
            lib_dir = os.path.join('lib', 'x64')
        else:
            lib_dir = 'lib64'
            if (not os.path.exists(_join_sycl_home(lib_dir)) and
                    os.path.exists(_join_sycl_home('lib'))):
                lib_dir = 'lib'

        paths.append(_join_sycl_home(lib_dir))

    return paths


def load(name,
         sources: Union[str, List[str]],
         extra_cflags=None,
         extra_cuda_cflags=None,
         extra_ldflags=None,
         extra_include_paths=None,
         build_directory=None,
         verbose=False,
         with_cuda: Optional[bool] = None,
         is_python_module=True,
         is_standalone=False,
         keep_intermediates=True):
    """
    Load a PyTorch C++ extension just-in-time (JIT).

    To load an extension, a Ninja build file is emitted, which is used to
    compile the given sources into a dynamic library. This library is
    subsequently loaded into the current Python process as a module and
    returned from this function, ready for use.

    By default, the directory to which the build file is emitted and the
    resulting library compiled to is ``<tmp>/torch_extensions/<name>``, where
    ``<tmp>`` is the temporary folder on the current platform and ``<name>``
    the name of the extension. This location can be overridden in two ways.
    First, if the ``TORCH_EXTENSIONS_DIR`` environment variable is set, it
    replaces ``<tmp>/torch_extensions`` and all extensions will be compiled
    into subfolders of this directory. Second, if the ``build_directory``
    argument to this function is supplied, it overrides the entire path, i.e.
    the library will be compiled into that folder directly.

    To compile the sources, the default system compiler (``c++``) is used,
    which can be overridden by setting the ``CXX`` environment variable. To pass
    additional arguments to the compilation process, ``extra_cflags`` or
    ``extra_ldflags`` can be provided. For example, to compile your extension
    with optimizations, pass ``extra_cflags=['-O3']``. You can also use
    ``extra_cflags`` to pass further include directories.

    CUDA support with mixed compilation is provided. Simply pass CUDA source
    files (``.cu`` or ``.cuh``) along with other sources. Such files will be
    detected and compiled with nvcc rather than the C++ compiler. This includes
    passing the CUDA lib64 directory as a library directory, and linking
    ``cudart``. You can pass additional flags to nvcc via
    ``extra_cuda_cflags``, just like with ``extra_cflags`` for C++. Various
    heuristics for finding the CUDA install directory are used, which usually
    work fine. If not, setting the ``CUDA_HOME`` environment variable is the
    safest option.

    Args:
        name: The name of the extension to build. This MUST be the same as the
            name of the pybind11 module!
        sources: A list of relative or absolute paths to C++ source files.
        extra_cflags: optional list of compiler flags to forward to the build.
        extra_cuda_cflags: optional list of compiler flags to forward to nvcc
            when building CUDA sources.
        extra_ldflags: optional list of linker flags to forward to the build.
        extra_include_paths: optional list of include directories to forward
            to the build.
        build_directory: optional path to use as build workspace.
        verbose: If ``True``, turns on verbose logging of load steps.
        with_cuda: Determines whether CUDA headers and libraries are added to
            the build. If set to ``None`` (default), this value is
            automatically determined based on the existence of ``.cu`` or
            ``.cuh`` in ``sources``. Set it to `True`` to force CUDA headers
            and libraries to be included.
        is_python_module: If ``True`` (default), imports the produced shared
            library as a Python module. If ``False``, behavior depends on
            ``is_standalone``.
        is_standalone: If ``False`` (default) loads the constructed extension
            into the process as a plain dynamic library. If ``True``, build a
            standalone executable.

    Returns:
        If ``is_python_module`` is ``True``:
            Returns the loaded PyTorch extension as a Python module.

        If ``is_python_module`` is ``False`` and ``is_standalone`` is ``False``:
            Returns nothing. (The shared library is loaded into the process as
            a side effect.)

        If ``is_standalone`` is ``True``.
            Return the path to the executable. (On Windows, TORCH_LIB_PATH is
            added to the PATH environment variable as a side effect.)

    Example:
        >>> # xdoctest: +SKIP
        >>> from torch.utils.cpp_extension import load
        >>> module = load(
        ...     name='extension',
        ...     sources=['extension.cpp', 'extension_kernel.cu'],
        ...     extra_cflags=['-O2'],
        ...     verbose=True)
    """
    return _jit_compile(
        name,
        [sources] if isinstance(sources, str) else sources,
        extra_cflags,
        extra_cuda_cflags,
        extra_ldflags,
        extra_include_paths,
        build_directory or _get_build_directory(name, verbose),
        verbose,
        with_cuda,
        is_python_module,
        is_standalone,
        keep_intermediates=keep_intermediates)

def _get_pybind11_abi_build_flags():
    # Note [Pybind11 ABI constants]
    #
    # Pybind11 before 2.4 used to build an ABI strings using the following pattern:
    # f"__pybind11_internals_v{PYBIND11_INTERNALS_VERSION}{PYBIND11_INTERNALS_KIND}{PYBIND11_BUILD_TYPE}__"
    # Since 2.4 compier type, stdlib and build abi parameters are also encoded like this:
    # f"__pybind11_internals_v{PYBIND11_INTERNALS_VERSION}{PYBIND11_INTERNALS_KIND}{PYBIND11_COMPILER_TYPE}{PYBIND11_STDLIB}{PYBIND11_BUILD_ABI}{PYBIND11_BUILD_TYPE}__"
    #
    # This was done in order to further narrow down the chances of compiler ABI incompatibility
    # that can cause a hard to debug segfaults.
    # For PyTorch extensions we want to relax those restrictions and pass compiler, stdlib and abi properties
    # captured during PyTorch native library compilation in torch/csrc/Module.cpp

    abi_cflags = []
    for pname in ["COMPILER_TYPE", "STDLIB", "BUILD_ABI"]:
        pval = getattr(torch._C, f"_PYBIND11_{pname}")
        if pval is not None and not IS_WINDOWS:
            abi_cflags.append(f'-DPYBIND11_{pname}=\\"{pval}\\"')
    return abi_cflags

def _get_glibcxx_abi_build_flags():
    glibcxx_abi_cflags = ['-D_GLIBCXX_USE_CXX11_ABI=' + str(int(torch._C._GLIBCXX_USE_CXX11_ABI))]
    return glibcxx_abi_cflags

def check_compiler_is_gcc(compiler):
    if not IS_LINUX:
        return False

    env = os.environ.copy()
    env['LC_ALL'] = 'C'  # Don't localize output
    try:
        version_string = subprocess.check_output([compiler, '-v'], stderr=subprocess.STDOUT, env=env).decode(*SUBPROCESS_DECODE_ARGS)
    except Exception as e:
        try:
            version_string = subprocess.check_output([compiler, '--version'], stderr=subprocess.STDOUT, env=env).decode(*SUBPROCESS_DECODE_ARGS)
        except Exception as e:
            return False
    # Check for 'gcc' or 'g++' for sccache wrapper
    pattern = re.compile("^COLLECT_GCC=(.*)$", re.MULTILINE)
    results = re.findall(pattern, version_string)
    if len(results) != 1:
        return False
    compiler_path = os.path.realpath(results[0].strip())
    # On RHEL/CentOS c++ is a gcc compiler wrapper
    if os.path.basename(compiler_path) == 'c++' and 'gcc version' in version_string:
        return True
    return False

def _check_and_build_extension_h_precompiler_headers(
        extra_cflags,
        extra_include_paths,
        is_standalone=False):
    r'''
    Precompiled Headers(PCH) can pre-build the same headers and reduce build time for pytorch load_inline modules.
    GCC offical manual: https://gcc.gnu.org/onlinedocs/gcc-4.0.4/gcc/Precompiled-Headers.html
    PCH only works when built pch file(header.h.gch) and build target have the same build parameters. So, We need
    add a signature file to record PCH file parameters. If the build parameters(signature) changed, it should rebuild
    PCH file.

    Note:
    1. Windows and MacOS have different PCH mechanism. We only support Linux currently.
    2. It only works on GCC/G++.
    '''
    if not IS_LINUX:
        return

    compiler = get_cxx_compiler()

    b_is_gcc = check_compiler_is_gcc(compiler)
    if b_is_gcc is False:
        return

    head_file = os.path.join(_TORCH_PATH, 'include', 'torch', 'extension.h')
    head_file_pch = os.path.join(_TORCH_PATH, 'include', 'torch', 'extension.h.gch')
    head_file_signature = os.path.join(_TORCH_PATH, 'include', 'torch', 'extension.h.sign')

    def listToString(s):
        # initialize an empty string
        string = ""
        if s is None:
            return string

        # traverse in the string
        for element in s:
            string += (element + ' ')
        # return string
        return string

    def format_precompiler_header_cmd(compiler, head_file, head_file_pch, common_cflags, torch_include_dirs, extra_cflags, extra_include_paths):
        return re.sub(
            r"[ \n]+",
            " ",
            f"""
                {compiler} -x c++-header {head_file} -o {head_file_pch} {torch_include_dirs} {extra_include_paths} {extra_cflags} {common_cflags}
            """,
        ).strip()

    def command_to_signature(cmd):
        signature = cmd.replace(' ', '_')
        return signature

    def check_pch_signature_in_file(file_path, signature):
        b_exist = os.path.isfile(file_path)
        if b_exist is False:
            return False

        with open(file_path) as file:
            # read all content of a file
            content = file.read()
            # check if string present in a file
            return signature == content

    def _create_if_not_exist(path_dir):
        if not os.path.exists(path_dir):
            try:
                Path(path_dir).mkdir(parents=True, exist_ok=True)
            except OSError as exc:  # Guard against race condition
                if exc.errno != errno.EEXIST:
                    raise RuntimeError(f"Fail to create path {path_dir}") from exc

    def write_pch_signature_to_file(file_path, pch_sign):
        _create_if_not_exist(os.path.dirname(file_path))
        with open(file_path, "w") as f:
            f.write(pch_sign)
            f.close()

    def build_precompile_header(pch_cmd):
        try:
            subprocess.check_output(pch_cmd, shell=True, stderr=subprocess.STDOUT)
        except subprocess.CalledProcessError as e:
            raise RuntimeError(f"Compile PreCompile Header fail, command: {pch_cmd}") from e

    extra_cflags_str = listToString(extra_cflags)
    extra_include_paths_str = " ".join(
        [f"-I{include}" for include in extra_include_paths] if extra_include_paths else []
    )

    lib_include = os.path.join(_TORCH_PATH, 'include')
    torch_include_dirs = [
        f"-I {lib_include}",
        # Python.h
        "-I {}".format(sysconfig.get_path("include")),
        # torch/all.h
        "-I {}".format(os.path.join(lib_include, 'torch', 'csrc', 'api', 'include')),
    ]

    torch_include_dirs_str = listToString(torch_include_dirs)

    common_cflags = []
    if not is_standalone:
        common_cflags += ['-DTORCH_API_INCLUDE_EXTENSION_H']

    common_cflags += ['-std=c++17', '-fPIC']
    common_cflags += [f"{x}" for x in _get_pybind11_abi_build_flags()]
    common_cflags += [f"{x}" for x in _get_glibcxx_abi_build_flags()]
    common_cflags_str = listToString(common_cflags)

    pch_cmd = format_precompiler_header_cmd(compiler, head_file, head_file_pch, common_cflags_str, torch_include_dirs_str, extra_cflags_str, extra_include_paths_str)
    pch_sign = command_to_signature(pch_cmd)

    if os.path.isfile(head_file_pch) is not True:
        build_precompile_header(pch_cmd)
        write_pch_signature_to_file(head_file_signature, pch_sign)
    else:
        b_same_sign = check_pch_signature_in_file(head_file_signature, pch_sign)
        if b_same_sign is False:
            build_precompile_header(pch_cmd)
            write_pch_signature_to_file(head_file_signature, pch_sign)

def remove_extension_h_precompiler_headers():
    def _remove_if_file_exists(path_file):
        if os.path.exists(path_file):
            os.remove(path_file)

    head_file_pch = os.path.join(_TORCH_PATH, 'include', 'torch', 'extension.h.gch')
    head_file_signature = os.path.join(_TORCH_PATH, 'include', 'torch', 'extension.h.sign')

    _remove_if_file_exists(head_file_pch)
    _remove_if_file_exists(head_file_signature)

def load_inline(name,
                cpp_sources,
                cuda_sources=None,
                functions=None,
                extra_cflags=None,
                extra_cuda_cflags=None,
                extra_ldflags=None,
                extra_include_paths=None,
                build_directory=None,
                verbose=False,
                with_cuda=None,
                is_python_module=True,
                with_pytorch_error_handling=True,
                keep_intermediates=True,
                use_pch=False):
    r'''
    Load a PyTorch C++ extension just-in-time (JIT) from string sources.

    This function behaves exactly like :func:`load`, but takes its sources as
    strings rather than filenames. These strings are stored to files in the
    build directory, after which the behavior of :func:`load_inline` is
    identical to :func:`load`.

    See `the
    tests <https://github.com/pytorch/pytorch/blob/master/test/test_cpp_extensions_jit.py>`_
    for good examples of using this function.

    Sources may omit two required parts of a typical non-inline C++ extension:
    the necessary header includes, as well as the (pybind11) binding code. More
    precisely, strings passed to ``cpp_sources`` are first concatenated into a
    single ``.cpp`` file. This file is then prepended with ``#include
    <torch/extension.h>``.

    Furthermore, if the ``functions`` argument is supplied, bindings will be
    automatically generated for each function specified. ``functions`` can
    either be a list of function names, or a dictionary mapping from function
    names to docstrings. If a list is given, the name of each function is used
    as its docstring.

    The sources in ``cuda_sources`` are concatenated into a separate ``.cu``
    file and  prepended with ``torch/types.h``, ``cuda.h`` and
    ``cuda_runtime.h`` includes. The ``.cpp`` and ``.cu`` files are compiled
    separately, but ultimately linked into a single library. Note that no
    bindings are generated for functions in ``cuda_sources`` per  se. To bind
    to a CUDA kernel, you must create a C++ function that calls it, and either
    declare or define this C++ function in one of the ``cpp_sources`` (and
    include its name in ``functions``).

    See :func:`load` for a description of arguments omitted below.

    Args:
        cpp_sources: A string, or list of strings, containing C++ source code.
        cuda_sources: A string, or list of strings, containing CUDA source code.
        functions: A list of function names for which to generate function
            bindings. If a dictionary is given, it should map function names to
            docstrings (which are otherwise just the function names).
        with_cuda: Determines whether CUDA headers and libraries are added to
            the build. If set to ``None`` (default), this value is
            automatically determined based on whether ``cuda_sources`` is
            provided. Set it to ``True`` to force CUDA headers
            and libraries to be included.
        with_pytorch_error_handling: Determines whether pytorch error and
            warning macros are handled by pytorch instead of pybind. To do
            this, each function ``foo`` is called via an intermediary ``_safe_foo``
            function. This redirection might cause issues in obscure cases
            of cpp. This flag should be set to ``False`` when this redirect
            causes issues.

    Example:
        >>> # xdoctest: +REQUIRES(env:TORCH_DOCTEST_CPP_EXT)
        >>> from torch.utils.cpp_extension import load_inline
        >>> source = """
        at::Tensor sin_add(at::Tensor x, at::Tensor y) {
          return x.sin() + y.sin();
        }
        """
        >>> module = load_inline(name='inline_extension',
        ...                      cpp_sources=[source],
        ...                      functions=['sin_add'])

    .. note::
        By default, the Ninja backend uses #CPUS + 2 workers to build the
        extension. This may use up too many resources on some systems. One
        can control the number of workers by setting the `MAX_JOBS` environment
        variable to a non-negative number.
    '''
    build_directory = build_directory or _get_build_directory(name, verbose)

    if isinstance(cpp_sources, str):
        cpp_sources = [cpp_sources]
    cuda_sources = cuda_sources or []
    if isinstance(cuda_sources, str):
        cuda_sources = [cuda_sources]

    cpp_sources.insert(0, '#include <torch/extension.h>')

    if use_pch is True:
        # Using PreCompile Header('torch/extension.h') to reduce compile time.
        _check_and_build_extension_h_precompiler_headers(extra_cflags, extra_include_paths)
    else:
        remove_extension_h_precompiler_headers()

    # If `functions` is supplied, we create the pybind11 bindings for the user.
    # Here, `functions` is (or becomes, after some processing) a map from
    # function names to function docstrings.
    if functions is not None:
        module_def = []
        module_def.append('PYBIND11_MODULE(TORCH_EXTENSION_NAME, m) {')
        if isinstance(functions, str):
            functions = [functions]
        if isinstance(functions, list):
            # Make the function docstring the same as the function name.
            functions = {f: f for f in functions}
        elif not isinstance(functions, dict):
            raise ValueError(f"Expected 'functions' to be a list or dict, but was {type(functions)}")
        for function_name, docstring in functions.items():
            if with_pytorch_error_handling:
                module_def.append(f'm.def("{function_name}", torch::wrap_pybind_function({function_name}), "{docstring}");')
            else:
                module_def.append(f'm.def("{function_name}", {function_name}, "{docstring}");')
        module_def.append('}')
        cpp_sources += module_def

    cpp_source_path = os.path.join(build_directory, 'main.cpp')
    _maybe_write(cpp_source_path, "\n".join(cpp_sources))

    sources = [cpp_source_path]

    if cuda_sources:
        cuda_sources.insert(0, '#include <torch/types.h>')
        cuda_sources.insert(1, '#include <cuda.h>')
        cuda_sources.insert(2, '#include <cuda_runtime.h>')

        cuda_source_path = os.path.join(build_directory, 'cuda.cu')
        _maybe_write(cuda_source_path, "\n".join(cuda_sources))

        sources.append(cuda_source_path)

    return _jit_compile(
        name,
        sources,
        extra_cflags,
        extra_cuda_cflags,
        extra_ldflags,
        extra_include_paths,
        build_directory,
        verbose,
        with_cuda,
        is_python_module,
        is_standalone=False,
        keep_intermediates=keep_intermediates)


def _jit_compile(name,
                 sources,
                 extra_cflags,
                 extra_cuda_cflags,
                 extra_ldflags,
                 extra_include_paths,
                 build_directory: str,
                 verbose: bool,
                 with_cuda: Optional[bool],
                 is_python_module,
                 is_standalone,
                 keep_intermediates=True) -> None:
    if is_python_module and is_standalone:
        raise ValueError("`is_python_module` and `is_standalone` are mutually exclusive.")

    if with_cuda is None:
        with_cuda = any(map(_is_cuda_file, sources))
    with_cudnn = any('cudnn' in f for f in extra_ldflags or [])
    old_version = JIT_EXTENSION_VERSIONER.get_version(name)
    version = JIT_EXTENSION_VERSIONER.bump_version_if_changed(
        name,
        sources,
        build_arguments=[extra_cflags, extra_cuda_cflags, extra_ldflags, extra_include_paths],
        build_directory=build_directory,
        with_cuda=with_cuda,
        is_python_module=is_python_module,
        is_standalone=is_standalone,
    )
    if version > 0:
        if version != old_version and verbose:
            print(f'The input conditions for extension module {name} have changed. ' +
                  f'Bumping to version {version} and re-building as {name}_v{version}...',
                  file=sys.stderr)
        name = f'{name}_v{version}'

    baton = FileBaton(os.path.join(build_directory, 'lock'))
    if baton.try_acquire():
        try:
            if version != old_version:
                with GeneratedFileCleaner(keep_intermediates=keep_intermediates) as clean_ctx:
                    if IS_HIP_EXTENSION and (with_cuda or with_cudnn):
                        hipify_result = hipify_python.hipify(
                            project_directory=build_directory,
                            output_directory=build_directory,
                            header_include_dirs=(extra_include_paths if extra_include_paths is not None else []),
                            extra_files=[os.path.abspath(s) for s in sources],
                            ignores=[_join_rocm_home('*'), os.path.join(_TORCH_PATH, '*')],  # no need to hipify ROCm or PyTorch headers
                            show_detailed=verbose,
                            show_progress=verbose,
                            is_pytorch_extension=True,
                            clean_ctx=clean_ctx
                        )

                        hipified_sources = set()
                        for source in sources:
                            s_abs = os.path.abspath(source)
                            hipified_sources.add(hipify_result[s_abs].hipified_path if s_abs in hipify_result else s_abs)

                        sources = list(hipified_sources)

                    _write_ninja_file_and_build_library(
                        name=name,
                        sources=sources,
                        extra_cflags=extra_cflags or [],
                        extra_cuda_cflags=extra_cuda_cflags or [],
                        extra_ldflags=extra_ldflags or [],
                        extra_include_paths=extra_include_paths or [],
                        build_directory=build_directory,
                        verbose=verbose,
                        with_cuda=with_cuda,
                        is_standalone=is_standalone)
            elif verbose:
                print('No modifications detected for re-loaded extension '
                      f'module {name}, skipping build step...', file=sys.stderr)
        finally:
            baton.release()
    else:
        baton.wait()

    if verbose:
        print(f'Loading extension module {name}...', file=sys.stderr)

    if is_standalone:
        return _get_exec_path(name, build_directory)

    return _import_module_from_library(name, build_directory, is_python_module)


def _write_ninja_file_and_compile_objects(
        sources: List[str],
        objects,
        cflags,
        post_cflags,
        cuda_cflags,
        cuda_post_cflags,
        cuda_dlink_post_cflags,
        build_directory: str,
        verbose: bool,
        with_cuda: Optional[bool]) -> None:
    verify_ninja_availability()

    compiler = get_cxx_compiler()

    get_compiler_abi_compatibility_and_version(compiler)
    if with_cuda is None:
        with_cuda = any(map(_is_cuda_file, sources))
    build_file_path = os.path.join(build_directory, 'build.ninja')
    if verbose:
        print(f'Emitting ninja build file {build_file_path}...', file=sys.stderr)
    _write_ninja_file(
        path=build_file_path,
        cflags=cflags,
        post_cflags=post_cflags,
        cuda_cflags=cuda_cflags,
        cuda_post_cflags=cuda_post_cflags,
        cuda_dlink_post_cflags=cuda_dlink_post_cflags,
        sources=sources,
        objects=objects,
        ldflags=None,
        library_target=None,
        with_cuda=with_cuda)
    if verbose:
        print('Compiling objects...', file=sys.stderr)
    _run_ninja_build(
        build_directory,
        verbose,
        # It would be better if we could tell users the name of the extension
        # that failed to build but there isn't a good way to get it here.
        error_prefix='Error compiling objects for extension')


def _write_ninja_file_and_build_library(
        name,
        sources: List[str],
        extra_cflags,
        extra_cuda_cflags,
        extra_ldflags,
        extra_include_paths,
        build_directory: str,
        verbose: bool,
        with_cuda: Optional[bool],
        is_standalone: bool = False) -> None:
    verify_ninja_availability()

    compiler = get_cxx_compiler()

    get_compiler_abi_compatibility_and_version(compiler)
    if with_cuda is None:
        with_cuda = any(map(_is_cuda_file, sources))
    extra_ldflags = _prepare_ldflags(
        extra_ldflags or [],
        with_cuda,
        verbose,
        is_standalone)
    build_file_path = os.path.join(build_directory, 'build.ninja')
    if verbose:
        print(f'Emitting ninja build file {build_file_path}...', file=sys.stderr)
    # NOTE: Emitting a new ninja build file does not cause re-compilation if
    # the sources did not change, so it's ok to re-emit (and it's fast).
    _write_ninja_file_to_build_library(
        path=build_file_path,
        name=name,
        sources=sources,
        extra_cflags=extra_cflags or [],
        extra_cuda_cflags=extra_cuda_cflags or [],
        extra_ldflags=extra_ldflags or [],
        extra_include_paths=extra_include_paths or [],
        with_cuda=with_cuda,
        is_standalone=is_standalone)

    if verbose:
        print(f'Building extension module {name}...', file=sys.stderr)
    _run_ninja_build(
        build_directory,
        verbose,
        error_prefix=f"Error building extension '{name}'")


def is_ninja_available():
    """Return ``True`` if the `ninja <https://ninja-build.org/>`_ build system is available on the system, ``False`` otherwise."""
    try:
        subprocess.check_output('ninja --version'.split())
    except Exception:
        return False
    else:
        return True


def verify_ninja_availability():
    """Raise ``RuntimeError`` if `ninja <https://ninja-build.org/>`_ build system is not available on the system, does nothing otherwise."""
    if not is_ninja_available():
        raise RuntimeError("Ninja is required to load C++ extensions")


def _prepare_ldflags(extra_ldflags, with_cuda, verbose, is_standalone):
    if IS_WINDOWS:
        python_lib_path = os.path.join(sys.base_exec_prefix, 'libs')

        extra_ldflags.append('c10.lib')
        if with_cuda:
            extra_ldflags.append('c10_cuda.lib')
        extra_ldflags.append('torch_cpu.lib')
        if with_cuda:
            extra_ldflags.append('torch_cuda.lib')
            # /INCLUDE is used to ensure torch_cuda is linked against in a project that relies on it.
            # Related issue: https://github.com/pytorch/pytorch/issues/31611
            extra_ldflags.append('-INCLUDE:?warp_size@cuda@at@@YAHXZ')
        extra_ldflags.append('torch.lib')
        extra_ldflags.append(f'/LIBPATH:{TORCH_LIB_PATH}')
        if not is_standalone:
            extra_ldflags.append('torch_python.lib')
            extra_ldflags.append(f'/LIBPATH:{python_lib_path}')

    else:
        extra_ldflags.append(f'-L{TORCH_LIB_PATH}')
        extra_ldflags.append('-lc10')
        if with_cuda:
            extra_ldflags.append('-lc10_hip' if IS_HIP_EXTENSION else '-lc10_cuda')
        extra_ldflags.append('-ltorch_cpu')
        if with_cuda:
            extra_ldflags.append('-ltorch_hip' if IS_HIP_EXTENSION else '-ltorch_cuda')
        extra_ldflags.append('-ltorch')
        if not is_standalone:
            extra_ldflags.append('-ltorch_python')

        if is_standalone:
            extra_ldflags.append(f"-Wl,-rpath,{TORCH_LIB_PATH}")

    if with_cuda:
        if verbose:
            print('Detected CUDA files, patching ldflags', file=sys.stderr)
        if IS_WINDOWS:
            extra_ldflags.append(f'/LIBPATH:{_join_cuda_home("lib", "x64")}')
            extra_ldflags.append('cudart.lib')
            if CUDNN_HOME is not None:
                extra_ldflags.append(f'/LIBPATH:{os.path.join(CUDNN_HOME, "lib", "x64")}')
        elif not IS_HIP_EXTENSION:
            extra_lib_dir = "lib64"
            if (not os.path.exists(_join_cuda_home(extra_lib_dir)) and
                    os.path.exists(_join_cuda_home("lib"))):
                # 64-bit CUDA may be installed in "lib"
                # Note that it's also possible both don't exist (see _find_cuda_home) - in that case we stay with "lib64"
                extra_lib_dir = "lib"
            extra_ldflags.append(f'-L{_join_cuda_home(extra_lib_dir)}')
            extra_ldflags.append('-lcudart')
            if CUDNN_HOME is not None:
                extra_ldflags.append(f'-L{os.path.join(CUDNN_HOME, "lib64")}')
        elif IS_HIP_EXTENSION:
            extra_ldflags.append(f'-L{_join_rocm_home("lib")}')
            extra_ldflags.append('-lamdhip64')
    return extra_ldflags


def _get_cuda_arch_flags(cflags: Optional[List[str]] = None) -> List[str]:
    """
    Determine CUDA arch flags to use.

    For an arch, say "6.1", the added compile flag will be
    ``-gencode=arch=compute_61,code=sm_61``.
    For an added "+PTX", an additional
    ``-gencode=arch=compute_xx,code=compute_xx`` is added.

    See select_compute_arch.cmake for corresponding named and supported arches
    when building with CMake.
    """
    # If cflags is given, there may already be user-provided arch flags in it
    # (from `extra_compile_args`)
    if cflags is not None:
        for flag in cflags:
            if 'TORCH_EXTENSION_NAME' in flag:
                continue
            if 'arch' in flag:
                return []

    # Note: keep combined names ("arch1+arch2") above single names, otherwise
    # string replacement may not do the right thing
    named_arches = collections.OrderedDict([
        ('Kepler+Tesla', '3.7'),
        ('Kepler', '3.5+PTX'),
        ('Maxwell+Tegra', '5.3'),
        ('Maxwell', '5.0;5.2+PTX'),
        ('Pascal', '6.0;6.1+PTX'),
        ('Volta+Tegra', '7.2'),
        ('Volta', '7.0+PTX'),
        ('Turing', '7.5+PTX'),
        ('Ampere+Tegra', '8.7'),
        ('Ampere', '8.0;8.6+PTX'),
        ('Ada', '8.9+PTX'),
        ('Hopper', '9.0+PTX'),
    ])

    supported_arches = ['3.5', '3.7', '5.0', '5.2', '5.3', '6.0', '6.1', '6.2',
                        '7.0', '7.2', '7.5', '8.0', '8.6', '8.7', '8.9', '9.0', '9.0a']
    valid_arch_strings = supported_arches + [s + "+PTX" for s in supported_arches]

    # The default is sm_30 for CUDA 9.x and 10.x
    # First check for an env var (same as used by the main setup.py)
    # Can be one or more architectures, e.g. "6.1" or "3.5;5.2;6.0;6.1;7.0+PTX"
    # See cmake/Modules_CUDA_fix/upstream/FindCUDA/select_compute_arch.cmake
    _arch_list = os.environ.get('TORCH_CUDA_ARCH_LIST', None)

    # If not given, determine what's best for the GPU / CUDA version that can be found
    if not _arch_list:
        warnings.warn(
            "TORCH_CUDA_ARCH_LIST is not set, all archs for visible cards are included for compilation. \n"
            "If this is not desired, please set os.environ['TORCH_CUDA_ARCH_LIST'].")
        arch_list = []
        # the assumption is that the extension should run on any of the currently visible cards,
        # which could be of different types - therefore all archs for visible cards should be included
        for i in range(torch.cuda.device_count()):
            capability = torch.cuda.get_device_capability(i)
            supported_sm = [int(arch.split('_')[1])
                            for arch in torch.cuda.get_arch_list() if 'sm_' in arch]
            max_supported_sm = max((sm // 10, sm % 10) for sm in supported_sm)
            # Capability of the device may be higher than what's supported by the user's
            # NVCC, causing compilation error. User's NVCC is expected to match the one
            # used to build pytorch, so we use the maximum supported capability of pytorch
            # to clamp the capability.
            capability = min(max_supported_sm, capability)
            arch = f'{capability[0]}.{capability[1]}'
            if arch not in arch_list:
                arch_list.append(arch)
        arch_list = sorted(arch_list)
        arch_list[-1] += '+PTX'
    else:
        # Deal with lists that are ' ' separated (only deal with ';' after)
        _arch_list = _arch_list.replace(' ', ';')
        # Expand named arches
        for named_arch, archval in named_arches.items():
            _arch_list = _arch_list.replace(named_arch, archval)

        arch_list = _arch_list.split(';')

    flags = []
    for arch in arch_list:
        if arch not in valid_arch_strings:
            raise ValueError(f"Unknown CUDA arch ({arch}) or GPU not supported")
        else:
            num = arch[0] + arch[2:].split("+")[0]
            flags.append(f'-gencode=arch=compute_{num},code=sm_{num}')
            if arch.endswith('+PTX'):
                flags.append(f'-gencode=arch=compute_{num},code=compute_{num}')

    return sorted(set(flags))


def _get_rocm_arch_flags(cflags: Optional[List[str]] = None) -> List[str]:
    # If cflags is given, there may already be user-provided arch flags in it
    # (from `extra_compile_args`)
    if cflags is not None:
        for flag in cflags:
            if 'amdgpu-target' in flag or 'offload-arch' in flag:
                return ['-fno-gpu-rdc']
    # Use same defaults as used for building PyTorch
    # Allow env var to override, just like during initial cmake build.
    _archs = os.environ.get('PYTORCH_ROCM_ARCH', None)
    if not _archs:
        archFlags = torch._C._cuda_getArchFlags()
        if archFlags:
            archs = archFlags.split()
        else:
            archs = []
    else:
        archs = _archs.replace(' ', ';').split(';')
    flags = [f'--offload-arch={arch}' for arch in archs]
    flags += ['-fno-gpu-rdc']
    return flags

def _get_build_directory(name: str, verbose: bool) -> str:
    root_extensions_directory = os.environ.get('TORCH_EXTENSIONS_DIR')
    if root_extensions_directory is None:
        root_extensions_directory = get_default_build_root()
        cu_str = ('cpu' if torch.version.cuda is None else
                  f'cu{torch.version.cuda.replace(".", "")}')  # type: ignore[attr-defined]
        python_version = f'py{sys.version_info.major}{sys.version_info.minor}'
        build_folder = f'{python_version}_{cu_str}'

        root_extensions_directory = os.path.join(
            root_extensions_directory, build_folder)

    if verbose:
        print(f'Using {root_extensions_directory} as PyTorch extensions root...', file=sys.stderr)

    build_directory = os.path.join(root_extensions_directory, name)
    if not os.path.exists(build_directory):
        if verbose:
            print(f'Creating extension directory {build_directory}...', file=sys.stderr)
        # This is like mkdir -p, i.e. will also create parent directories.
        os.makedirs(build_directory, exist_ok=True)

    return build_directory


def _get_num_workers(verbose: bool) -> Optional[int]:
    max_jobs = os.environ.get('MAX_JOBS')
    if max_jobs is not None and max_jobs.isdigit():
        if verbose:
            print(f'Using envvar MAX_JOBS ({max_jobs}) as the number of workers...',
                  file=sys.stderr)
        return int(max_jobs)
    if verbose:
        print('Allowing ninja to set a default number of workers... '
              '(overridable by setting the environment variable MAX_JOBS=N)',
              file=sys.stderr)
    return None


def _run_ninja_build(build_directory: str, verbose: bool, error_prefix: str) -> None:
    command = ['ninja', '-v']
    num_workers = _get_num_workers(verbose)
    if num_workers is not None:
        command.extend(['-j', str(num_workers)])
    env = os.environ.copy()
    # Try to activate the vc env for the users
    if IS_WINDOWS and 'VSCMD_ARG_TGT_ARCH' not in env:
        from setuptools import distutils

        plat_name = distutils.util.get_platform()
        plat_spec = PLAT_TO_VCVARS[plat_name]

        vc_env = distutils._msvccompiler._get_vc_env(plat_spec)
        vc_env = {k.upper(): v for k, v in vc_env.items()}
        for k, v in env.items():
            uk = k.upper()
            if uk not in vc_env:
                vc_env[uk] = v
        env = vc_env
    try:
        sys.stdout.flush()
        sys.stderr.flush()
        # Warning: don't pass stdout=None to subprocess.run to get output.
        # subprocess.run assumes that sys.__stdout__ has not been modified and
        # attempts to write to it by default.  However, when we call _run_ninja_build
        # from ahead-of-time cpp extensions, the following happens:
        # 1) If the stdout encoding is not utf-8, setuptools detachs __stdout__.
        #    https://github.com/pypa/setuptools/blob/7e97def47723303fafabe48b22168bbc11bb4821/setuptools/dist.py#L1110
        #    (it probably shouldn't do this)
        # 2) subprocess.run (on POSIX, with no stdout override) relies on
        #    __stdout__ not being detached:
        #    https://github.com/python/cpython/blob/c352e6c7446c894b13643f538db312092b351789/Lib/subprocess.py#L1214
        # To work around this, we pass in the fileno directly and hope that
        # it is valid.
        stdout_fileno = 1
        subprocess.run(
            command,
            stdout=stdout_fileno if verbose else subprocess.PIPE,
            stderr=subprocess.STDOUT,
            cwd=build_directory,
            check=True,
            env=env)
    except subprocess.CalledProcessError as e:
        # Python 2 and 3 compatible way of getting the error object.
        _, error, _ = sys.exc_info()
        # error.output contains the stdout and stderr of the build attempt.
        message = error_prefix
        # `error` is a CalledProcessError (which has an `output`) attribute, but
        # mypy thinks it's Optional[BaseException] and doesn't narrow
        if hasattr(error, 'output') and error.output:  # type: ignore[union-attr]
            message += f": {error.output.decode(*SUBPROCESS_DECODE_ARGS)}"  # type: ignore[union-attr]
        raise RuntimeError(message) from e


def _get_exec_path(module_name, path):
    if IS_WINDOWS and TORCH_LIB_PATH not in os.getenv('PATH', '').split(';'):
        torch_lib_in_path = any(
            os.path.exists(p) and os.path.samefile(p, TORCH_LIB_PATH)
            for p in os.getenv('PATH', '').split(';')
        )
        if not torch_lib_in_path:
            os.environ['PATH'] = f"{TORCH_LIB_PATH};{os.getenv('PATH', '')}"
    return os.path.join(path, f'{module_name}{EXEC_EXT}')


def _import_module_from_library(module_name, path, is_python_module):
    filepath = os.path.join(path, f"{module_name}{LIB_EXT}")
    if is_python_module:
        # https://stackoverflow.com/questions/67631/how-to-import-a-module-given-the-full-path
        spec = importlib.util.spec_from_file_location(module_name, filepath)
        assert spec is not None
        module = importlib.util.module_from_spec(spec)
        assert isinstance(spec.loader, importlib.abc.Loader)
        spec.loader.exec_module(module)
        return module
    else:
        torch.ops.load_library(filepath)
        return filepath


def _write_ninja_file_to_build_library(path,
                                       name,
                                       sources,
                                       extra_cflags,
                                       extra_cuda_cflags,
                                       extra_ldflags,
                                       extra_include_paths,
                                       with_cuda,
                                       is_standalone) -> None:
    extra_cflags = [flag.strip() for flag in extra_cflags]
    extra_cuda_cflags = [flag.strip() for flag in extra_cuda_cflags]
    extra_ldflags = [flag.strip() for flag in extra_ldflags]
    extra_include_paths = [flag.strip() for flag in extra_include_paths]

    # Turn into absolute paths so we can emit them into the ninja build
    # file wherever it is.
    user_includes = [os.path.abspath(file) for file in extra_include_paths]

    # include_paths() gives us the location of torch/extension.h
    # TODO generalize with_cuda as specific device type.
<<<<<<< HEAD
    if with_cuda:
        system_includes = include_paths("cuda")
    else:
        system_includes = include_paths("cpu")
=======
     if with_cuda:
         system_includes = include_paths("cuda")
     else:
         system_includes = include_paths("cpu")
>>>>>>> cda21fca
    # sysconfig.get_path('include') gives us the location of Python.h
    # Explicitly specify 'posix_prefix' scheme on non-Windows platforms to workaround error on some MacOS
    # installations where default `get_path` points to non-existing `/Library/Python/M.m/include` folder
    python_include_path = sysconfig.get_path('include', scheme='nt' if IS_WINDOWS else 'posix_prefix')
    if python_include_path is not None:
        system_includes.append(python_include_path)

    common_cflags = []
    if not is_standalone:
        common_cflags.append(f'-DTORCH_EXTENSION_NAME={name}')
        common_cflags.append('-DTORCH_API_INCLUDE_EXTENSION_H')

    common_cflags += [f"{x}" for x in _get_pybind11_abi_build_flags()]

    # Windows does not understand `-isystem` and quotes flags later.
    if IS_WINDOWS:
        common_cflags += [f'-I{include}' for include in user_includes + system_includes]
    else:
        common_cflags += [f'-I{shlex.quote(include)}' for include in user_includes]
        common_cflags += [f'-isystem {shlex.quote(include)}' for include in system_includes]

    common_cflags += [f"{x}" for x in _get_glibcxx_abi_build_flags()]

    if IS_WINDOWS:
        cflags = common_cflags + COMMON_MSVC_FLAGS + ['/std:c++17'] + extra_cflags
        cflags = _nt_quote_args(cflags)
    else:
        cflags = common_cflags + ['-fPIC', '-std=c++17'] + extra_cflags

    if with_cuda and IS_HIP_EXTENSION:
        cuda_flags = ['-DWITH_HIP'] + cflags + COMMON_HIP_FLAGS + COMMON_HIPCC_FLAGS
        cuda_flags += extra_cuda_cflags
        cuda_flags += _get_rocm_arch_flags(cuda_flags)
    elif with_cuda:
        cuda_flags = common_cflags + COMMON_NVCC_FLAGS + _get_cuda_arch_flags()
        if IS_WINDOWS:
            for flag in COMMON_MSVC_FLAGS:
                cuda_flags = ['-Xcompiler', flag] + cuda_flags
            for ignore_warning in MSVC_IGNORE_CUDAFE_WARNINGS:
                cuda_flags = ['-Xcudafe', '--diag_suppress=' + ignore_warning] + cuda_flags
            cuda_flags = cuda_flags + ['-std=c++17']
            cuda_flags = _nt_quote_args(cuda_flags)
            cuda_flags += _nt_quote_args(extra_cuda_cflags)
        else:
            cuda_flags += ['--compiler-options', "'-fPIC'"]
            cuda_flags += extra_cuda_cflags
            if not any(flag.startswith('-std=') for flag in cuda_flags):
                cuda_flags.append('-std=c++17')
            cc_env = os.getenv("CC")
            if cc_env is not None:
                cuda_flags = ['-ccbin', cc_env] + cuda_flags
    else:
        cuda_flags = None

    def object_file_path(source_file: str) -> str:
        # '/path/to/file.cpp' -> 'file'
        file_name = os.path.splitext(os.path.basename(source_file))[0]
        if _is_cuda_file(source_file) and with_cuda:
            # Use a different object filename in case a C++ and CUDA file have
            # the same filename but different extension (.cpp vs. .cu).
            target = f'{file_name}.cuda.o'
        else:
            target = f'{file_name}.o'
        return target

    objects = [object_file_path(src) for src in sources]
    ldflags = ([] if is_standalone else [SHARED_FLAG]) + extra_ldflags

    # The darwin linker needs explicit consent to ignore unresolved symbols.
    if IS_MACOS:
        ldflags.append('-undefined dynamic_lookup')
    elif IS_WINDOWS:
        ldflags = _nt_quote_args(ldflags)

    ext = EXEC_EXT if is_standalone else LIB_EXT
    library_target = f'{name}{ext}'

    _write_ninja_file(
        path=path,
        cflags=cflags,
        post_cflags=None,
        cuda_cflags=cuda_flags,
        cuda_post_cflags=None,
        cuda_dlink_post_cflags=None,
        sources=sources,
        objects=objects,
        ldflags=ldflags,
        library_target=library_target,
        with_cuda=with_cuda)


def _write_ninja_file(path,
                      cflags,
                      post_cflags,
                      cuda_cflags,
                      cuda_post_cflags,
                      cuda_dlink_post_cflags,
                      sources,
                      objects,
                      ldflags,
                      library_target,
                      with_cuda) -> None:
    r"""Write a ninja file that does the desired compiling and linking.

    `path`: Where to write this file
    `cflags`: list of flags to pass to $cxx. Can be None.
    `post_cflags`: list of flags to append to the $cxx invocation. Can be None.
    `cuda_cflags`: list of flags to pass to $nvcc. Can be None.
    `cuda_postflags`: list of flags to append to the $nvcc invocation. Can be None.
    `sources`: list of paths to source files
    `objects`: list of desired paths to objects, one per source.
    `ldflags`: list of flags to pass to linker. Can be None.
    `library_target`: Name of the output library. Can be None; in that case,
                      we do no linking.
    `with_cuda`: If we should be compiling with CUDA.
    """
    def sanitize_flags(flags):
        if flags is None:
            return []
        else:
            return [flag.strip() for flag in flags]

    cflags = sanitize_flags(cflags)
    post_cflags = sanitize_flags(post_cflags)
    cuda_cflags = sanitize_flags(cuda_cflags)
    cuda_post_cflags = sanitize_flags(cuda_post_cflags)
    cuda_dlink_post_cflags = sanitize_flags(cuda_dlink_post_cflags)
    ldflags = sanitize_flags(ldflags)

    # Sanity checks...
    assert len(sources) == len(objects)
    assert len(sources) > 0

    compiler = get_cxx_compiler()

    # Version 1.3 is required for the `deps` directive.
    config = ['ninja_required_version = 1.3']
    config.append(f'cxx = {compiler}')
    if with_cuda or cuda_dlink_post_cflags:
        if "PYTORCH_NVCC" in os.environ:
            nvcc = os.getenv("PYTORCH_NVCC")    # user can set nvcc compiler with ccache using the environment variable here
        else:
            if IS_HIP_EXTENSION:
                nvcc = _join_rocm_home('bin', 'hipcc')
            else:
                nvcc = _join_cuda_home('bin', 'nvcc')
        config.append(f'nvcc = {nvcc}')

    if IS_HIP_EXTENSION:
        post_cflags = COMMON_HIP_FLAGS + post_cflags
    flags = [f'cflags = {" ".join(cflags)}']
    flags.append(f'post_cflags = {" ".join(post_cflags)}')
    if with_cuda:
        flags.append(f'cuda_cflags = {" ".join(cuda_cflags)}')
        flags.append(f'cuda_post_cflags = {" ".join(cuda_post_cflags)}')
    flags.append(f'cuda_dlink_post_cflags = {" ".join(cuda_dlink_post_cflags)}')
    flags.append(f'ldflags = {" ".join(ldflags)}')

    # Turn into absolute paths so we can emit them into the ninja build
    # file wherever it is.
    sources = [os.path.abspath(file) for file in sources]

    # See https://ninja-build.org/build.ninja.html for reference.
    compile_rule = ['rule compile']
    if IS_WINDOWS:
        compile_rule.append(
            '  command = cl /showIncludes $cflags -c $in /Fo$out $post_cflags')
        compile_rule.append('  deps = msvc')
    else:
        compile_rule.append(
            '  command = $cxx -MMD -MF $out.d $cflags -c $in -o $out $post_cflags')
        compile_rule.append('  depfile = $out.d')
        compile_rule.append('  deps = gcc')

    if with_cuda:
        cuda_compile_rule = ['rule cuda_compile']
        nvcc_gendeps = ''
        # --generate-dependencies-with-compile is not supported by ROCm
        # Nvcc flag `--generate-dependencies-with-compile` is not supported by sccache, which may increase build time.
        if torch.version.cuda is not None and os.getenv('TORCH_EXTENSION_SKIP_NVCC_GEN_DEPENDENCIES', '0') != '1':
            cuda_compile_rule.append('  depfile = $out.d')
            cuda_compile_rule.append('  deps = gcc')
            # Note: non-system deps with nvcc are only supported
            # on Linux so use --generate-dependencies-with-compile
            # to make this work on Windows too.
            nvcc_gendeps = '--generate-dependencies-with-compile --dependency-output $out.d'
        cuda_compile_rule.append(
            f'  command = $nvcc {nvcc_gendeps} $cuda_cflags -c $in -o $out $cuda_post_cflags')

    # Emit one build rule per source to enable incremental build.
    build = []
    for source_file, object_file in zip(sources, objects):
        is_cuda_source = _is_cuda_file(source_file) and with_cuda
        rule = 'cuda_compile' if is_cuda_source else 'compile'
        if IS_WINDOWS:
            source_file = source_file.replace(':', '$:')
            object_file = object_file.replace(':', '$:')
        source_file = source_file.replace(" ", "$ ")
        object_file = object_file.replace(" ", "$ ")
        build.append(f'build {object_file}: {rule} {source_file}')

    if cuda_dlink_post_cflags:
        devlink_out = os.path.join(os.path.dirname(objects[0]), 'dlink.o')
        devlink_rule = ['rule cuda_devlink']
        devlink_rule.append('  command = $nvcc $in -o $out $cuda_dlink_post_cflags')
        devlink = [f'build {devlink_out}: cuda_devlink {" ".join(objects)}']
        objects += [devlink_out]
    else:
        devlink_rule, devlink = [], []

    if library_target is not None:
        link_rule = ['rule link']
        if IS_WINDOWS:
            cl_paths = subprocess.check_output(['where',
                                                'cl']).decode(*SUBPROCESS_DECODE_ARGS).split('\r\n')
            if len(cl_paths) >= 1:
                cl_path = os.path.dirname(cl_paths[0]).replace(':', '$:')
            else:
                raise RuntimeError("MSVC is required to load C++ extensions")
            link_rule.append(f'  command = "{cl_path}/link.exe" $in /nologo $ldflags /out:$out')
        else:
            link_rule.append('  command = $cxx $in $ldflags -o $out')

        link = [f'build {library_target}: link {" ".join(objects)}']

        default = [f'default {library_target}']
    else:
        link_rule, link, default = [], [], []

    # 'Blocks' should be separated by newlines, for visual benefit.
    blocks = [config, flags, compile_rule]
    if with_cuda:
        blocks.append(cuda_compile_rule)  # type: ignore[possibly-undefined]
    blocks += [devlink_rule, link_rule, build, devlink, link, default]
    content = "\n\n".join("\n".join(b) for b in blocks)
    # Ninja requires a new lines at the end of the .ninja file
    content += "\n"
    _maybe_write(path, content)

def _join_cuda_home(*paths) -> str:
    """
    Join paths with CUDA_HOME, or raises an error if it CUDA_HOME is not set.

    This is basically a lazy way of raising an error for missing $CUDA_HOME
    only once we need to get any CUDA-specific path.
    """
    if CUDA_HOME is None:
        raise OSError('CUDA_HOME environment variable is not set. '
                      'Please set it to your CUDA install root.')
    return os.path.join(CUDA_HOME, *paths)


def _is_cuda_file(path: str) -> bool:
    valid_ext = ['.cu', '.cuh']
    if IS_HIP_EXTENSION:
        valid_ext.append('.hip')
    return os.path.splitext(path)[1] in valid_ext<|MERGE_RESOLUTION|>--- conflicted
+++ resolved
@@ -2210,17 +2210,10 @@
 
     # include_paths() gives us the location of torch/extension.h
     # TODO generalize with_cuda as specific device type.
-<<<<<<< HEAD
-    if with_cuda:
-        system_includes = include_paths("cuda")
-    else:
-        system_includes = include_paths("cpu")
-=======
      if with_cuda:
          system_includes = include_paths("cuda")
      else:
          system_includes = include_paths("cpu")
->>>>>>> cda21fca
     # sysconfig.get_path('include') gives us the location of Python.h
     # Explicitly specify 'posix_prefix' scheme on non-Windows platforms to workaround error on some MacOS
     # installations where default `get_path` points to non-existing `/Library/Python/M.m/include` folder
