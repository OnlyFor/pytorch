# mypy: allow-untyped-defs
"""
Utils for caching the outputs of AOTAutograd
"""
from __future__ import annotations

import json
import logging
import os
import pickle
import shutil
import time
from dataclasses import dataclass
from typing import Callable, Dict, List, Optional, Tuple, TYPE_CHECKING, Union

import torch
from torch._dynamo.utils import counters, get_chromium_event_logger
from torch._functorch import config
from torch._inductor.codecache import (
    _ident,
    BypassFxGraphCache,
    CompiledFxGraph,
    extract_tensor_metadata_for_cache_key,
    FxGraphCache,
    FxGraphCachePickler,
    FxGraphHashDetails,
    write_atomic,
)
from torch._inductor.runtime.runtime_utils import cache_dir
<<<<<<< HEAD
=======
from torch._inductor.utils import should_use_remote_fx_graph_cache
>>>>>>> 9629835b
from torch._logging import LazyString

from .runtime_wrappers import (
    AOTDispatchAutograd,
    AOTDispatchSubclassWrapper,
    CompilerWrapper,
    FunctionalizedRngRuntimeWrapper,
    post_compile,
    RuntimeWrapper,
    SubclassMeta,
)
from .schemas import AOTConfig, ViewAndMutationMeta  # noqa: F401


if TYPE_CHECKING:
    from torch._inductor.utils import BoxedBool
    from torch.fx.node import Node
log = logging.getLogger(__name__)


class BypassAOTAutogradCache(Exception):
    pass


# Used to signify when FXGraphCache missed when AOTAutogradCache uses it
class FXGraphCacheMiss(BypassAOTAutogradCache):
    pass


def check_node_safe(node: Node):
    """
    Checks that the node only uses supported operators. We are starting with very
    conservative cacheability constraints, and incrementally adding more support as we expand.

    [Note: AOTAutograd Cacheability checks]
    - Our cache key is computed from the FX graph produced by Dynamo and the input example values
    - A node is "safe" if the same cache key results in a compiled artifact that has the same behavior
        (i.e, the set of inputs that go into our cache key is sufficient to distinguish its behavior)

    To accomplish this safety check, we consider the following functions to be safe:
        - Public functions under modules torch, torch.functional, and torch.nn.functional: these are
        allowed in the graph by dynamo, so we can assume they are safe to cache.
        - method calls on base tensor types
        - Any call_module that dynamo deemed safe to allow AOTAutograd to trace
        - Non callable nodes, such as placeholder, output, get_attr

    The test suite test_aot_autograd_cache.py::AOTAutogradCachePicklerTests tries its best to fully cover/specify this behavior.
    """
    SAFE_TORCH_MODULES = ("torch.functional", "torch.nn.functional")

    def is_public_torch_api(target):
        # Don't blindly allow private functions in the torch namespace
        is_private = target.__name__.startswith("_")
        return (
            getattr(target, "__module__", None) in SAFE_TORCH_MODULES and not is_private
        )

    def is_torch_function(target):
        if isinstance(target, torch._ops.OpOverload):
            return True
        if is_public_torch_api(target):
            return True
        is_builtin_fun_or_type = type(target).__name__ == "builtin_function_or_method"
        return is_builtin_fun_or_type

    def is_tensor(target):
        # Tensors always have example values in meta field
        return "example_value" in target.meta

    # I'd love to use a match statement here, but it wasn't introduced until py3.10
    if node.op == "call_function":
        # We support only torch.* functions for now
        # We can probably add an allowlist of safe non-torch implementations as well
        if not is_torch_function(node.target):
            raise BypassAOTAutogradCache(
                f"Unsupported call_function target {node.target}"
            )
    elif node.op == "call_method":
        method_name = node.target
        method_target = node.args[0]
        # Only support method calls on base tensors
        if not is_tensor(method_target):
            raise BypassAOTAutogradCache(
                f"Unsupported call_method target {method_target}"
            )
        if (
            type(method_name) != str
            and type(method_name).__name__ != "method_descriptor"
        ):
            raise BypassAOTAutogradCache(
                f"Unsupported call_method method {node.target}: {method_name}"
            )
    # Cache safe
    elif node.op in ("placeholder", "get_attr", "call_module", "output"):
        # Assumption today for call_module being a safe op:
        # (1) today the only call_module ops that can show up in a graph come from "built-in-nn-modules"
        # that dynamo assumes are safe to trace. If dynamo assumes they are safely to blindly trace, then
        # they should be safe to cache as well.
        # (2) in the steady-state (some time in H2?) we shouldn't see these anymore, once inline builtin nn modules by default
        # (3) We do not allow user made nn modules in the graph today, only function calls.
        pass
    else:
        raise BypassAOTAutogradCache(f"Unsupported node op {node.op}")


def check_cacheable(gm: torch.fx.GraphModule):
    """
    Checks that the graph module only uses supported operators
    """
    nodes = gm.graph.nodes
    if torch._dynamo.compiled_autograd.in_compiled_autograd_region:
        raise BypassAOTAutogradCache(
            "Cannot cache a graph with compiled autograd enabled"
        )

    if not torch._inductor.config.fx_graph_cache:
        raise BypassAOTAutogradCache("FX graph cache is not enabled")

    tracing_context = torch._guards.TracingContext.try_get()
    if tracing_context and tracing_context.fakify_first_call:
        raise BypassAOTAutogradCache(
            "Won't cache a graph with fakify_first_call enabled"
        )
    for node in nodes:
        check_node_safe(node)


class AOTAutogradCacheDetails(FxGraphHashDetails):
    """
    Object to capture all the details for a dynamo graph module relevant to computing
    a safe and stable cache key for AOTAutograd.
    """

    def __init__(
        self,
        gm: torch.fx.GraphModule,
        example_inputs,
        aot_config: AOTConfig,
        fx_config: Dict[str, BoxedBool],
    ):
        # FxGraphHashDetails contains all the keys related to inductor. Also includes some system info
        self.aot_config = aot_config
        self.grad_enabled = torch.is_grad_enabled()
        self.disable_amp = torch._C._is_any_autocast_enabled()
        self.deterministic_algorithms = torch.are_deterministic_algorithms_enabled()
        self.autograd_config = config.save_config()
        try:
            # TODO: example_inputs causes more cache misses than necessary
            # with dynamic shapes, because this is before we add
            # symints to tensor metadata. Improve this later.
            super().__init__(gm, example_inputs, fx_config, [])
        except BypassFxGraphCache as e:
            # Sometimes inductor configs are unpickleable and can fail
            raise BypassAOTAutogradCache from e

    def debug_lines(self) -> List[str]:
        return AOTAutogradCachePickler.debug_lines(self)


def _reduce_aot_config(aot_config: AOTConfig):
    """
    Reduce the config to a stable key for caching.
    """
    return (
        _ident,
        (
            aot_config.num_params_buffers,
            aot_config.keep_inference_input_mutations,
            aot_config.is_export,
            aot_config.no_tangents,
            aot_config.dynamic_shapes,
            aot_config.aot_autograd_arg_pos_to_source,
            aot_config.enable_log,
            aot_config.pre_dispatch,
        ),
    )


def _reduce_tensor(tensor):
    """
    Reduce the tensor to a stable key for caching.
    """
    return (
        _ident,
        (
            extract_tensor_metadata_for_cache_key(
                FxGraphCachePickler._device_map, tensor
            ),
        ),
    )


class AOTAutogradCachePickler(FxGraphCachePickler):
    dispatch_table = FxGraphCachePickler.dispatch_table.copy()
    dispatch_table[AOTConfig] = _reduce_aot_config
    dispatch_table[torch.Tensor] = _reduce_tensor


def autograd_cache_key(
    gm: torch.fx.GraphModule,
    example_inputs,
    config: AOTConfig,
    fx_config: Dict[str, BoxedBool],
    # TODO: add args and parameters
) -> Tuple[str, List[str]]:
    """
    Generate a unique hash of the FX graph for caching.
    """
    check_cacheable(gm)
    details = AOTAutogradCacheDetails(gm, example_inputs, config, fx_config)
    # The prefix distinguishes among the other kinds of objects we cache
    key = "a" + AOTAutogradCachePickler.get_hash(details)
    debug_lines = details.debug_lines()
    log.debug(
        "Autograd graph cache hash details for key %s:\n%s",
        key,
        LazyString(lambda: "\n".join(debug_lines)),
    )
    return key, debug_lines


@dataclass
class FXGraphCacheLoadable:
    fx_graph_cache_key: str

<<<<<<< HEAD
=======
    def is_backward(self):
        return False

>>>>>>> 9629835b
    def load(self, example_inputs, fx_config: Dict[str, BoxedBool]) -> CompiledFxGraph:
        # [Note: AOTAutogradCache and FXGraphCache Guard interactions]
        # As mentioned, AOTAutograd takes in the symint inputs from dynamo's list of arguments.
        # FXGraphCache serializes guards that are needed in the shape_env based on these symint inputs to the graph.
        # The invariant that AOTAutograd uses here is that the sources for symints given to it by dynamo are exactly
        # the same as the ones it passes to inductor, for both the forward and backward passes.
        # (This does not mean that the tensor values passed in are the same: only that their symints are).
        # That is, AOTAutograd and Inductor never create new guards based on symints with different sources
        # than those passed to it by inductor.
<<<<<<< HEAD
        result = FxGraphCache._lookup_graph(
            self.fx_graph_cache_key, example_inputs, local=True, remote_cache=None
=======

        # TODO: We don't cache debug lines for now, but we should for improved debugging
        remote_cache = None
        if should_use_remote_fx_graph_cache():
            remote_cache = FxGraphCache.get_remote_cache()

        result, cache_info = FxGraphCache.load_with_key(
            self.fx_graph_cache_key,
            [],
            example_inputs,
            local=True,
            remote_cache=remote_cache,
            is_backward=self.is_backward(),
>>>>>>> 9629835b
        )
        if result is None:
            log.info("FXGraphCache cache miss for key %s", self.fx_graph_cache_key)
            counters["inductor"]["fxgraph_cache_miss"] += 1
            raise FXGraphCacheMiss
<<<<<<< HEAD
        FxGraphCache.post_compile(result, example_inputs, fx_config["cudagraphs"])
        counters["inductor"]["fxgraph_cache_hit"] += 1
=======

        # No need to log chromium event because AOTAutograd will log that immediately for us
        torch._logging.trace_structured(
            "artifact",
            metadata_fn=lambda: {
                "name": "fx_graph_cache_hash",
                "encoding": "json",
            },
            payload_fn=lambda: json.dumps(cache_info),
        )

        FxGraphCache.post_compile(result, example_inputs, fx_config["cudagraphs"])
>>>>>>> 9629835b
        result._boxed_call = True
        return result


@dataclass
class CompiledForward(FXGraphCacheLoadable):
    """
    Cacheable entry for a forward function
    """

<<<<<<< HEAD
=======
    def is_backward(self):
        return False

>>>>>>> 9629835b

@dataclass
class CompiledBackward(FXGraphCacheLoadable):
    """
    Cacheable entry for a forward function
    """

    # Used by AOTDispatchAutograd.post_compile
    backward_state_indices: List[int]
    num_symints_saved_for_bw_: int

    def is_backward(self):
        return True


@dataclass
class AOTAutogradCacheEntry:
    """A single entry into the cache."""

    # Forward and Backward info
    compiled_fw: CompiledForward
    compiled_bw: Optional[CompiledBackward]

    # Runtime_metadata saved right before compilation
    runtime_metadata: ViewAndMutationMeta

    # Wrappers that run after each aot_dispatch_* function
    dispatch_wrappers: List[CompilerWrapper]

    # Used by AOTSubclassWrapper
    maybe_subclass_meta: Optional[SubclassMeta]
    num_fw_outs_saved_for_bw: Optional[int]

    # Used by RuntimeWrapepr
    indices_of_inps_to_detach: List[int]

    # Turn cache entry into the original callable
    def wrap_post_compile(
        self,
        args: List[torch.Tensor],
        aot_config: AOTConfig,
        fx_config: Dict[str, BoxedBool],
    ) -> Callable:
        """
        This function takes a cache entry and carefully reconstructs the original callable
        that AOTAutograd returned the first time it was run. It does this by running the various
        post compile steps that AOTAutograd runs on its compiled artifact after running the fw/bw compilers.

        In the inference path, this consists of the Subclass, FunctionalzedRngRuntime, and RuntimeWrappers.
        In the autograd path, this consists of AOTAutogradDispatch.post_compile.

        The steps here should match exactly the steps that are run in aot_dispatch_base and aot_dispatch_autograd.

        Notably absent from the cached path are:
        - DebugAssertWrapper
        - FakifiedOutWrapper

        Which we'll handle separately later on, if necessary.
        """
        compiled_fw_func = self.compiled_fw.load(args, fx_config)
        compiled_bw_func = None
        if self.compiled_bw is not None:
            compiled_bw_func = self.compiled_bw.load(args, fx_config)
            needs_autograd = True
        else:
            needs_autograd = False

        # Wrap the forward function in post compile wrappers
        compiled_fw_func = AOTDispatchSubclassWrapper(
            trace_joint=needs_autograd,
            fw_only=None,
            maybe_subclass_meta=self.maybe_subclass_meta,
            num_fw_outs_saved_for_bw=self.num_fw_outs_saved_for_bw,
        ).post_compile(
            compiled_fw_func, aot_config, runtime_metadata=self.runtime_metadata
        )

        # In autograd case, functionalizedRngWrapper should not modify outs
        return_new_outs = not needs_autograd
        compiled_fw_func = FunctionalizedRngRuntimeWrapper(
            return_new_outs=return_new_outs
        ).post_compile(
            compiled_fw_func, aot_config, runtime_metadata=self.runtime_metadata
        )
        disable_amp = torch._C._is_any_autocast_enabled()

        if needs_autograd:
            assert self.compiled_bw is not None
            # This function is run on both cache miss and cache hit, either here
            # or in aot_dispatch_autograd. On a cache hit,
            # 1. the bw is already compiled
            # 2. we don't need to save to the cache again
            # so those corresponding arguments are set to None.
            compiled_function = AOTDispatchAutograd.post_compile(
                compiled_fw_func,
                compiled_bw_func,
                self.maybe_subclass_meta,
                self.compiled_bw.num_symints_saved_for_bw_,
                self.compiled_bw.backward_state_indices,
                disable_amp,
                self.indices_of_inps_to_detach,
                None,  # lazy_backward_info
                aot_config,
                fw_metadata=self.runtime_metadata,
                try_save_cache_entry=None,
            )
        else:
            compiled_function = RuntimeWrapper(
                indices_of_inps_to_detach=self.indices_of_inps_to_detach,
                trace_joint=False,
                disable_amp=disable_amp,
            ).post_compile(
                compiled_fw_func, aot_config, runtime_metadata=self.runtime_metadata
            )

        compiled_function, _ = post_compile(
            self.dispatch_wrappers,
            compiled_function,
            aot_config,
            runtime_metadata=self.runtime_metadata,
        )

        return compiled_function


class AOTAutogradCache:
    """
    Caches the results of running AOTAutograd. This class mostly handles the save and load logic, whereas
    AOTAutogradCacheEntry handles the wrapping/unwrapping logic.

    Cache Inputs (AOTAutogradCacheDetails)
    - AOTAutogradCache takes in the following inputs, which are analogous to inputs given
        to AOTAutograd by dynamo:
        - A fx graph module generated by dynamo
        - A list of args, which consists of:
            - Symint inputs to the graph, generated by dynamo
            - The **real tensor** inputs, which inductor uses for cudagraphs
            - Notably, the real tensor inputs don't have symints in their metadata.
        AOTAutograd then retraces those real tensor arguments into FakeTensors later during execution.
        - A set of global configurations that affect AOTAutograd or Inductor behavior.

    It then generates a cache key given these values. Notably, this means AOTAutogradCache currently
    specializes on the sizes and strides of the real tensor inputs when dynamic shapes are turned on.
    In a later PR, we'll likely generate the cache key based on the FakeTensors AOTAutograd generates
    based on the real tensor inputs, which can contain symints.

    # Cache Outputs (AOTAutogradCacheEntry)
    - AOTAutogradCache caches the following values:
        - The compiled forward and backward functions from inductor, via keys to the FXGraphCache
        - Metadata to reconstruct the AOTModule from the compiled inductor artifacts
        - See AOTAutogradCacheEntry for more info

    [Note: Caching guards generated by AOTAutograd and Inductor]
    AOTAutograd and inductor both can introduce new guards to the shape environment. FXGraphCache saves guards with each
    compiled graph inductor generates. On a cache hit, AOTAutograd reloads the compiled forward and backward functions
    from FXGraphCache, giving it new symint arguments from the input args.
    FXGraphCache uses those symints and its saved guards to repopulate the ShapeEnv with guards.
    **No new guards are generated into the shape env after inductor finishes compiling**, so the guards
    saved by inductor are sufficient for correctness for both AOTAutograd and Inductor's caches.
    """

    @staticmethod
    def clear():
        """Clear the cache"""
        try:
            shutil.rmtree(AOTAutogradCache._get_tmp_dir())
        except FileNotFoundError:
            pass

    @staticmethod
    def load(
        dispatch_and_compile: Callable,
        mod: Union[torch.fx.GraphModule, torch._dynamo.utils.GmWrapper],
        args,
        aot_config: AOTConfig,
        cudagraphs: BoxedBool,
    ) -> Callable:
        """
        Load a result from the cache, and reconstruct a runtime wrapper around the object
        """
        gm = mod.gm if isinstance(mod, torch._dynamo.utils.GmWrapper) else mod
        compiled_fn = None
        cache_key = None
        debug_lines: List[str] = []
        cache_event_time = time.time_ns()
        cache_state = None
        fx_config = {"cudagraphs": cudagraphs}
        try:
            cache_key, debug_lines = autograd_cache_key(gm, args, aot_config, fx_config)
            entry: Optional[AOTAutogradCacheEntry] = AOTAutogradCache._lookup(cache_key)
            if entry is not None:
                compiled_fn = entry.wrap_post_compile(args, aot_config, fx_config)
                log.info("AOTAutograd cache hit for key %s", cache_key)
                counters["aot_autograd"]["autograd_cache_hit"] += 1
                cache_state = "hit"
                cache_event_time = time.time_ns()
            if compiled_fn is None:
                log.info("AOTAutograd cache miss for key %s", cache_key)
                counters["aot_autograd"]["autograd_cache_miss"] += 1
                cache_state = "miss"
                cache_event_time = time.time_ns()
        # Count missing the FXGraphCache as a miss not a bypass
        except FXGraphCacheMiss as e:
            counters["aot_autograd"]["autograd_cache_miss"] += 1
            # Special counter when we pass autograd cache but
            # fail when on inductor guards
            counters["aot_autograd"]["autograd_cache_guard_miss"] += 1
            if config.strict_autograd_cache:
                raise e
        except BypassAOTAutogradCache as e:
            cache_key = None
            counters["aot_autograd"]["autograd_cache_bypass"] += 1
            cache_state = "bypass"
            cache_event_time = time.time_ns()
            if config.strict_autograd_cache:
                raise e
        if compiled_fn is None:
            # Set the cache key so we can save a cache result later
            aot_config.cache_key = cache_key
            compiled_fn = dispatch_and_compile()
        cache_args = {
            "key": cache_key,
            "cache_state": cache_state,
            "components": debug_lines,
        }
        chromium_log = get_chromium_event_logger()
        chromium_log.log_instant_event(
            f"autograd_cache_{cache_state}", cache_event_time, metadata=cache_args
        )
        torch._logging.trace_structured(
            "artifact",
            metadata_fn=lambda: {
                "name": "aotautograd_cache_hash",
                "encoding": "json",
            },
            payload_fn=lambda: json.dumps(cache_args),
        )
        return compiled_fn

    @staticmethod
    def _get_tmp_dir() -> str:
        """
        Get the toplevel temporary directory for storing compiled graphs.
        """
        return os.path.join(cache_dir(), "aotautograd")

    @staticmethod
    def _lookup(key: str) -> Optional[AOTAutogradCacheEntry]:
        """Given a key generated by AOTAutogradCachePickler, look up its location in the cache."""
        subdir = os.path.join(AOTAutogradCache._get_tmp_dir(), key)
        if not os.path.exists(subdir):
            return None
        path = os.path.join(subdir, "entry")
        try:
            with open(path, "rb") as f:
                entry: AOTAutogradCacheEntry = pickle.load(f)
            return entry
        except Exception as e:
            log.warning("AOTAutograd cache unable to load compiled graph: %s", e)
            if config.strict_autograd_cache:
                raise e
            return None

    @staticmethod
    def save(key: str, entry: AOTAutogradCacheEntry):
        """Save a single entry into the cache."""
        try:
            content = pickle.dumps(entry)
        except Exception as e:
            log.warning("AOTAutograd cache unable to serialize compiled graph: %s", e)
            if config.strict_autograd_cache:
                raise e
            return None
        subdir = os.path.join(AOTAutogradCache._get_tmp_dir(), key)
        if not os.path.exists(subdir):
            os.makedirs(subdir, exist_ok=True)
        path = os.path.join(subdir, "entry")
        log.info("Writing AOTAutograd cache entry to %s", path)
        write_atomic(path, content)
        counters["aot_autograd"]["autograd_cache_saved"] += 1<|MERGE_RESOLUTION|>--- conflicted
+++ resolved
@@ -27,10 +27,7 @@
     write_atomic,
 )
 from torch._inductor.runtime.runtime_utils import cache_dir
-<<<<<<< HEAD
-=======
 from torch._inductor.utils import should_use_remote_fx_graph_cache
->>>>>>> 9629835b
 from torch._logging import LazyString
 
 from .runtime_wrappers import (
@@ -256,12 +253,9 @@
 class FXGraphCacheLoadable:
     fx_graph_cache_key: str
 
-<<<<<<< HEAD
-=======
     def is_backward(self):
         return False
 
->>>>>>> 9629835b
     def load(self, example_inputs, fx_config: Dict[str, BoxedBool]) -> CompiledFxGraph:
         # [Note: AOTAutogradCache and FXGraphCache Guard interactions]
         # As mentioned, AOTAutograd takes in the symint inputs from dynamo's list of arguments.
@@ -271,10 +265,6 @@
         # (This does not mean that the tensor values passed in are the same: only that their symints are).
         # That is, AOTAutograd and Inductor never create new guards based on symints with different sources
         # than those passed to it by inductor.
-<<<<<<< HEAD
-        result = FxGraphCache._lookup_graph(
-            self.fx_graph_cache_key, example_inputs, local=True, remote_cache=None
-=======
 
         # TODO: We don't cache debug lines for now, but we should for improved debugging
         remote_cache = None
@@ -288,16 +278,10 @@
             local=True,
             remote_cache=remote_cache,
             is_backward=self.is_backward(),
->>>>>>> 9629835b
         )
         if result is None:
             log.info("FXGraphCache cache miss for key %s", self.fx_graph_cache_key)
-            counters["inductor"]["fxgraph_cache_miss"] += 1
             raise FXGraphCacheMiss
-<<<<<<< HEAD
-        FxGraphCache.post_compile(result, example_inputs, fx_config["cudagraphs"])
-        counters["inductor"]["fxgraph_cache_hit"] += 1
-=======
 
         # No need to log chromium event because AOTAutograd will log that immediately for us
         torch._logging.trace_structured(
@@ -310,7 +294,6 @@
         )
 
         FxGraphCache.post_compile(result, example_inputs, fx_config["cudagraphs"])
->>>>>>> 9629835b
         result._boxed_call = True
         return result
 
@@ -321,12 +304,9 @@
     Cacheable entry for a forward function
     """
 
-<<<<<<< HEAD
-=======
     def is_backward(self):
         return False
 
->>>>>>> 9629835b
 
 @dataclass
 class CompiledBackward(FXGraphCacheLoadable):
