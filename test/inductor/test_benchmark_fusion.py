# Owner(s): ["module: inductor"]
import math
import os
import sys

import torch
from torch._inductor.test_case import TestCase as InductorTestCase
from torch._inductor.utils import fresh_inductor_cache, run_and_get_code
from torch.testing import FileCheck
from torch.testing._internal.common_utils import (
    IS_CI,
    IS_WINDOWS,
    skipIfRocm,
    slowTest,
    TEST_WITH_ASAN,
)

from torch.testing._internal.inductor_utils import HAS_CPU, HAS_CUDA

# Make the helper files in test/ importable
pytorch_test_dir = os.path.dirname(os.path.dirname(os.path.realpath(__file__)))
sys.path.append(pytorch_test_dir)

import contextlib
import unittest

from torch._inductor import config
from torch._inductor.scheduler import Scheduler


if IS_WINDOWS and IS_CI:
    sys.stderr.write(
        "Windows CI does not have necessary dependencies for test_torchinductor yet\n"
    )
    if __name__ == "__main__":
        sys.exit(0)
    raise unittest.SkipTest("requires sympy/functorch/filelock")


from inductor.test_torchinductor import check_model, check_model_cuda, copy_tests


class TestCase(InductorTestCase):
    @classmethod
    def setUpClass(cls):
        super().setUpClass()
        cls._stack = contextlib.ExitStack()
        cls._stack.enter_context(
            config.patch(
                {
                    "benchmark_kernel": True,
                    "benchmark_fusion": True,
                }
            )
        )

    @classmethod
    def tearDownClass(cls):
        cls._stack.close()
        super().tearDownClass()


class BenchmarkFusionTestTemplate:
    def test_softmax(self):
        def f(x):
            return torch.nn.functional.softmax(x, dim=-1)

        self.common(f, (torch.rand(2, 8192),))

    @slowTest
    @skipIfRocm  # fail accuracy check on ROCm
    def test_resnet18(self):
        import torchvision

        model = torchvision.models.resnet18()
        model.eval()
        batch_size = 16
        inputs = (torch.randn((batch_size, 3, 224, 224)),)
        self.common(model, inputs, atol=1e-2, rtol=1e-2)

    def test_register_spills(self):
        """
        The test can potentially trigger register spills
        """
        old_benchmark_fn = Scheduler.benchmark_fused_nodes

        def new_benchmark_fn(scheduler, nodes):
            """
            We override Scheduler.benchmark_fused_nodes to return latency 1.0
            if there are no register spills. Without this, we may not able to
            test the code path handling register spilling because before register
            start spilling, the related fusion may have already been skipped
            due to longer lantency.
            """
            ms, path = old_benchmark_fn(scheduler, nodes)
            if not math.isinf(ms):
                ms = 1.0
            return ms, path

        # Disable dynamic_scale_rblock to make it easier to trigger register
        # spilling.
        with unittest.mock.patch.object(
            Scheduler, "benchmark_fused_nodes", new_benchmark_fn
        ), config.patch("dynamic_scale_rblock", False):
            S = 512

            def f(*inputs):
                inputs = list(inputs)
                outputs = []
                out = torch.zeros(S, device=self.device)
                for x in inputs:
                    x = x * 2
                    x = x + 1
                    x = x.sum(dim=-1)
                    outputs.append(x)
                    out = out + x
                return outputs, out

            N = int(os.environ.get("NINP", "30"))
            inputs = [torch.randn(S, 2560, device=self.device) for _ in range(N)]
            opt_f = torch.compile(f)
            opt_f(*inputs)

    def test_foreach_kernel(self):
        """
        Benchmark fusion should skip benchmarking kernels involves foreach kernel
        for now. Without the skipping logic, `codegen_node_schedule` may fail.
        """
        a = torch.randn(1024, 256, device=self.device)
        b = torch.randn(1024, 512, device=self.device)

        def f(a, b):
            a, b = torch._foreach_abs([a, b])
            return a + 1, b + 2

        self.common(f, (a, b))

<<<<<<< HEAD
=======
    @torch._inductor.config.patch(max_autotune_gemm_backends="TRITON")
    def test_avoid_register_spilling(self):
        if self.device != "cuda":
            raise unittest.SkipTest("CUDA only")

        from torch.nn.functional import gelu

        def foo(m, inp):
            curr = m(inp)
            tmps = []
            for _ in range(4):
                curr = gelu(curr)
                for t in tmps:
                    curr = curr + t
                tmps.append(curr)

            return curr

        m = torch.nn.Linear(2048, 2048, bias=True).half().cuda()
        inp = torch.rand([2048, 2048]).half().cuda()

        with torch.no_grad():
            foo_c = torch.compile(mode="max-autotune-no-cudagraphs")(foo)

            _, out_code = run_and_get_code(foo_c, m, inp)

            # occasionally, CI will make this one kernel. just skip in this case
            if not out_code[0].count("def triton_") == 2:
                return

            # should be multiple triton invocations
            FileCheck().check("async_compile.wait").check_count(
                ".run", 2, exactly=True
            ).run(out_code[0])

        with config.patch(
            {"benchmark_fusion": False, "epilogue_fusion": False}
        ), torch.no_grad():
            torch._dynamo.reset()

            foo_c = torch.compile(mode="max-autotune-no-cudagraphs")(foo)

            _, out_code2 = run_and_get_code(foo_c, m, inp)

        for c in out_code[0], out_code2[0]:
            FileCheck().check("async_compile.wait").check("DeviceGuard").check_count(
                "empty_strided_cuda", 2, exactly=True
            ).check("return").run(c)

>>>>>>> 22ba180e

if HAS_CUDA and not TEST_WITH_ASAN:

    class BenchmarkFusionCudaTest(TestCase):
        common = check_model_cuda
        device = "cuda"

    copy_tests(BenchmarkFusionTestTemplate, BenchmarkFusionCudaTest, "cuda")

    class BenchmarkMultiTemplateFusionCudaTest(InductorTestCase):
        @classmethod
        def setUpClass(cls):
            super().setUpClass()
            cls._stack = contextlib.ExitStack()
            cls._stack.enter_context(
                config.patch(
                    {
                        "benchmark_kernel": True,
                        "benchmark_fusion": True,
                        "benchmark_multi_templates": True,
                    }
                )
            )

        @classmethod
        def tearDownClass(cls):
            cls._stack.close()
            super().tearDownClass()

        def _equivalent_output_code_impl(self, size, first_dim=None, activation=True):
            def foo(m, inp):
                a = m(inp)
                if activation:
                    return torch.nn.functional.relu(a)
                return a

            foo_c = torch.compile(mode="max-autotune-no-cudagraphs")(foo)
            first_dim = first_dim if first_dim is not None else size

            m = torch.nn.Linear(size, size, bias=True).half().cuda()
            inp = torch.rand([first_dim, size]).half().cuda()

            with torch.no_grad():
                res, code = run_and_get_code(foo_c, m, inp)

            torch._dynamo.reset()
            with unittest.mock.patch.object(
                torch._inductor.config, "benchmark_multi_templates", False
            ):
                foo_c = torch.compile(mode="max-autotune-no-cudagraphs")(foo)
                with torch.no_grad():
                    res2, code2 = run_and_get_code(foo_c, m, inp)

            self.assertEqual(res, res2, atol=1e-4, rtol=1.1)
            return code, code2

        @fresh_inductor_cache()
        @torch._inductor.config.patch(max_autotune_gemm_backends="TRITON")
        def test_equivalent_template_code(self):
            code, code2 = self._equivalent_output_code_impl(256)
            for out_code in [code, code2]:
                FileCheck().check("def call").check_count(
                    "empty_strided_cuda", 1, exactly=True
                ).check("triton_tem_fused_relu_0.run").check_count(
                    "del", 3, exactly=True
                ).check(
                    "return"
                ).run(
                    out_code[0]
                )

        @fresh_inductor_cache()
        @torch._inductor.config.patch(max_autotune_gemm_backends="ATEN")
        def test_equivalent_extern_code(self):
            torch._dynamo.reset()

            code, code2 = self._equivalent_output_code_impl(512, 1, False)

            for out_code in [code, code2]:
                FileCheck().check("def call").check_count(
                    "empty_strided_cuda", 1, exactly=True
                ).check("extern_kernels.").check_count("del", 3, exactly=True).check(
                    "return"
                ).run(
                    out_code[0]
                )

        def test_changed_layout(self):
            # cat addmm planning will change layout - make sure propagated
            def fn(a: torch.Tensor, b: torch.Tensor, c: torch.Tensor):
                return torch.cat(
                    [
                        torch.addmm(a, b, c),
                        torch.addmm(b, c, a),
                    ],
                    1,
                )

            args = [
                torch.randn(4, 4, device="cuda"),
                torch.randn(4, 4, device="cuda"),
                torch.randn(4, 4, device="cuda"),
            ]

            expected = fn(*args)
            actual = torch.compile(fn, mode="max-autotune")(*args)
            self.assertEqual(expected, actual)

            torch._dynamo.reset()


if HAS_CPU and not torch.backends.mps.is_available():

    class BenchmarkFusionCpuTest(TestCase):
        common = check_model
        device = "cpu"

    copy_tests(BenchmarkFusionTestTemplate, BenchmarkFusionCpuTest, "cpu")

if __name__ == "__main__":
    from torch._inductor.test_case import run_tests

    if HAS_CPU or HAS_CUDA:
        run_tests()<|MERGE_RESOLUTION|>--- conflicted
+++ resolved
@@ -135,8 +135,6 @@
 
         self.common(f, (a, b))
 
-<<<<<<< HEAD
-=======
     @torch._inductor.config.patch(max_autotune_gemm_backends="TRITON")
     def test_avoid_register_spilling(self):
         if self.device != "cuda":
@@ -186,7 +184,6 @@
                 "empty_strided_cuda", 2, exactly=True
             ).check("return").run(c)
 
->>>>>>> 22ba180e
 
 if HAS_CUDA and not TEST_WITH_ASAN:
 
